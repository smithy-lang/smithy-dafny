# Copyright Amazon.com Inc. or its affiliates. All Rights Reserved.
# SPDX-License-Identifier: Apache-2.0

# These are make targets that can be shared between all projects
# that use a common layout.
# They will only function if executed inside a project directory.
# See https://github.com/smithy-lang/smithy-dafny/tree/main-1.x/TestModels
# for examples.

# There are several variables that are used here.
# The expectation is to define these variables
# inside each project.

# Variables:
# MAX_RESOURCE_COUNT -- The Dafny verification max resource count.
# 	This is is per project because the verification variability can differ.
#   Individual functions/methods/lemmas can override this limit using `{:rlimit N}`,
#   but be aware that the attribute multiplies N by 1000!
# VERIFY_TIMEOUT -- The Dafny verification timeout in seconds.
# 	This is only a guard against builds taking way too long to fail.
#   The resource count limit above is much more important for fighting brittle verification.
# PROJECT_DEPENDENCIES -- List of dependencies for the project.
# 	It should be the list of top level directory names
# PROJECT_SERVICES -- List of names of each local service in the project
# SERVICE_NAMESPACE_<service> -- for each service in PROJECT_SERVICES,
#   the list of dependencies for that smithy namespace. It should be a list
#   of Model directories
# SERVICE_DEPS_<service> -- for each service in PROJECT_SERVICES,
#   the list of dependencies for that smithy namespace. It should be a list
#   of Model directories
# AWS_SDK_CMD -- the `--aws-sdk` command to generate AWS SDK style interfaces.
# STD_LIBRARY -- path from this file to the StandardLibrary Dafny project.
# SMITHY_DEPS -- path from this file to smithy dependencies, such as custom traits.
# GRADLEW -- the gradlew to use when building Java runtimes.
#   defaults to $(SMITHY_DAFNY_ROOT)/codegen/gradlew

MAX_RESOURCE_COUNT := 10000000
VERIFY_TIMEOUT := 100

# This evaluates to the path of the current working directory.
# i.e. The specific library under consideration.
LIBRARY_ROOT := $(shell pwd)
# Smithy Dafny code gen needs to know
# where the smithy model is.
# This is generally in the same directory as the library.
# However in the case of a wrapped library,
# such as the test vectors
# the implementation MAY be in a different library
# than the model.
# By having two related variables
# test vector projects can point to
# the specific model they need
# but still build everything in their local library directory.
SMITHY_MODEL_ROOT := $(LIBRARY_ROOT)/Model

CODEGEN_CLI_ROOT := $(SMITHY_DAFNY_ROOT)/codegen/smithy-dafny-codegen-cli
GRADLEW := $(SMITHY_DAFNY_ROOT)/codegen/gradlew

########################## Dafny targets

# TODO: This target will not work for projects that use `replaceable` 
#       module syntax with multiple language targets.
# It will fail with error:
# Error: modules 'A' and 'B' both have CompileName 'same.extern.name'
# We need to come up with some way to verify files per-language.
# Rewrite this as part of Java implementation of LanguageSpecificLogic TestModel.

# Proof of correctness for the math below
#  function Z3_PROCESSES(cpus:nat): nat
#  { if cpus >= 3 then 2 else 1 }

#  function DAFNY_PROCESSES(cpus: nat): nat
#   requires 0 < cpus // 0 cpus would do no work!
#  { (cpus - 1 )/Z3_PROCESSES(cpus) }

#  lemma Correct(cpus:nat)
#    ensures DAFNY_PROCESSES(cpus) * Z3_PROCESSES(cpus) <= cpus
#  {}

# Verify the entire project
verify:Z3_PROCESSES=$(shell echo $$(( $(CORES) >= 3 ? 2 : 1 )))
verify:DAFNY_PROCESSES=$(shell echo $$(( ($(CORES) - 1 ) / ($(CORES) >= 3 ? 2 : 1))))
verify:
	find . -name '*.dfy' | xargs -n 1 -P $(DAFNY_PROCESSES) -I % dafny \
		-vcsCores:$(Z3_PROCESSES) \
		-compile:0 \
		-definiteAssignment:3 \
		-unicodeChar:0 \
		-functionSyntax:3 \
		-verificationLogger:csv \
		-timeLimit:$(VERIFY_TIMEOUT) \
		-rlimit:$(MAX_RESOURCE_COUNT) \
		$(DAFNY_OPTIONS) \
		%

# Verify single file FILE with text logger.
# This is useful for debugging resource count usage within a file.
# Use PROC to further scope the verification
verify_single:
	dafny \
		-vcsCores:$(CORES) \
		-compile:0 \
		-definiteAssignment:3 \
		-unicodeChar:0 \
		-functionSyntax:3 \
		-verificationLogger:text \
		-timeLimit:$(VERIFY_TIMEOUT) \
		-rlimit:$(MAX_RESOURCE_COUNT) \
		$(DAFNY_OPTIONS) \
		$(if ${PROC},-proc:*$(PROC)*,) \
		$(FILE)

#Verify only a specific namespace at env var $(SERVICE)
verify_service:
	@: $(if ${SERVICE},,$(error You must pass the SERVICE to generate for));
	dafny \
		-vcsCores:$(CORES) \
		-compile:0 \
		-definiteAssignment:3 \
		-unicodeChar:0 \
		-functionSyntax:3 \
		-verificationLogger:csv \
		-timeLimit:$(VERIFY_TIMEOUT) \
		$(DAFNY_OPTIONS) \
		`find ./dafny/$(SERVICE) -name '*.dfy'` \

format_dafny:
	dafny format \
		--function-syntax 3 \
		--unicode-char false \
		`find . -name '*.dfy'`

format_dafny-check:
	dafny format \
		--check \
		--function-syntax 3 \
		--unicode-char false \
		`find . -name '*.dfy'`

# This no longer enforces the maximum resource count,
# as we're passing /rlimit to dafny directly now.
# But it's still useful information to see what assertion batches
# are close to the limit.
dafny-reportgenerator:
	dafny-reportgenerator \
		summarize-csv-results \
		TestResults/*.csv

clean-dafny-report:
	rm TestResults/*.csv

# Dafny helper targets

# Transpile the entire project's impl
# For each index file listed in the project Makefile's PROJECT_INDEX variable,
#   append a `-library:TestModels/$(PROJECT_INDEX) to the transpiliation target
_transpile_implementation_all: TRANSPILE_DEPENDENCIES=$(patsubst %, --library:$(PROJECT_ROOT)/%, $(PROJECT_INDEX))
_transpile_implementation_all: transpile_implementation

# The `$(OUT)` and $(TARGET) variables are problematic.
# Ideally they are different for every target call.
# However the way make evaluates variables
# having a target specific variable is hard.
# This all comes up because a project
# will need to also transpile its dependencies.
# This is worked around for now,
# by the fact that the `TARGET`
# for all these transpile calls will be the same.
# For `OUT` this is solved by making the paths relative.
# So that the runtime is express once
# and can be the same for all such runtimes.
# Since such targets are all shared,
# this is tractable.

# If the project under transpilation uses `replaceable` modules,
#   it MUST define a SRC_INDEX variable per language.
# SRC_INDEX points to the folder containing the `Index.dfy` file for a particular language
#   that `include`s all of that language's `replaces` modules.
# This variable's value might look like (ex.) `src/replaces/net` or `src/replaces/java`.
# If this variable is not provided, assume the project does not have `replaceable` modules,
#   and look for `Index.dfy` in the `src/` directory.
transpile_implementation: SRC_INDEX_TRANSPILE=$(if $(SRC_INDEX),$(SRC_INDEX),src)
# At this time it is *significatly* faster
# to give Dafny a single file
# that includes everything
# than it is to pass each file to the CLI.
# ~2m vs ~10s for our large projects.
# Also the expectation is that verification happens in the `verify` target
# `find` looks for `Index.dfy` files in either V1 or V2-styled project directories (single vs. multiple model files).
transpile_implementation:
	find ./dafny/**/$(SRC_INDEX_TRANSPILE)/ ./$(SRC_INDEX_TRANSPILE)/ -name 'Index.dfy' | sed -e 's/^/include "/' -e 's/$$/"/' | dafny \
<<<<<<< HEAD
	translate $(TARGET) \
		--stdin \
		--no-verify \
		--cores:$(CORES) \
		--optimize-erasable-datatype-wrapper:false \
		--unicode-char:false \
		--function-syntax:3 \
		--allow-warnings \
		--output $(OUT) \
		$(TRANSPILE_MODULE_NAME) \
		$(if $(strip $(STD_LIBRARY)) , --library:$(PROJECT_ROOT)/$(STD_LIBRARY)/src/Index.dfy, ) \
		$(TRANSLATION_RECORD) \
=======
		-stdin \
		-noVerify \
		-vcsCores:$(CORES) \
		-compileTarget:$(TARGET) \
		-spillTargetCode:3 \
		-compile:0 \
		-optimizeErasableDatatypeWrapper:0 \
		-compileSuffix:1 \
		-unicodeChar:0 \
		-functionSyntax:3 \
		-useRuntimeLib \
		-out $(OUT) \
		$(DAFNY_OPTIONS) \
		$(DAFNY_OTHER_FILES) \
		$(if $(strip $(STD_LIBRARY)) , -library:$(PROJECT_ROOT)/$(STD_LIBRARY)/src/Index.dfy, ) \
>>>>>>> 7db4513a
		$(TRANSPILE_DEPENDENCIES)


# If the project under transpilation uses `replaceable` modules,
#   it MUST define a SRC_INDEX variable per language.
# The purpose and usage of this is described in the `transpile_implementation` comments.
_transpile_test_all: SRC_INDEX_TRANSPILE=$(if $(SRC_INDEX),$(SRC_INDEX),src)
# If the project under transpilation uses `replaceable` modules in its tests
#   it MUST define a TEST_INDEX variable per language.
# TEST_INDEX points to the folder containing all test files for a particular language.
# These files should use Dafny `include`s to include the generic test files as well.
# This variable's value might look like (ex.) `test/replaces/net` or `test/replaces/java`.
# If this variable is not provided, assume the project does not have `replaceable` modules,
#   and look for test files in the `test/` directory.
_transpile_test_all: TEST_INDEX_TRANSPILE=$(if $(TEST_INDEX),$(TEST_INDEX),test)
# If the Makefile defines DIR_STRUCTURE_V2 (i.e. multiple models/subprojects/services in project), then:
#   For each of this project's services defined in PROJECT_SERVICES:
#     append `-library:/path/to/Index.dfy` to the transpile target
# Else: (i.e. single model/service in project), then:
#   append `-library:/path/to/Index.dfy` to the transpile target
_transpile_test_all: TRANSPILE_DEPENDENCIES=$(if ${DIR_STRUCTURE_V2}, $(patsubst %, --library:dafny/%/$(SRC_INDEX_TRANSPILE)/Index.dfy, $(PROJECT_SERVICES)), --library:$(SRC_INDEX_TRANSPILE)/Index.dfy)
# Transpile the entire project's tests
_transpile_test_all: transpile_test

# `find` looks for tests in either V1 or V2-styled project directories (single vs. multiple model files).
transpile_test:
	find ./dafny/**/$(TEST_INDEX_TRANSPILE) ./$(TEST_INDEX_TRANSPILE) -name "*.dfy" -name '*.dfy' | sed -e 's/^/include "/' -e 's/$$/"/' | dafny \
<<<<<<< HEAD
		translate $(TARGET) \
		--stdin \
		--no-verify \
		--cores:$(CORES) \
		--include-test-runner \
		--optimize-erasable-datatype-wrapper:false \
		--unicode-char:false \
		--function-syntax:3 \
		--allow-warnings \
		--output $(OUT) \
		$(if $(strip $(STD_LIBRARY)) , --library:$(PROJECT_ROOT)/$(STD_LIBRARY)/src/Index.dfy, ) \
		$(TRANSLATION_RECORD) \
		$(SOURCE_TRANSLATION_RECORD) \
=======
		-stdin \
		-noVerify \
		-vcsCores:$(CORES) \
		-compileTarget:$(TARGET) \
		-spillTargetCode:3 \
		-runAllTests:1 \
		-compile:0 \
		-optimizeErasableDatatypeWrapper:0 \
		-compileSuffix:1 \
		-unicodeChar:0 \
		-functionSyntax:3 \
		-useRuntimeLib \
		-out $(OUT) \
		$(DAFNY_OPTIONS) \
		$(DAFNY_OTHER_FILES) \
		$(if $(strip $(STD_LIBRARY)) , -library:$(PROJECT_ROOT)/$(STD_LIBRARY)/src/Index.dfy, ) \
>>>>>>> 7db4513a
		$(TRANSPILE_DEPENDENCIES) \

# If we are not the StandardLibrary, transpile the StandardLibrary.
# Transpile all other dependencies
transpile_dependencies:
	$(if $(strip $(STD_LIBRARY)), $(MAKE) -C $(PROJECT_ROOT)/$(STD_LIBRARY) transpile_implementation_$(LANG), )
	$(patsubst %, $(MAKE) -C $(PROJECT_ROOT)/% transpile_implementation_$(LANG);, $(PROJECT_DEPENDENCIES))

transpile_dependencies_test:
	$(if $(strip $(STD_LIBRARY)), $(MAKE) -C $(PROJECT_ROOT)/$(STD_LIBRARY) transpile_test_$(LANG), )
	$(patsubst %, $(MAKE) -C $(PROJECT_ROOT)/% transpile_test_$(LANG);, $(PROJECT_DEPENDENCIES))

########################## Code-Gen targets

# The OUTPUT variables are created this way
# so that it is possible to run _parts_ of polymorph.
# Otherwise it is difficult to run/test only a Dafny change.
# Since they are defined per target
# a single target can decide what parts it wants to build.

# Pass in CODEGEN_CLI_ROOT in command line, e.g.
#   make polymorph_code_gen CODEGEN_CLI_ROOT=/path/to/smithy-dafny/codegen/smithy-dafny-codegen-cli
# StandardLibrary is filtered out from dependent-model patsubst list;
#   Its model is contained in $(LIBRARY_ROOT)/model, not $(LIBRARY_ROOT)/../StandardLibrary/Model.
_polymorph:
	cd $(CODEGEN_CLI_ROOT); \
	./../gradlew run --args="\
	--dafny-version $(DAFNY_VERSION) \
	--library-root $(LIBRARY_ROOT) \
	--patch-files-dir $(if $(DIR_STRUCTURE_V2),$(LIBRARY_ROOT)/codegen-patches/$(SERVICE),$(LIBRARY_ROOT)/codegen-patches) \
	--properties-file $(LIBRARY_ROOT)/project.properties \
	$(INPUT_DAFNY) \
	$(OUTPUT_DAFNY) \
	$(OUTPUT_JAVA) \
	$(OUTPUT_JAVA_TEST) \
	$(OUTPUT_DOTNET) \
	$(OUTPUT_PYTHON) \
	$(MODULE_NAME) \
	$(OUTPUT_RUST) \
	--model $(if $(DIR_STRUCTURE_V2), $(LIBRARY_ROOT)/dafny/$(SERVICE)/Model, $(SMITHY_MODEL_ROOT)) \
	--dependent-model $(PROJECT_ROOT)/$(SMITHY_DEPS) \
	$(patsubst %, --dependent-model $(PROJECT_ROOT)/%/Model, $($(service_deps_var))) \
	$(DEPENDENCY_MODULE_NAMES) \
	--namespace $($(namespace_var)) \
	$(OUTPUT_LOCAL_SERVICE_$(SERVICE)) \
	$(AWS_SDK_CMD) \
	$(POLYMORPH_OPTIONS) \
	";

_polymorph_wrapped:
	@: $(if ${CODEGEN_CLI_ROOT},,$(error You must pass the path CODEGEN_CLI_ROOT: CODEGEN_CLI_ROOT=/path/to/smithy-dafny/codegen/smithy-dafny-codegen-cli));
	cd $(CODEGEN_CLI_ROOT); \
	./../gradlew run --args="\
	--dafny-version $(DAFNY_VERSION) \
	--library-root $(LIBRARY_ROOT) \
	--properties-file $(LIBRARY_ROOT)/project.properties \
	$(INPUT_DAFNY) \
	$(OUTPUT_DAFNY_WRAPPED) \
	$(OUTPUT_DOTNET_WRAPPED) \
	$(OUTPUT_JAVA_WRAPPED) \
	$(OUTPUT_PYTHON_WRAPPED) \
	$(MODULE_NAME) \
	$(OUTPUT_RUST_WRAPPED) \
	--model $(if $(DIR_STRUCTURE_V2),$(LIBRARY_ROOT)/dafny/$(SERVICE)/Model,$(LIBRARY_ROOT)/Model) \
	--dependent-model $(PROJECT_ROOT)/$(SMITHY_DEPS) \
	$(patsubst %, --dependent-model $(PROJECT_ROOT)/%/Model, $($(service_deps_var))) \
	$(DEPENDENCY_MODULE_NAMES) \
	--namespace $($(namespace_var)) \
	--local-service-test \
	$(AWS_SDK_CMD) \
	$(POLYMORPH_OPTIONS)";

_polymorph_dependencies:
	$(if $(strip $(STD_LIBRARY)), $(MAKE) -C $(PROJECT_ROOT)/$(STD_LIBRARY) polymorph_$(POLYMORPH_LANGUAGE_TARGET) LIBRARY_ROOT=$(PROJECT_ROOT)/$(STD_LIBRARY), )
	@$(foreach dependency, \
		$(PROJECT_DEPENDENCIES), \
		$(MAKE) -C $(PROJECT_ROOT)/$(dependency) polymorph_$(POLYMORPH_LANGUAGE_TARGET); \
	)

# Generates all target runtime code for all namespaces in this project.
# Not including Rust until is it more fully implemented.
.PHONY: polymorph_code_gen
polymorph_code_gen: POLYMORPH_LANGUAGE_TARGET=code_gen
polymorph_code_gen: _polymorph_dependencies
polymorph_code_gen:
	set -e; for service in $(PROJECT_SERVICES) ; do \
		export service_deps_var=SERVICE_DEPS_$${service} ; \
		export namespace_var=SERVICE_NAMESPACE_$${service} ; \
		export SERVICE=$${service} ; \
		$(MAKE) _polymorph_code_gen ; \
	done

_polymorph_code_gen: OUTPUT_DAFNY=\
    --output-dafny $(if $(DIR_STRUCTURE_V2), $(LIBRARY_ROOT)/dafny/$(SERVICE)/Model, $(LIBRARY_ROOT)/Model)
_polymorph_code_gen: INPUT_DAFNY=\
		--include-dafny $(PROJECT_ROOT)/$(STD_LIBRARY)/src/Index.dfy
_polymorph_code_gen: OUTPUT_DOTNET=\
    $(if $(DIR_STRUCTURE_V2), --output-dotnet $(LIBRARY_ROOT)/runtimes/net/Generated/$(SERVICE)/, --output-dotnet $(LIBRARY_ROOT)/runtimes/net/Generated/)
_polymorph_code_gen: OUTPUT_JAVA=--output-java $(LIBRARY_ROOT)/runtimes/java/src/main/smithy-generated
_polymorph_code_gen: OUTPUT_JAVA_TEST=--output-java-test $(LIBRARY_ROOT)/runtimes/java/src/test/smithy-generated
_polymorph_code_gen: _polymorph

check_polymorph_diff:
	git diff --exit-code $(LIBRARY_ROOT) || (echo "ERROR: polymorph-generated code does not match the committed code - see above for diff. Either commit the changes or regenerate with 'POLYMORPH_OPTIONS=--update-patch-files'." && exit 1)

# Generates dafny code for all namespaces in this project
.PHONY: polymorph_dafny
polymorph_dafny: POLYMORPH_LANGUAGE_TARGET=dafny
polymorph_dafny: _polymorph_dependencies
polymorph_dafny:
	set -e; for service in $(PROJECT_SERVICES) ; do \
		export service_deps_var=SERVICE_DEPS_$${service} ; \
		export namespace_var=SERVICE_NAMESPACE_$${service} ; \
		export SERVICE=$${service} ; \
		$(MAKE) _polymorph_dafny ; \
	done

_polymorph_dafny: OUTPUT_DAFNY=\
		--output-dafny $(if $(DIR_STRUCTURE_V2), $(LIBRARY_ROOT)/dafny/$(SERVICE)/Model, $(LIBRARY_ROOT)/Model)
_polymorph_dafny: INPUT_DAFNY=\
		--include-dafny $(PROJECT_ROOT)/$(STD_LIBRARY)/src/Index.dfy
_polymorph_dafny: _polymorph

# Generates dotnet code for all namespaces in this project
.PHONY: polymorph_dotnet
polymorph_dotnet: POLYMORPH_LANGUAGE_TARGET=dotnet
polymorph_dotnet: _polymorph_dependencies
polymorph_dotnet:
	set -e; for service in $(PROJECT_SERVICES) ; do \
		export service_deps_var=SERVICE_DEPS_$${service} ; \
		export namespace_var=SERVICE_NAMESPACE_$${service} ; \
		export SERVICE=$${service} ; \
		$(MAKE) _polymorph_dotnet ; \
	done

_polymorph_dotnet: OUTPUT_DOTNET=\
    $(if $(DIR_STRUCTURE_V2), --output-dotnet $(LIBRARY_ROOT)/runtimes/net/Generated/$(SERVICE)/, --output-dotnet $(LIBRARY_ROOT)/runtimes/net/Generated/)
_polymorph_dotnet: INPUT_DAFNY=\
		--include-dafny $(PROJECT_ROOT)/$(STD_LIBRARY)/src/Index.dfy
_polymorph_dotnet: _polymorph

# Generates java code for all namespaces in this project
.PHONY: polymorph_java
polymorph_java: POLYMORPH_LANGUAGE_TARGET=java
polymorph_java: _polymorph_dependencies
polymorph_java:
	set -e; for service in $(PROJECT_SERVICES) ; do \
		export service_deps_var=SERVICE_DEPS_$${service} ; \
		export namespace_var=SERVICE_NAMESPACE_$${service} ; \
		export SERVICE=$${service} ; \
		$(MAKE) _polymorph_java ; \
	done

_polymorph_java: OUTPUT_JAVA=--output-java $(LIBRARY_ROOT)/runtimes/java/src/main/smithy-generated
_polymorph_java: OUTPUT_JAVA_TEST=--output-java-test $(LIBRARY_ROOT)/runtimes/java/src/test/smithy-generated
_polymorph_java: INPUT_DAFNY=\
	--include-dafny $(PROJECT_ROOT)/$(STD_LIBRARY)/src/Index.dfy
_polymorph_java: _polymorph

# Generates python code for all namespaces in this project
.PHONY: polymorph_python
polymorph_python: POLYMORPH_LANGUAGE_TARGET=python
polymorph_python: _polymorph_dependencies
polymorph_python:
	set -e; for service in $(PROJECT_SERVICES) ; do \
		export service_deps_var=SERVICE_DEPS_$${service} ; \
		export namespace_var=SERVICE_NAMESPACE_$${service} ; \
		export SERVICE=$${service} ; \
		$(MAKE) _polymorph_python ; \
	done

_polymorph_python: OUTPUT_PYTHON=--output-python $(LIBRARY_ROOT)/runtimes/python/src/$(PYTHON_MODULE_NAME)/smithygenerated
# Defined per-Makefile
_polymorph_python: MODULE_NAME=--library-name $(PYTHON_MODULE_NAME)
# Defined per-Makefile
_polymorph_python: DEPENDENCY_MODULE_NAMES=$(PYTHON_DEPENDENCY_MODULE_NAMES)
_polymorph_python: _polymorph

# Dependency for formatting generating Java code
setup_prettier:
	npm i --no-save prettier@3 prettier-plugin-java@2.5

# Generates rust code for all namespaces in this project
# Note that we rely on the patching feature of polymorph
# to also patch the results of transpile_rust,
# so we assume that is run first!
.PHONY: polymorph_rust
polymorph_rust: POLYMORPH_LANGUAGE_TARGET=rust
polymorph_rust: _polymorph_dependencies
polymorph_rust:
	set -e; for service in $(PROJECT_SERVICES) ; do \
		export service_deps_var=SERVICE_DEPS_$${service} ; \
		export namespace_var=SERVICE_NAMESPACE_$${service} ; \
		export SERVICE=$${service} ; \
		$(MAKE) _polymorph_rust ; \
	done

_polymorph_rust: OUTPUT_RUST=--output-rust $(LIBRARY_ROOT)/runtimes/rust
# For several TestModels we've just manually written the code generation target,
# So we just want to ensure we can transpile and pass the tests in CI.
# For those, make polymorph_rust should just be a no-op.
_polymorph_rust: $(if $(RUST_BENERATED), , _polymorph)

########################## .NET targets

transpile_net: | transpile_implementation_net transpile_test_net transpile_dependencies_net

transpile_implementation_net: TARGET=cs
transpile_implementation_net: OUT=runtimes/net/ImplementationFromDafny
transpile_implementation_net: SRC_INDEX=$(NET_SRC_INDEX)
transpile_implementation_net: _transpile_implementation_all

transpile_test_net: SRC_INDEX=$(NET_SRC_INDEX)
transpile_test_net: TEST_INDEX=$(NET_TEST_INDEX)
transpile_test_net: TARGET=cs
transpile_test_net: OUT=runtimes/net/tests/TestsFromDafny
transpile_test_net: _transpile_test_all

transpile_dependencies_net: LANG=net
transpile_dependencies_net: transpile_dependencies

test_net: FRAMEWORK=net6.0
test_net:
	dotnet run \
		--project runtimes/net/tests/ \
		--framework $(FRAMEWORK)

test_net_mac_intel: FRAMEWORK=net6.0
test_net_mac_intel:
	DYLD_LIBRARY_PATH="/usr/local/opt/openssl@1.1/lib" dotnet run \
		--project runtimes/net/tests/ \
		--framework $(FRAMEWORK)

test_net_mac_brew: FRAMEWORK=net6.0
test_net_mac_brew:
	DYLD_LIBRARY_PATH="$(shell brew --prefix)/opt/openssl@1.1/lib/" dotnet run \
		--project runtimes/net/tests/ \
		--framework $(FRAMEWORK)

setup_net:
	dotnet restore runtimes/net/

format_net:
	dotnet format runtimes/net/*.csproj

format_net-check:
	dotnet format runtimes/net/*.csproj --verify-no-changes

########################## Java targets

build_java: transpile_java mvn_local_deploy_dependencies
	$(GRADLEW) -p runtimes/java build

transpile_java: | transpile_implementation_java transpile_test_java transpile_dependencies_java

transpile_implementation_java: TARGET=java
transpile_implementation_java: OUT=runtimes/java/ImplementationFromDafny
transpile_implementation_java: _transpile_implementation_all _mv_implementation_java

transpile_test_java: TARGET=java
transpile_test_java: OUT=runtimes/java/TestsFromDafny
transpile_test_java: _transpile_test_all _mv_test_java

# Currently Dafny compiles to Java by changing the directory name.
# Java puts things under a `java` directory.
# To avoid `java/implementation-java` the code is generated and then moved.
_mv_implementation_java:
	rm -rf runtimes/java/src/main/dafny-generated
	mv runtimes/java/ImplementationFromDafny-java runtimes/java/src/main/dafny-generated
_mv_test_java:
	rm -rf runtimes/java/src/test/dafny-generated
	mkdir -p runtimes/java/src/test
	mv runtimes/java/TestsFromDafny-java runtimes/java/src/test/dafny-generated

transpile_dependencies_java: LANG=java
transpile_dependencies_java: transpile_dependencies

# If we are not StandardLibrary, locally deploy the StandardLibrary.
# Locally deploy all other dependencies 
mvn_local_deploy_dependencies:
	$(if $(strip $(STD_LIBRARY)), $(MAKE) -C $(PROJECT_ROOT)/$(STD_LIBRARY) mvn_local_deploy, )
	$(patsubst %, $(MAKE) -C $(PROJECT_ROOT)/% mvn_local_deploy;, $(PROJECT_DEPENDENCIES))

# The Java MUST all exist already through the transpile step.
mvn_local_deploy:
	$(GRADLEW) -p runtimes/java publishMavenLocalPublicationToMavenLocal

# The Java MUST all exsist if we want to publish to CodeArtifact
mvn_ca_deploy:
	$(GRADLEW) -p runtimes/java publishMavenPublicationToPublishToCodeArtifactCIRepository

mvn_staging_deploy:
	$(GRADLEW) -p runtimes/java publishMavenPublicationToPublishToCodeArtifactStagingRepository

test_java:
	$(GRADLEW) -p runtimes/java runTests
	$(GRADLEW) -p runtimes/java test --info

########################## Rust targets

# The Dafny Rust code generator only supports a single crate for everything,
# so (among other consequences) we compile src and test code together.
transpile_rust: | transpile_implementation_rust transpile_dependencies_rust

transpile_implementation_rust: TARGET=rs
transpile_implementation_rust: OUT=implementation_from_dafny
transpile_implementation_rust: SRC_INDEX=$(RUST_SRC_INDEX)
transpile_implementation_rust: TEST_INDEX=$(RUST_TEST_INDEX)
# The Dafny Rust code generator is not complete yet,
# so we want to emit code even if there are unsupported features in the input.
transpile_implementation_rust: DAFNY_OPTIONS=-emitUncompilableCode
# The Dafny Rust code generator only supports a single crate for everything,
# so we inline all dependencies by not passing `-library` to Dafny.
transpile_implementation_rust: TRANSPILE_DEPENDENCIES=
transpile_implementation_rust: STD_LIBRARY=
transpile_implementation_rust: SRC_INDEX_TRANSPILE=$(if $(SRC_INDEX),$(SRC_INDEX),src)
transpile_implementation_rust: TEST_INDEX_TRANSPILE=$(if $(TEST_INDEX),$(TEST_INDEX),test)
transpile_implementation_rust: DAFNY_OTHER_FILES=$(RUST_OTHER_FILES)
transpile_implementation_rust: $(if $(TRANSPILE_TESTS_IN_RUST), transpile_test, transpile_implementation) _mv_implementation_rust patch_after_transpile_rust

transpile_dependencies_rust: LANG=rust
transpile_dependencies_rust: transpile_dependencies

_mv_implementation_rust:
	mkdir -p runtimes/rust/src
	mv implementation_from_dafny-rust/src/implementation_from_dafny.rs runtimes/rust/src/implementation_from_dafny.rs
	rustfmt runtimes/rust/src/implementation_from_dafny.rs
	rm -rf implementation_from_dafny-rust

patch_after_transpile_rust:
	set -e; for service in $(PROJECT_SERVICES) ; do \
		export service_deps_var=SERVICE_DEPS_$${service} ; \
		export namespace_var=SERVICE_NAMESPACE_$${service} ; \
		export SERVICE=$${service} ; \
		$(MAKE) _patch_after_transpile_rust ; \
	done

_patch_after_transpile_rust: OUTPUT_RUST=--output-rust $(LIBRARY_ROOT)/runtimes/rust
_patch_after_transpile_rust:
	cd $(CODEGEN_CLI_ROOT); \
	./../gradlew run --args="\
	patch-after-transpile \
	--dafny-version $(DAFNY_VERSION) \
	--library-root $(LIBRARY_ROOT) \
	$(OUTPUT_RUST) \
	--model $(if $(DIR_STRUCTURE_V2), $(LIBRARY_ROOT)/dafny/$(SERVICE)/Model, $(SMITHY_MODEL_ROOT)) \
	--dependent-model $(PROJECT_ROOT)/$(SMITHY_DEPS) \
	$(patsubst %, --dependent-model $(PROJECT_ROOT)/%/Model, $($(service_deps_var))) \
	--namespace $($(namespace_var)) \
	$(AWS_SDK_CMD) \
	$(POLYMORPH_OPTIONS) \
	";

build_rust:
	cd runtimes/rust; \
	cargo build

test_rust:
	cd runtimes/rust; \
	cargo test -- --nocapture

########################## Cleanup targets

_clean:
	rm -f $(LIBRARY_ROOT)/Model/*Types.dfy $(LIBRARY_ROOT)/Model/*TypesWrapped.dfy
	rm -f $(LIBRARY_ROOT)/runtimes/net/ImplementationFromDafny.cs
	rm -f $(LIBRARY_ROOT)/runtimes/net/tests/TestFromDafny.cs
	rm -rf $(LIBRARY_ROOT)/TestResults
	rm -rf $(LIBRARY_ROOT)/runtimes/net/Generated $(LIBRARY_ROOT)/runtimes/net/bin $(LIBRARY_ROOT)/runtimes/net/obj
	rm -rf $(LIBRARY_ROOT)/runtimes/net/tests/bin $(LIBRARY_ROOT)/runtimes/net/tests/obj

clean: _clean

########################## Python targets

# Python MUST transpile dependencies first to generate .dtr files
transpile_python: | transpile_dependencies_python transpile_implementation_python transpile_test_python

transpile_implementation_python: TARGET=py
transpile_implementation_python: OUT=runtimes/python/dafny_src
transpile_implementation_python: SRC_INDEX=$(PYTHON_SRC_INDEX)
transpile_implementation_python: TRANSPILE_MODULE_NAME=--python-module-name=$(PYTHON_MODULE_NAME).internaldafny.generated
transpile_implementation_python: TRANSLATION_RECORD=$(TRANSLATION_RECORD_PYTHON)
transpile_implementation_python: _transpile_implementation_all _mv_implementation_python

transpile_test_python: TARGET=py
transpile_test_python: OUT=runtimes/python/dafny_test
transpile_test_python: SRC_INDEX=$(PYTHON_SRC_INDEX)
transpile_test_python: TEST_INDEX=$(PYTHON_TEST_INDEX)
transpile_test_python: TRANSLATION_RECORD=$(TRANSLATION_RECORD_PYTHON)
transpile_test_python: SOURCE_TRANSLATION_RECORD= --translation-record runtimes/python/src/$(PYTHON_MODULE_NAME)/internaldafny/generated/dafny_src-py.dtr
transpile_test_python: _transpile_test_all _mv_test_python

# Move Dafny-generated code into its expected location in the Python module
_mv_implementation_python:
	# Remove any previously generated Dafny code in src/, then copy in newly-generated code
	rm -rf runtimes/python/src/$(PYTHON_MODULE_NAME)/internaldafny/generated/
	mkdir -p runtimes/python/src/$(PYTHON_MODULE_NAME)/internaldafny/generated/
	mv runtimes/python/dafny_src-py/* runtimes/python/src/$(PYTHON_MODULE_NAME)/internaldafny/generated
	rm -rf runtimes/python/dafny_src-py

_mv_test_python:
	# Remove any previously generated Dafny code in test/, then copy in newly-generated code
	rm -rf runtimes/python/test/internaldafny/generated
	mkdir -p runtimes/python/test/internaldafny/generated
	mv runtimes/python/dafny_test-py/* runtimes/python/test/internaldafny/generated
	rm -rf runtimes/python/dafny_test-py

transpile_dependencies_python: LANG=python
transpile_dependencies_python: transpile_dependencies

test_python:
	rm -rf runtimes/python/.tox
	python3 -m tox -c runtimes/python --verbose

########################## local testing targets

# These targets are added as a convenience for local development.
# If you experience weird behavior using these targets,
# fall back to the regular `build` or `test` targets.
# These targets MUST only be used for local testing,
# and MUST NOT be used in CI.

# Targets to transpile single local service for convenience.
# Specify the local service to build by passing a SERVICE env var.
# Note that this does not generate identical files as `transpile_implementation_java`

local_transpile_impl_java_single: TARGET=java
local_transpile_impl_java_single: OUT=runtimes/java/ImplementationFromDafny
local_transpile_impl_java_single: local_transpile_impl_single
	cp -R runtimes/java/ImplementationFromDafny-java/* runtimes/java/src/main/dafny-generated
	rm -rf runtimes/java/ImplementationFromDafny-java/

local_transpile_impl_net_single: TARGET=cs
local_transpile_impl_net_single: OUT=runtimes/net/ImplementationFromDafny
local_transpile_impl_net_single: local_transpile_impl_single

local_transpile_impl_single: deps_var=SERVICE_DEPS_$(SERVICE)
local_transpile_impl_single: TRANSPILE_TARGETS=./dafny/$(SERVICE)/src/$(FILE)
local_transpile_impl_single: TRANSPILE_DEPENDENCIES= \
		$(patsubst %, -library:$(PROJECT_ROOT)/%/src/Index.dfy, $($(deps_var))) \
		$(patsubst %, -library:$(PROJECT_ROOT)/%, $(PROJECT_INDEX)) \
		-library:$(PROJECT_ROOT)/$(STD_LIBRARY)/src/Index.dfy
local_transpile_impl_single: transpile_implementation

# Targets to transpile single local service for convenience.
# Specify the local service to build by passing a SERVICE env var.
# Note that this does not generate identical files as `transpile_test_java`,
# and will clobber tests generated by other services.

local_transpile_test_java_single: TARGET=java
local_transpile_test_java_single: OUT=runtimes/java/TestsFromDafny
local_transpile_test_java_single: local_transpile_test_single
	cp -R runtimes/java/TestsFromDafny-java/* runtimes/java/src/test/dafny-generated
	rm -rf runtimes/java/TestsFromDafny-java

local_transpile_test_net_single: TARGET=cs
local_transpile_test_net_single: OUT=runtimes/net/tests/TestsFromDafny
local_transpile_test_net_single: local_transpile_test_single

local_transpile_test_single: TRANSPILE_TARGETS=./dafny/$(SERVICE)/test/$(FILE)
local_transpile_test_single: TRANSPILE_DEPENDENCIES= \
		$(patsubst %, -library:dafny/%/src/Index.dfy, $(PROJECT_SERVICES)) \
		$(patsubst %, -library:$(PROJECT_ROOT)/%, $(PROJECT_INDEX)) \
		-library:$(PROJECT_ROOT)/$(STD_LIBRARY)/src/Index.dfy
local_transpile_test_single: transpile_test<|MERGE_RESOLUTION|>--- conflicted
+++ resolved
@@ -189,7 +189,6 @@
 # `find` looks for `Index.dfy` files in either V1 or V2-styled project directories (single vs. multiple model files).
 transpile_implementation:
 	find ./dafny/**/$(SRC_INDEX_TRANSPILE)/ ./$(SRC_INDEX_TRANSPILE)/ -name 'Index.dfy' | sed -e 's/^/include "/' -e 's/$$/"/' | dafny \
-<<<<<<< HEAD
 	translate $(TARGET) \
 		--stdin \
 		--no-verify \
@@ -202,23 +201,6 @@
 		$(TRANSPILE_MODULE_NAME) \
 		$(if $(strip $(STD_LIBRARY)) , --library:$(PROJECT_ROOT)/$(STD_LIBRARY)/src/Index.dfy, ) \
 		$(TRANSLATION_RECORD) \
-=======
-		-stdin \
-		-noVerify \
-		-vcsCores:$(CORES) \
-		-compileTarget:$(TARGET) \
-		-spillTargetCode:3 \
-		-compile:0 \
-		-optimizeErasableDatatypeWrapper:0 \
-		-compileSuffix:1 \
-		-unicodeChar:0 \
-		-functionSyntax:3 \
-		-useRuntimeLib \
-		-out $(OUT) \
-		$(DAFNY_OPTIONS) \
-		$(DAFNY_OTHER_FILES) \
-		$(if $(strip $(STD_LIBRARY)) , -library:$(PROJECT_ROOT)/$(STD_LIBRARY)/src/Index.dfy, ) \
->>>>>>> 7db4513a
 		$(TRANSPILE_DEPENDENCIES)
 
 
@@ -246,7 +228,6 @@
 # `find` looks for tests in either V1 or V2-styled project directories (single vs. multiple model files).
 transpile_test:
 	find ./dafny/**/$(TEST_INDEX_TRANSPILE) ./$(TEST_INDEX_TRANSPILE) -name "*.dfy" -name '*.dfy' | sed -e 's/^/include "/' -e 's/$$/"/' | dafny \
-<<<<<<< HEAD
 		translate $(TARGET) \
 		--stdin \
 		--no-verify \
@@ -260,24 +241,6 @@
 		$(if $(strip $(STD_LIBRARY)) , --library:$(PROJECT_ROOT)/$(STD_LIBRARY)/src/Index.dfy, ) \
 		$(TRANSLATION_RECORD) \
 		$(SOURCE_TRANSLATION_RECORD) \
-=======
-		-stdin \
-		-noVerify \
-		-vcsCores:$(CORES) \
-		-compileTarget:$(TARGET) \
-		-spillTargetCode:3 \
-		-runAllTests:1 \
-		-compile:0 \
-		-optimizeErasableDatatypeWrapper:0 \
-		-compileSuffix:1 \
-		-unicodeChar:0 \
-		-functionSyntax:3 \
-		-useRuntimeLib \
-		-out $(OUT) \
-		$(DAFNY_OPTIONS) \
-		$(DAFNY_OTHER_FILES) \
-		$(if $(strip $(STD_LIBRARY)) , -library:$(PROJECT_ROOT)/$(STD_LIBRARY)/src/Index.dfy, ) \
->>>>>>> 7db4513a
 		$(TRANSPILE_DEPENDENCIES) \
 
 # If we are not the StandardLibrary, transpile the StandardLibrary.
