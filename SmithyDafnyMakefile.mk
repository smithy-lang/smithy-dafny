# Copyright Amazon.com Inc. or its affiliates. All Rights Reserved.
# SPDX-License-Identifier: Apache-2.0

# These are make targets that can be shared between all projects
# that use a common layout.
# They will only function if executed inside a project directory.
# See https://github.com/smithy-lang/smithy-dafny/tree/main-1.x/TestModels
# for examples.

# There are several variables that are used here.
# The expectation is to define these variables
# inside each project.

# Variables:
# MAX_RESOURCE_COUNT -- The Dafny verification max resource count.
# 	This is is per project because the verification variability can differ.
#   Individual functions/methods/lemmas can override this limit using `{:rlimit N}`,
#   but be aware that the attribute multiplies N by 1000!
# VERIFY_TIMEOUT -- The Dafny verification timeout in seconds.
# 	This is only a guard against builds taking way too long to fail.
#   The resource count limit above is much more important for fighting brittle verification.
# PROJECT_DEPENDENCIES -- List of dependencies for the project.
# 	It should be the list of top level directory names
# PROJECT_SERVICES -- List of names of each local service in the project
# SERVICE_NAMESPACE_<service> -- for each service in PROJECT_SERVICES,
#   the list of dependencies for that smithy namespace. It should be a list
#   of Model directories
# SERVICE_DEPS_<service> -- for each service in PROJECT_SERVICES,
#   the list of dependencies for that smithy namespace. It should be a list
#   of Model directories
# AWS_SDK_CMD -- the `--aws-sdk` command to generate AWS SDK style interfaces.
# STD_LIBRARY -- path from this file to the StandardLibrary Dafny project.
# SMITHY_DEPS -- path from this file to smithy dependencies, such as custom traits.
# GRADLEW -- the gradlew to use when building Java runtimes.
#   defaults to $(SMITHY_DAFNY_ROOT)/codegen/gradlew

MAX_RESOURCE_COUNT := 10000000
VERIFY_TIMEOUT := 100

# This evaluates to the path of the current working directory.
# i.e. The specific library under consideration.
LIBRARY_ROOT := $(shell pwd)
# Smithy Dafny code gen needs to know
# where the smithy model is.
# This is generally in the same directory as the library.
# However in the case of a wrapped library,
# such as the test vectors
# the implementation MAY be in a different library
# than the model.
# By having two related variables
# test vector projects can point to
# the specific model they need
# but still build everything in their local library directory.
SMITHY_MODEL_ROOT := $(LIBRARY_ROOT)/Model

CODEGEN_CLI_ROOT := $(SMITHY_DAFNY_ROOT)/codegen/smithy-dafny-codegen-cli
GRADLEW := $(SMITHY_DAFNY_ROOT)/codegen/gradlew

include $(SMITHY_DAFNY_ROOT)/SmithyDafnySedMakefile.mk

# This flag enables pre-processing on extern module names.
# This pre-processing is required to compile to Python and Go.
# This is disabled by default.
# This should be enabled in each individual project's Makefile if that project compiles to Python or Go.
# This can be enabled by setting this variable to any nonempty value (ex. true, 1)
ENABLE_EXTERN_PROCESSING?=

########################## Dafny targets

# TODO: This target will not work for projects that use `replaceable` 
#       module syntax with multiple language targets.
# It will fail with error:
# Error: modules 'A' and 'B' both have CompileName 'same.extern.name'
# We need to come up with some way to verify files per-language.
# Rewrite this as part of Java implementation of LanguageSpecificLogic TestModel.

# Proof of correctness for the math below
#  function Z3_PROCESSES(cpus:nat): nat
#  { if cpus >= 3 then 2 else 1 }

#  function DAFNY_PROCESSES(cpus: nat): nat
#   requires 0 < cpus // 0 cpus would do no work!
#  { (cpus - 1 )/Z3_PROCESSES(cpus) }

#  lemma Correct(cpus:nat)
#    ensures DAFNY_PROCESSES(cpus) * Z3_PROCESSES(cpus) <= cpus
#  {}

# Verify the entire project
verify:Z3_PROCESSES=$(shell echo $$(( $(CORES) >= 3 ? 2 : 1 )))
verify:DAFNY_PROCESSES=$(shell echo $$(( ($(CORES) - 1 ) / ($(CORES) >= 3 ? 2 : 1))))
verify:
	find . -name '*.dfy' | xargs -n 1 -P $(DAFNY_PROCESSES) -I % dafny \
		-vcsCores:$(Z3_PROCESSES) \
		-compile:0 \
		-definiteAssignment:3 \
		-unicodeChar:0 \
		-functionSyntax:3 \
		-verificationLogger:csv \
		-timeLimit:$(VERIFY_TIMEOUT) \
		-rlimit:$(MAX_RESOURCE_COUNT) \
		$(DAFNY_OPTIONS) \
		%

# Verify single file FILE with text logger.
# This is useful for debugging resource count usage within a file.
# Use PROC to further scope the verification
verify_single:
	dafny \
		-vcsCores:$(CORES) \
		-compile:0 \
		-definiteAssignment:3 \
		-unicodeChar:0 \
		-functionSyntax:3 \
		-verificationLogger:text \
		-timeLimit:$(VERIFY_TIMEOUT) \
		-rlimit:$(MAX_RESOURCE_COUNT) \
		$(DAFNY_OPTIONS) \
		$(if ${PROC},-proc:*$(PROC)*,) \
		$(FILE)

#Verify only a specific namespace at env var $(SERVICE)
verify_service:
	@: $(if ${SERVICE},,$(error You must pass the SERVICE to generate for));
	dafny \
		-vcsCores:$(CORES) \
		-compile:0 \
		-definiteAssignment:3 \
		-unicodeChar:0 \
		-functionSyntax:3 \
		-verificationLogger:csv \
		-timeLimit:$(VERIFY_TIMEOUT) \
		$(DAFNY_OPTIONS) \
		`find ./dafny/$(SERVICE) -name '*.dfy'` \

format_dafny:
	dafny format \
		--function-syntax 3 \
		--unicode-char false \
		`find . -name '*.dfy'`

format_dafny-check:
	dafny format \
		--check \
		--function-syntax 3 \
		--unicode-char false \
		`find . -name '*.dfy'`

# This no longer enforces the maximum resource count,
# as we're passing /rlimit to dafny directly now.
# But it's still useful information to see what assertion batches
# are close to the limit.
dafny-reportgenerator:
	dafny-reportgenerator \
		summarize-csv-results \
		TestResults/*.csv

clean-dafny-report:
	rm TestResults/*.csv

# Dafny helper targets

# Transpile the entire project's impl
# For each index file listed in the project Makefile's PROJECT_INDEX variable,
#   append a `-library:TestModels/$(PROJECT_INDEX) to the transpiliation target
_transpile_implementation_all: TRANSPILE_DEPENDENCIES=$(patsubst %, --library:$(PROJECT_ROOT)/%, $(PROJECT_INDEX))
_transpile_implementation_all: transpile_implementation

# The `$(OUT)` and $(TARGET) variables are problematic.
# Ideally they are different for every target call.
# However the way make evaluates variables
# having a target specific variable is hard.
# This all comes up because a project
# will need to also transpile its dependencies.
# This is worked around for now,
# by the fact that the `TARGET`
# for all these transpile calls will be the same.
# For `OUT` this is solved by making the paths relative.
# So that the runtime is express once
# and can be the same for all such runtimes.
# Since such targets are all shared,
# this is tractable.

# If the project under transpilation uses `replaceable` modules,
#   it MUST define a SRC_INDEX variable per language.
# SRC_INDEX points to the folder containing the `Index.dfy` file for a particular language
#   that `include`s all of that language's `replaces` modules.
# This variable's value might look like (ex.) `src/replaces/net` or `src/replaces/java`.
# If this variable is not provided, assume the project does not have `replaceable` modules,
#   and look for `Index.dfy` in the `src/` directory.
transpile_implementation: SRC_INDEX_TRANSPILE=$(if $(SRC_INDEX),$(SRC_INDEX),src)
# At this time it is *significatly* faster
# to give Dafny a single file
# that includes everything
# than it is to pass each file to the CLI.
# ~2m vs ~10s for our large projects.
# Also the expectation is that verification happens in the `verify` target
# `find` looks for `Index.dfy` files in either V1 or V2-styled project directories (single vs. multiple model files).
transpile_implementation:
	find ./dafny/**/$(SRC_INDEX_TRANSPILE)/ ./$(SRC_INDEX_TRANSPILE)/ -name 'Index.dfy' | sed -e 's/^/include "/' -e 's/$$/"/' | dafny \
<<<<<<< HEAD
	translate $(TARGET) \
		--stdin \
		--no-verify \
		--cores:$(CORES) \
		--optimize-erasable-datatype-wrapper:false \
		--unicode-char:false \
		--function-syntax:3 \
		--allow-warnings \
		--output $(OUT) \
		$(TRANSPILE_MODULE_NAME) \
		$(if $(strip $(STD_LIBRARY)) , --library:$(PROJECT_ROOT)/$(STD_LIBRARY)/src/Index.dfy, ) \
		$(TRANSLATION_RECORD) \
=======
		-stdin \
		-noVerify \
		-vcsCores:$(CORES) \
		-compileTarget:$(TARGET) \
		-spillTargetCode:3 \
		-compile:0 \
		-optimizeErasableDatatypeWrapper:0 \
		-compileSuffix:1 \
		-unicodeChar:0 \
		-functionSyntax:3 \
		-useRuntimeLib \
		-out $(OUT) \
		$(DAFNY_OPTIONS) \
		$(DAFNY_OTHER_FILES) \
		$(if $(strip $(STD_LIBRARY)) , -library:$(PROJECT_ROOT)/$(STD_LIBRARY)/src/Index.dfy, ) \
>>>>>>> 86fdaeb2
		$(TRANSPILE_DEPENDENCIES)


# If the project under transpilation uses `replaceable` modules,
#   it MUST define a SRC_INDEX variable per language.
# The purpose and usage of this is described in the `transpile_implementation` comments.
_transpile_test_all: SRC_INDEX_TRANSPILE=$(if $(SRC_INDEX),$(SRC_INDEX),src)
# If the project under transpilation uses `replaceable` modules in its tests
#   it MUST define a TEST_INDEX variable per language.
# TEST_INDEX points to the folder containing all test files for a particular language.
# These files should use Dafny `include`s to include the generic test files as well.
# This variable's value might look like (ex.) `test/replaces/net` or `test/replaces/java`.
# If this variable is not provided, assume the project does not have `replaceable` modules,
#   and look for test files in the `test/` directory.
_transpile_test_all: TEST_INDEX_TRANSPILE=$(if $(TEST_INDEX),$(TEST_INDEX),test)
# If the Makefile defines DIR_STRUCTURE_V2 (i.e. multiple models/subprojects/services in project), then:
#   For each of this project's services defined in PROJECT_SERVICES:
#     append `-library:/path/to/Index.dfy` to the transpile target
# Else: (i.e. single model/service in project), then:
#   append `-library:/path/to/Index.dfy` to the transpile target
_transpile_test_all: TRANSPILE_DEPENDENCIES=$(if ${DIR_STRUCTURE_V2}, $(patsubst %, --library:dafny/%/$(SRC_INDEX_TRANSPILE)/Index.dfy, $(PROJECT_SERVICES)), --library:$(SRC_INDEX_TRANSPILE)/Index.dfy)
# Transpile the entire project's tests
_transpile_test_all: transpile_test

# `find` looks for tests in either V1 or V2-styled project directories (single vs. multiple model files).
transpile_test:
	find ./dafny/**/$(TEST_INDEX_TRANSPILE) ./$(TEST_INDEX_TRANSPILE) -name "*.dfy" -name '*.dfy' | sed -e 's/^/include "/' -e 's/$$/"/' | dafny \
<<<<<<< HEAD
		translate $(TARGET) \
		--stdin \
		--no-verify \
		--cores:$(CORES) \
		--include-test-runner \
		--optimize-erasable-datatype-wrapper:false \
		--unicode-char:false \
		--function-syntax:3 \
		--allow-warnings \
		--output $(OUT) \
		$(if $(strip $(STD_LIBRARY)) , --library:$(PROJECT_ROOT)/$(STD_LIBRARY)/src/Index.dfy, ) \
		$(TRANSLATION_RECORD) \
		$(SOURCE_TRANSLATION_RECORD) \
=======
		-stdin \
		-noVerify \
		-vcsCores:$(CORES) \
		-compileTarget:$(TARGET) \
		-spillTargetCode:3 \
		-runAllTests:1 \
		-compile:0 \
		-optimizeErasableDatatypeWrapper:0 \
		-compileSuffix:1 \
		-unicodeChar:0 \
		-functionSyntax:3 \
		-useRuntimeLib \
		-out $(OUT) \
		$(DAFNY_OPTIONS) \
		$(DAFNY_OTHER_FILES) \
		$(if $(strip $(STD_LIBRARY)) , -library:$(PROJECT_ROOT)/$(STD_LIBRARY)/src/Index.dfy, ) \
>>>>>>> 86fdaeb2
		$(TRANSPILE_DEPENDENCIES) \

# If we are not the StandardLibrary, transpile the StandardLibrary.
# Transpile all other dependencies
transpile_dependencies:
	$(if $(strip $(STD_LIBRARY)), $(MAKE) -C $(PROJECT_ROOT)/$(STD_LIBRARY) transpile_implementation_$(LANG), )
	$(patsubst %, $(MAKE) -C $(PROJECT_ROOT)/% transpile_implementation_$(LANG);, $(PROJECT_DEPENDENCIES))

transpile_dependencies_test:
	$(if $(strip $(STD_LIBRARY)), $(MAKE) -C $(PROJECT_ROOT)/$(STD_LIBRARY) transpile_test_$(LANG), )
	$(patsubst %, $(MAKE) -C $(PROJECT_ROOT)/% transpile_test_$(LANG);, $(PROJECT_DEPENDENCIES))

########################## Code-Gen targets

# The OUTPUT variables are created this way
# so that it is possible to run _parts_ of polymorph.
# Otherwise it is difficult to run/test only a Dafny change.
# Since they are defined per target
# a single target can decide what parts it wants to build.

# Pass in CODEGEN_CLI_ROOT in command line, e.g.
#   make polymorph_code_gen CODEGEN_CLI_ROOT=/path/to/smithy-dafny/codegen/smithy-dafny-codegen-cli
# StandardLibrary is filtered out from dependent-model patsubst list;
#   Its model is contained in $(LIBRARY_ROOT)/model, not $(LIBRARY_ROOT)/../StandardLibrary/Model.
_polymorph:
	cd $(CODEGEN_CLI_ROOT); \
	./../gradlew run --args="\
	--dafny-version $(DAFNY_VERSION) \
	--library-root $(LIBRARY_ROOT) \
	--patch-files-dir $(if $(DIR_STRUCTURE_V2),$(LIBRARY_ROOT)/codegen-patches/$(SERVICE),$(LIBRARY_ROOT)/codegen-patches) \
	--properties-file $(LIBRARY_ROOT)/project.properties \
	$(INPUT_DAFNY) \
	$(OUTPUT_DAFNY) \
	$(OUTPUT_JAVA) \
	$(OUTPUT_JAVA_TEST) \
	$(OUTPUT_DOTNET) \
	$(OUTPUT_PYTHON) \
	$(MODULE_NAME) \
	$(OUTPUT_RUST) \
	--model $(if $(DIR_STRUCTURE_V2), $(LIBRARY_ROOT)/dafny/$(SERVICE)/Model, $(SMITHY_MODEL_ROOT)) \
	--dependent-model $(PROJECT_ROOT)/$(SMITHY_DEPS) \
	$(patsubst %, --dependent-model $(PROJECT_ROOT)/%/Model, $($(service_deps_var))) \
	$(DEPENDENCY_MODULE_NAMES) \
	--namespace $($(namespace_var)) \
	$(OUTPUT_LOCAL_SERVICE_$(SERVICE)) \
	$(AWS_SDK_CMD) \
	$(POLYMORPH_OPTIONS) \
	";

_polymorph_wrapped:
	@: $(if ${CODEGEN_CLI_ROOT},,$(error You must pass the path CODEGEN_CLI_ROOT: CODEGEN_CLI_ROOT=/path/to/smithy-dafny/codegen/smithy-dafny-codegen-cli));
	cd $(CODEGEN_CLI_ROOT); \
	./../gradlew run --args="\
	--dafny-version $(DAFNY_VERSION) \
	--library-root $(LIBRARY_ROOT) \
	--properties-file $(LIBRARY_ROOT)/project.properties \
	$(INPUT_DAFNY) \
	$(OUTPUT_DAFNY_WRAPPED) \
	$(OUTPUT_DOTNET_WRAPPED) \
	$(OUTPUT_JAVA_WRAPPED) \
	$(OUTPUT_PYTHON_WRAPPED) \
	$(MODULE_NAME) \
	$(OUTPUT_RUST_WRAPPED) \
	--model $(if $(DIR_STRUCTURE_V2),$(LIBRARY_ROOT)/dafny/$(SERVICE)/Model,$(LIBRARY_ROOT)/Model) \
	--dependent-model $(PROJECT_ROOT)/$(SMITHY_DEPS) \
	$(patsubst %, --dependent-model $(PROJECT_ROOT)/%/Model, $($(service_deps_var))) \
	$(DEPENDENCY_MODULE_NAMES) \
	--namespace $($(namespace_var)) \
	--local-service-test \
	$(AWS_SDK_CMD) \
	$(POLYMORPH_OPTIONS)";

_polymorph_dependencies:
	$(if $(strip $(STD_LIBRARY)), $(MAKE) -C $(PROJECT_ROOT)/$(STD_LIBRARY) polymorph_$(POLYMORPH_LANGUAGE_TARGET) LIBRARY_ROOT=$(PROJECT_ROOT)/$(STD_LIBRARY), )
	@$(foreach dependency, \
		$(PROJECT_DEPENDENCIES), \
		$(MAKE) -C $(PROJECT_ROOT)/$(dependency) polymorph_$(POLYMORPH_LANGUAGE_TARGET); \
	)

# Generates all target runtime code for all namespaces in this project.
# Not including Rust until is it more fully implemented.
.PHONY: polymorph_code_gen
polymorph_code_gen: POLYMORPH_LANGUAGE_TARGET=code_gen
polymorph_code_gen: _polymorph_dependencies
polymorph_code_gen:
	set -e; for service in $(PROJECT_SERVICES) ; do \
		export service_deps_var=SERVICE_DEPS_$${service} ; \
		export namespace_var=SERVICE_NAMESPACE_$${service} ; \
		export SERVICE=$${service} ; \
		$(MAKE) _polymorph_code_gen ; \
	done

_polymorph_code_gen: OUTPUT_DAFNY=\
    --output-dafny $(if $(DIR_STRUCTURE_V2), $(LIBRARY_ROOT)/dafny/$(SERVICE)/Model, $(LIBRARY_ROOT)/Model)
_polymorph_code_gen: INPUT_DAFNY=\
		--include-dafny $(PROJECT_ROOT)/$(STD_LIBRARY)/src/Index.dfy
_polymorph_code_gen: OUTPUT_DOTNET=\
    $(if $(DIR_STRUCTURE_V2), --output-dotnet $(LIBRARY_ROOT)/runtimes/net/Generated/$(SERVICE)/, --output-dotnet $(LIBRARY_ROOT)/runtimes/net/Generated/)
_polymorph_code_gen: OUTPUT_JAVA=--output-java $(LIBRARY_ROOT)/runtimes/java/src/main/smithy-generated
_polymorph_code_gen: OUTPUT_JAVA_TEST=--output-java-test $(LIBRARY_ROOT)/runtimes/java/src/test/smithy-generated
_polymorph_code_gen: _polymorph

check_polymorph_diff:
	git diff --exit-code $(LIBRARY_ROOT) || (echo "ERROR: polymorph-generated code does not match the committed code - see above for diff. Either commit the changes or regenerate with 'POLYMORPH_OPTIONS=--update-patch-files'." && exit 1)

# Generates dafny code for all namespaces in this project
.PHONY: polymorph_dafny
polymorph_dafny: POLYMORPH_LANGUAGE_TARGET=dafny
polymorph_dafny: _polymorph_dependencies
polymorph_dafny:
	set -e; for service in $(PROJECT_SERVICES) ; do \
		export service_deps_var=SERVICE_DEPS_$${service} ; \
		export namespace_var=SERVICE_NAMESPACE_$${service} ; \
		export SERVICE=$${service} ; \
		$(MAKE) _polymorph_dafny ; \
	done

_polymorph_dafny: OUTPUT_DAFNY=\
		--output-dafny $(if $(DIR_STRUCTURE_V2), $(LIBRARY_ROOT)/dafny/$(SERVICE)/Model, $(LIBRARY_ROOT)/Model)
_polymorph_dafny: INPUT_DAFNY=\
		--include-dafny $(PROJECT_ROOT)/$(STD_LIBRARY)/src/Index.dfy
_polymorph_dafny: _polymorph

# Generates dotnet code for all namespaces in this project
.PHONY: polymorph_dotnet
polymorph_dotnet: POLYMORPH_LANGUAGE_TARGET=dotnet
polymorph_dotnet: _polymorph_dependencies
polymorph_dotnet:
	set -e; for service in $(PROJECT_SERVICES) ; do \
		export service_deps_var=SERVICE_DEPS_$${service} ; \
		export namespace_var=SERVICE_NAMESPACE_$${service} ; \
		export SERVICE=$${service} ; \
		$(MAKE) _polymorph_dotnet ; \
	done

_polymorph_dotnet: OUTPUT_DOTNET=\
    $(if $(DIR_STRUCTURE_V2), --output-dotnet $(LIBRARY_ROOT)/runtimes/net/Generated/$(SERVICE)/, --output-dotnet $(LIBRARY_ROOT)/runtimes/net/Generated/)
_polymorph_dotnet: INPUT_DAFNY=\
		--include-dafny $(PROJECT_ROOT)/$(STD_LIBRARY)/src/Index.dfy
_polymorph_dotnet: _polymorph

# Generates java code for all namespaces in this project
.PHONY: polymorph_java
polymorph_java: POLYMORPH_LANGUAGE_TARGET=java
polymorph_java: _polymorph_dependencies
polymorph_java:
	set -e; for service in $(PROJECT_SERVICES) ; do \
		export service_deps_var=SERVICE_DEPS_$${service} ; \
		export namespace_var=SERVICE_NAMESPACE_$${service} ; \
		export SERVICE=$${service} ; \
		$(MAKE) _polymorph_java ; \
	done

_polymorph_java: OUTPUT_JAVA=--output-java $(LIBRARY_ROOT)/runtimes/java/src/main/smithy-generated
_polymorph_java: OUTPUT_JAVA_TEST=--output-java-test $(LIBRARY_ROOT)/runtimes/java/src/test/smithy-generated
_polymorph_java: INPUT_DAFNY=\
	--include-dafny $(PROJECT_ROOT)/$(STD_LIBRARY)/src/Index.dfy
_polymorph_java: _polymorph

# Generates python code for all namespaces in this project
.PHONY: polymorph_python
polymorph_python: POLYMORPH_LANGUAGE_TARGET=python
polymorph_python: _polymorph_dependencies
polymorph_python:
	set -e; for service in $(PROJECT_SERVICES) ; do \
		export service_deps_var=SERVICE_DEPS_$${service} ; \
		export namespace_var=SERVICE_NAMESPACE_$${service} ; \
		export SERVICE=$${service} ; \
		$(MAKE) _polymorph_python ; \
	done

_polymorph_python: OUTPUT_PYTHON=--output-python $(LIBRARY_ROOT)/runtimes/python/src/$(PYTHON_MODULE_NAME)/smithygenerated
# Defined per-Makefile
_polymorph_python: MODULE_NAME=--library-name $(PYTHON_MODULE_NAME)
# Defined per-Makefile
_polymorph_python: DEPENDENCY_MODULE_NAMES=$(PYTHON_DEPENDENCY_MODULE_NAMES)
_polymorph_python: _polymorph

# Dependency for formatting generating Java code
setup_prettier:
	npm i --no-save prettier@3 prettier-plugin-java@2.5

# Generates rust code for all namespaces in this project
# Note that we rely on the patching feature of polymorph
# to also patch the results of transpile_rust,
# so we assume that is run first!
.PHONY: polymorph_rust
polymorph_rust: POLYMORPH_LANGUAGE_TARGET=rust
polymorph_rust: _polymorph_dependencies
polymorph_rust:
	set -e; for service in $(PROJECT_SERVICES) ; do \
		export service_deps_var=SERVICE_DEPS_$${service} ; \
		export namespace_var=SERVICE_NAMESPACE_$${service} ; \
		export SERVICE=$${service} ; \
		$(MAKE) _polymorph_rust ; \
	done

_polymorph_rust: OUTPUT_RUST=--output-rust $(LIBRARY_ROOT)/runtimes/rust
# For several TestModels we've just manually written the code generation target,
# So we just want to ensure we can transpile and pass the tests in CI.
# For those, make polymorph_rust should just be a no-op.
_polymorph_rust: $(if $(RUST_BENERATED), , _polymorph)

########################## .NET targets

transpile_net: $(if $(ENABLE_EXTERN_PROCESSING), _with_extern_pre_transpile, )
transpile_net: | transpile_implementation_net transpile_test_net transpile_dependencies_net
transpile_net: $(if $(ENABLE_EXTERN_PROCESSING), _with_extern_post_transpile, )

transpile_implementation_net: TARGET=cs
transpile_implementation_net: OUT=runtimes/net/ImplementationFromDafny
transpile_implementation_net: SRC_INDEX=$(NET_SRC_INDEX)
transpile_implementation_net: _transpile_implementation_all

transpile_test_net: SRC_INDEX=$(NET_SRC_INDEX)
transpile_test_net: TEST_INDEX=$(NET_TEST_INDEX)
transpile_test_net: TARGET=cs
transpile_test_net: OUT=runtimes/net/tests/TestsFromDafny
transpile_test_net: _transpile_test_all

transpile_dependencies_net: LANG=net
transpile_dependencies_net: transpile_dependencies

test_net: FRAMEWORK=net6.0
test_net:
	dotnet run \
		--project runtimes/net/tests/ \
		--framework $(FRAMEWORK)

test_net_mac_intel: FRAMEWORK=net6.0
test_net_mac_intel:
	DYLD_LIBRARY_PATH="/usr/local/opt/openssl@1.1/lib" dotnet run \
		--project runtimes/net/tests/ \
		--framework $(FRAMEWORK)

test_net_mac_brew: FRAMEWORK=net6.0
test_net_mac_brew:
	DYLD_LIBRARY_PATH="$(shell brew --prefix)/opt/openssl@1.1/lib/" dotnet run \
		--project runtimes/net/tests/ \
		--framework $(FRAMEWORK)

setup_net:
	dotnet restore runtimes/net/

format_net:
	dotnet format runtimes/net/*.csproj

format_net-check:
	dotnet format runtimes/net/*.csproj --verify-no-changes

########################## Java targets

build_java: transpile_java mvn_local_deploy_dependencies
	$(GRADLEW) -p runtimes/java build

transpile_java: $(if $(ENABLE_EXTERN_PROCESSING), _with_extern_pre_transpile, )
transpile_java: | transpile_implementation_java transpile_test_java transpile_dependencies_java
transpile_java: $(if $(ENABLE_EXTERN_PROCESSING), _with_extern_post_transpile, )

transpile_implementation_java: TARGET=java
transpile_implementation_java: OUT=runtimes/java/ImplementationFromDafny
transpile_implementation_java: _transpile_implementation_all _mv_implementation_java

transpile_test_java: TARGET=java
transpile_test_java: OUT=runtimes/java/TestsFromDafny
transpile_test_java: _transpile_test_all _mv_test_java

# Currently Dafny compiles to Java by changing the directory name.
# Java puts things under a `java` directory.
# To avoid `java/implementation-java` the code is generated and then moved.
_mv_implementation_java:
	rm -rf runtimes/java/src/main/dafny-generated
	mv runtimes/java/ImplementationFromDafny-java runtimes/java/src/main/dafny-generated
_mv_test_java:
	rm -rf runtimes/java/src/test/dafny-generated
	mkdir -p runtimes/java/src/test
	mv runtimes/java/TestsFromDafny-java runtimes/java/src/test/dafny-generated

transpile_dependencies_java: LANG=java
transpile_dependencies_java: transpile_dependencies

# If we are not StandardLibrary, locally deploy the StandardLibrary.
# Locally deploy all other dependencies 
mvn_local_deploy_dependencies:
	$(if $(strip $(STD_LIBRARY)), $(MAKE) -C $(PROJECT_ROOT)/$(STD_LIBRARY) mvn_local_deploy, )
	$(patsubst %, $(MAKE) -C $(PROJECT_ROOT)/% mvn_local_deploy;, $(PROJECT_DEPENDENCIES))

# The Java MUST all exist already through the transpile step.
mvn_local_deploy:
	$(GRADLEW) -p runtimes/java publishMavenLocalPublicationToMavenLocal

# The Java MUST all exsist if we want to publish to CodeArtifact
mvn_ca_deploy:
	$(GRADLEW) -p runtimes/java publishMavenPublicationToPublishToCodeArtifactCIRepository

mvn_staging_deploy:
	$(GRADLEW) -p runtimes/java publishMavenPublicationToPublishToCodeArtifactStagingRepository

test_java:
	$(GRADLEW) -p runtimes/java runTests
	$(GRADLEW) -p runtimes/java test --info

########################## Rust targets

# The Dafny Rust code generator only supports a single crate for everything,
# so (among other consequences) we compile src and test code together.
transpile_rust: | transpile_implementation_rust transpile_dependencies_rust

transpile_implementation_rust: TARGET=rs
transpile_implementation_rust: OUT=implementation_from_dafny
transpile_implementation_rust: SRC_INDEX=$(RUST_SRC_INDEX)
transpile_implementation_rust: TEST_INDEX=$(RUST_TEST_INDEX)
# The Dafny Rust code generator is not complete yet,
# so we want to emit code even if there are unsupported features in the input.
transpile_implementation_rust: DAFNY_OPTIONS=-emitUncompilableCode
# The Dafny Rust code generator only supports a single crate for everything,
# so we inline all dependencies by not passing `-library` to Dafny.
transpile_implementation_rust: TRANSPILE_DEPENDENCIES=
transpile_implementation_rust: STD_LIBRARY=
transpile_implementation_rust: SRC_INDEX_TRANSPILE=$(if $(SRC_INDEX),$(SRC_INDEX),src)
transpile_implementation_rust: TEST_INDEX_TRANSPILE=$(if $(TEST_INDEX),$(TEST_INDEX),test)
transpile_implementation_rust: DAFNY_OTHER_FILES=$(RUST_OTHER_FILES)
transpile_implementation_rust: $(if $(TRANSPILE_TESTS_IN_RUST), transpile_test, transpile_implementation) _mv_implementation_rust patch_after_transpile_rust

transpile_dependencies_rust: LANG=rust
transpile_dependencies_rust: transpile_dependencies

_mv_implementation_rust:
	mkdir -p runtimes/rust/src
	mv implementation_from_dafny-rust/src/implementation_from_dafny.rs runtimes/rust/src/implementation_from_dafny.rs
	rustfmt runtimes/rust/src/implementation_from_dafny.rs
	rm -rf implementation_from_dafny-rust

patch_after_transpile_rust:
	set -e; for service in $(PROJECT_SERVICES) ; do \
		export service_deps_var=SERVICE_DEPS_$${service} ; \
		export namespace_var=SERVICE_NAMESPACE_$${service} ; \
		export SERVICE=$${service} ; \
		$(MAKE) _patch_after_transpile_rust ; \
	done

_patch_after_transpile_rust: OUTPUT_RUST=--output-rust $(LIBRARY_ROOT)/runtimes/rust
_patch_after_transpile_rust:
	cd $(CODEGEN_CLI_ROOT); \
	./../gradlew run --args="\
	patch-after-transpile \
	--dafny-version $(DAFNY_VERSION) \
	--library-root $(LIBRARY_ROOT) \
	$(OUTPUT_RUST) \
	--model $(if $(DIR_STRUCTURE_V2), $(LIBRARY_ROOT)/dafny/$(SERVICE)/Model, $(SMITHY_MODEL_ROOT)) \
	--dependent-model $(PROJECT_ROOT)/$(SMITHY_DEPS) \
	$(patsubst %, --dependent-model $(PROJECT_ROOT)/%/Model, $($(service_deps_var))) \
	--namespace $($(namespace_var)) \
	$(AWS_SDK_CMD) \
	$(POLYMORPH_OPTIONS) \
	";

build_rust:
	cd runtimes/rust; \
	cargo build

test_rust:
	cd runtimes/rust; \
	cargo test -- --nocapture

########################## Cleanup targets

_clean:
	rm -f $(LIBRARY_ROOT)/Model/*Types.dfy $(LIBRARY_ROOT)/Model/*TypesWrapped.dfy
	rm -f $(LIBRARY_ROOT)/runtimes/net/ImplementationFromDafny.cs
	rm -f $(LIBRARY_ROOT)/runtimes/net/tests/TestFromDafny.cs
	rm -rf $(LIBRARY_ROOT)/TestResults
	rm -rf $(LIBRARY_ROOT)/runtimes/net/Generated $(LIBRARY_ROOT)/runtimes/net/bin $(LIBRARY_ROOT)/runtimes/net/obj
	rm -rf $(LIBRARY_ROOT)/runtimes/net/tests/bin $(LIBRARY_ROOT)/runtimes/net/tests/obj

clean: _clean

########################## Python targets

# Python MUST transpile dependencies first to generate .dtr files
transpile_python: | transpile_dependencies_python transpile_implementation_python transpile_test_python

transpile_implementation_python: TARGET=py
transpile_implementation_python: OUT=runtimes/python/dafny_src
transpile_implementation_python: SRC_INDEX=$(PYTHON_SRC_INDEX)
transpile_implementation_python: TRANSPILE_MODULE_NAME=--python-module-name=$(PYTHON_MODULE_NAME).internaldafny.generated
transpile_implementation_python: TRANSLATION_RECORD=$(TRANSLATION_RECORD_PYTHON)
transpile_implementation_python: _transpile_implementation_all _mv_implementation_python

transpile_test_python: TARGET=py
transpile_test_python: OUT=runtimes/python/dafny_test
transpile_test_python: SRC_INDEX=$(PYTHON_SRC_INDEX)
transpile_test_python: TEST_INDEX=$(PYTHON_TEST_INDEX)
transpile_test_python: TRANSLATION_RECORD=$(TRANSLATION_RECORD_PYTHON)
transpile_test_python: SOURCE_TRANSLATION_RECORD= --translation-record runtimes/python/src/$(PYTHON_MODULE_NAME)/internaldafny/generated/dafny_src-py.dtr
transpile_test_python: _transpile_test_all _mv_test_python

# Move Dafny-generated code into its expected location in the Python module
_mv_implementation_python:
	# Remove any previously generated Dafny code in src/, then copy in newly-generated code
	rm -rf runtimes/python/src/$(PYTHON_MODULE_NAME)/internaldafny/generated/
	mkdir -p runtimes/python/src/$(PYTHON_MODULE_NAME)/internaldafny/generated/
	mv runtimes/python/dafny_src-py/* runtimes/python/src/$(PYTHON_MODULE_NAME)/internaldafny/generated
	rm -rf runtimes/python/dafny_src-py

_mv_test_python:
	# Remove any previously generated Dafny code in test/, then copy in newly-generated code
	rm -rf runtimes/python/test/internaldafny/generated
	mkdir -p runtimes/python/test/internaldafny/generated
	mv runtimes/python/dafny_test-py/* runtimes/python/test/internaldafny/generated
	rm -rf runtimes/python/dafny_test-py

transpile_dependencies_python: LANG=python
transpile_dependencies_python: transpile_dependencies

test_python:
	rm -rf runtimes/python/.tox
	python3 -m tox -c runtimes/python --verbose

########################## local testing targets

# These targets are added as a convenience for local development.
# If you experience weird behavior using these targets,
# fall back to the regular `build` or `test` targets.
# These targets MUST only be used for local testing,
# and MUST NOT be used in CI.

# Targets to transpile single local service for convenience.
# Specify the local service to build by passing a SERVICE env var.
# Note that this does not generate identical files as `transpile_implementation_java`

local_transpile_impl_java_single: TARGET=java
local_transpile_impl_java_single: OUT=runtimes/java/ImplementationFromDafny
local_transpile_impl_java_single: local_transpile_impl_single
	cp -R runtimes/java/ImplementationFromDafny-java/* runtimes/java/src/main/dafny-generated
	rm -rf runtimes/java/ImplementationFromDafny-java/

local_transpile_impl_net_single: TARGET=cs
local_transpile_impl_net_single: OUT=runtimes/net/ImplementationFromDafny
local_transpile_impl_net_single: local_transpile_impl_single

local_transpile_impl_single: deps_var=SERVICE_DEPS_$(SERVICE)
local_transpile_impl_single: TRANSPILE_TARGETS=./dafny/$(SERVICE)/src/$(FILE)
local_transpile_impl_single: TRANSPILE_DEPENDENCIES= \
		$(patsubst %, -library:$(PROJECT_ROOT)/%/src/Index.dfy, $($(deps_var))) \
		$(patsubst %, -library:$(PROJECT_ROOT)/%, $(PROJECT_INDEX)) \
		-library:$(PROJECT_ROOT)/$(STD_LIBRARY)/src/Index.dfy
local_transpile_impl_single: transpile_implementation

# Targets to transpile single local service for convenience.
# Specify the local service to build by passing a SERVICE env var.
# Note that this does not generate identical files as `transpile_test_java`,
# and will clobber tests generated by other services.

local_transpile_test_java_single: TARGET=java
local_transpile_test_java_single: OUT=runtimes/java/TestsFromDafny
local_transpile_test_java_single: local_transpile_test_single
	cp -R runtimes/java/TestsFromDafny-java/* runtimes/java/src/test/dafny-generated
	rm -rf runtimes/java/TestsFromDafny-java

local_transpile_test_net_single: TARGET=cs
local_transpile_test_net_single: OUT=runtimes/net/tests/TestsFromDafny
local_transpile_test_net_single: local_transpile_test_single

local_transpile_test_single: TRANSPILE_TARGETS=./dafny/$(SERVICE)/test/$(FILE)
local_transpile_test_single: TRANSPILE_DEPENDENCIES= \
		$(patsubst %, -library:dafny/%/src/Index.dfy, $(PROJECT_SERVICES)) \
		$(patsubst %, -library:$(PROJECT_ROOT)/%, $(PROJECT_INDEX)) \
		-library:$(PROJECT_ROOT)/$(STD_LIBRARY)/src/Index.dfy
local_transpile_test_single: transpile_test<|MERGE_RESOLUTION|>--- conflicted
+++ resolved
@@ -198,7 +198,6 @@
 # `find` looks for `Index.dfy` files in either V1 or V2-styled project directories (single vs. multiple model files).
 transpile_implementation:
 	find ./dafny/**/$(SRC_INDEX_TRANSPILE)/ ./$(SRC_INDEX_TRANSPILE)/ -name 'Index.dfy' | sed -e 's/^/include "/' -e 's/$$/"/' | dafny \
-<<<<<<< HEAD
 	translate $(TARGET) \
 		--stdin \
 		--no-verify \
@@ -208,27 +207,12 @@
 		--function-syntax:3 \
 		--allow-warnings \
 		--output $(OUT) \
+		$(DAFNY_OPTIONS) \
+        $(DAFNY_OTHER_FILES) \
 		$(TRANSPILE_MODULE_NAME) \
 		$(if $(strip $(STD_LIBRARY)) , --library:$(PROJECT_ROOT)/$(STD_LIBRARY)/src/Index.dfy, ) \
 		$(TRANSLATION_RECORD) \
-=======
-		-stdin \
-		-noVerify \
-		-vcsCores:$(CORES) \
-		-compileTarget:$(TARGET) \
-		-spillTargetCode:3 \
-		-compile:0 \
-		-optimizeErasableDatatypeWrapper:0 \
-		-compileSuffix:1 \
-		-unicodeChar:0 \
-		-functionSyntax:3 \
-		-useRuntimeLib \
-		-out $(OUT) \
-		$(DAFNY_OPTIONS) \
-		$(DAFNY_OTHER_FILES) \
-		$(if $(strip $(STD_LIBRARY)) , -library:$(PROJECT_ROOT)/$(STD_LIBRARY)/src/Index.dfy, ) \
->>>>>>> 86fdaeb2
-		$(TRANSPILE_DEPENDENCIES)
+		$(TRANSPILE_DEPENDENCIES) \
 
 
 # If the project under transpilation uses `replaceable` modules,
@@ -255,7 +239,6 @@
 # `find` looks for tests in either V1 or V2-styled project directories (single vs. multiple model files).
 transpile_test:
 	find ./dafny/**/$(TEST_INDEX_TRANSPILE) ./$(TEST_INDEX_TRANSPILE) -name "*.dfy" -name '*.dfy' | sed -e 's/^/include "/' -e 's/$$/"/' | dafny \
-<<<<<<< HEAD
 		translate $(TARGET) \
 		--stdin \
 		--no-verify \
@@ -266,27 +249,11 @@
 		--function-syntax:3 \
 		--allow-warnings \
 		--output $(OUT) \
+        $(DAFNY_OPTIONS) \
+        $(DAFNY_OTHER_FILES) \
 		$(if $(strip $(STD_LIBRARY)) , --library:$(PROJECT_ROOT)/$(STD_LIBRARY)/src/Index.dfy, ) \
 		$(TRANSLATION_RECORD) \
 		$(SOURCE_TRANSLATION_RECORD) \
-=======
-		-stdin \
-		-noVerify \
-		-vcsCores:$(CORES) \
-		-compileTarget:$(TARGET) \
-		-spillTargetCode:3 \
-		-runAllTests:1 \
-		-compile:0 \
-		-optimizeErasableDatatypeWrapper:0 \
-		-compileSuffix:1 \
-		-unicodeChar:0 \
-		-functionSyntax:3 \
-		-useRuntimeLib \
-		-out $(OUT) \
-		$(DAFNY_OPTIONS) \
-		$(DAFNY_OTHER_FILES) \
-		$(if $(strip $(STD_LIBRARY)) , -library:$(PROJECT_ROOT)/$(STD_LIBRARY)/src/Index.dfy, ) \
->>>>>>> 86fdaeb2
 		$(TRANSPILE_DEPENDENCIES) \
 
 # If we are not the StandardLibrary, transpile the StandardLibrary.
