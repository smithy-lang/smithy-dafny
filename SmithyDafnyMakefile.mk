# Copyright Amazon.com Inc. or its affiliates. All Rights Reserved.
# SPDX-License-Identifier: Apache-2.0

# These are make targets that can be shared between all projects
# that use a common layout.
# They will only function if executed inside a project directory.
# See https://github.com/smithy-lang/smithy-dafny/tree/main-1.x/TestModels
# for examples.

# There are several variables that are used here.
# The expectation is to define these variables
# inside each project.

# Variables:
# MAX_RESOURCE_COUNT -- The Dafny verification max resource count.
# 	This is is per project because the verification variability can differ.
#   Individual functions/methods/lemmas can override this limit using `{:rlimit N}`,
#   but be aware that the attribute multiplies N by 1000!
# VERIFY_TIMEOUT -- The Dafny verification timeout in seconds.
# 	This is only a guard against builds taking way too long to fail.
#   The resource count limit above is much more important for fighting brittle verification.
# PROJECT_DEPENDENCIES -- List of dependencies for the project.
# 	It should be the list of top level directory names
# PROJECT_SERVICES -- List of names of each local service in the project
# SERVICE_NAMESPACE_<service> -- for each service in PROJECT_SERVICES,
#   the list of dependencies for that smithy namespace. It should be a list
#   of Model directories
# SERVICE_DEPS_<service> -- for each service in PROJECT_SERVICES,
#   the list of dependencies for that smithy namespace. It should be a list
#   of Model directories
# AWS_SDK_CMD -- the `--aws-sdk` command to generate AWS SDK style interfaces.
# STD_LIBRARY -- path from this file to the StandardLibrary Dafny project.
# SMITHY_DEPS -- path from this file to smithy dependencies, such as custom traits.
# GRADLEW -- the gradlew to use when building Java runtimes.
#   defaults to $(SMITHY_DAFNY_ROOT)/codegen/gradlew

MAX_RESOURCE_COUNT := 10000000
VERIFY_TIMEOUT := 100

# This evaluates to the path of the current working directory.
# i.e. The specific library under consideration.
LIBRARY_ROOT := $(shell pwd)
# Smithy Dafny code gen needs to know
# where the smithy model is.
# This is generally in the same directory as the library.
# However in the case of a wrapped library,
# such as the test vectors
# the implementation MAY be in a different library
# than the model.
# By having two related variables
# test vector projects can point to
# the specific model they need
# but still build everything in their local library directory.
SMITHY_MODEL_ROOT := $(LIBRARY_ROOT)/Model

CODEGEN_CLI_ROOT := $(SMITHY_DAFNY_ROOT)/codegen/smithy-dafny-codegen-cli
GRADLEW := $(SMITHY_DAFNY_ROOT)/codegen/gradlew

include $(SMITHY_DAFNY_ROOT)/SmithyDafnySedMakefile.mk

# This flag enables pre-processing on extern module names.
# This pre-processing is required to compile to Python and Go.
# This is disabled by default.
# This should be enabled in each individual project's Makefile if that project compiles to Python or Go.
# This can be enabled by setting this variable to any nonempty value (ex. true, 1)
ENABLE_EXTERN_PROCESSING?=

########################## Dafny targets

# TODO: This target will not work for projects that use `replaceable` 
#       module syntax with multiple language targets.
# It will fail with error:
# Error: modules 'A' and 'B' both have CompileName 'same.extern.name'
# We need to come up with some way to verify files per-language.
# Rewrite this as part of Java implementation of LanguageSpecificLogic TestModel.

# Proof of correctness for the math below
#  function Z3_PROCESSES(cpus:nat): nat
#  { if cpus >= 3 then 2 else 1 }

#  function DAFNY_PROCESSES(cpus: nat): nat
#   requires 0 < cpus // 0 cpus would do no work!
#  { (cpus - 1 )/Z3_PROCESSES(cpus) }

#  lemma Correct(cpus:nat)
#    ensures DAFNY_PROCESSES(cpus) * Z3_PROCESSES(cpus) <= cpus
#  {}

# Verify the entire project
verify:Z3_PROCESSES=$(shell echo $$(( $(CORES) >= 3 ? 2 : 1 )))
verify:DAFNY_PROCESSES=$(shell echo $$(( ($(CORES) - 1 ) / ($(CORES) >= 3 ? 2 : 1))))
verify:
	find . -name '*.dfy' | xargs -n 1 -P $(DAFNY_PROCESSES) -I % dafny \
		-vcsCores:$(Z3_PROCESSES) \
		-compile:0 \
		-definiteAssignment:3 \
		-unicodeChar:0 \
		-functionSyntax:3 \
		-verificationLogger:csv \
		-timeLimit:$(VERIFY_TIMEOUT) \
		-rlimit:$(MAX_RESOURCE_COUNT) \
		$(DAFNY_OPTIONS) \
		%

# Verify single file FILE with text logger.
# This is useful for debugging resource count usage within a file.
# Use PROC to further scope the verification
verify_single:
	dafny \
		-vcsCores:$(CORES) \
		-compile:0 \
		-definiteAssignment:3 \
		-unicodeChar:0 \
		-functionSyntax:3 \
		-verificationLogger:text \
		-timeLimit:$(VERIFY_TIMEOUT) \
		-rlimit:$(MAX_RESOURCE_COUNT) \
		$(DAFNY_OPTIONS) \
		$(if ${PROC},-proc:*$(PROC)*,) \
		$(FILE)

#Verify only a specific namespace at env var $(SERVICE)
verify_service:
	@: $(if ${SERVICE},,$(error You must pass the SERVICE to generate for));
	dafny \
		-vcsCores:$(CORES) \
		-compile:0 \
		-definiteAssignment:3 \
		-unicodeChar:0 \
		-functionSyntax:3 \
		-verificationLogger:csv \
		-timeLimit:$(VERIFY_TIMEOUT) \
		$(DAFNY_OPTIONS) \
		`find ./dafny/$(SERVICE) -name '*.dfy'` \

format_dafny:
	dafny format \
		--function-syntax 3 \
		--unicode-char false \
		`find . -name '*.dfy'`

format_dafny-check:
	dafny format \
		--check \
		--function-syntax 3 \
		--unicode-char false \
		`find . -name '*.dfy'`

# This no longer enforces the maximum resource count,
# as we're passing /rlimit to dafny directly now.
# But it's still useful information to see what assertion batches
# are close to the limit.
dafny-reportgenerator:
	dafny-reportgenerator \
		summarize-csv-results \
		TestResults/*.csv

clean-dafny-report:
	rm TestResults/*.csv

# Dafny helper targets

# Transpile the entire project's impl
# For each index file listed in the project Makefile's PROJECT_INDEX variable,
#   append a `-library:TestModels/$(PROJECT_INDEX) to the transpiliation target
_transpile_implementation_all: TRANSPILE_DEPENDENCIES=$(patsubst %, --library:$(PROJECT_ROOT)/%, $(PROJECT_INDEX))
_transpile_implementation_all: transpile_implementation

# The `$(OUT)` and $(TARGET) variables are problematic.
# Ideally they are different for every target call.
# However the way make evaluates variables
# having a target specific variable is hard.
# This all comes up because a project
# will need to also transpile its dependencies.
# This is worked around for now,
# by the fact that the `TARGET`
# for all these transpile calls will be the same.
# For `OUT` this is solved by making the paths relative.
# So that the runtime is express once
# and can be the same for all such runtimes.
# Since such targets are all shared,
# this is tractable.

# If the project under transpilation uses `replaceable` modules,
#   it MUST define a SRC_INDEX variable per language.
# SRC_INDEX points to the folder containing the `Index.dfy` file for a particular language
#   that `include`s all of that language's `replaces` modules.
# This variable's value might look like (ex.) `src/replaces/net` or `src/replaces/java`.
# If this variable is not provided, assume the project does not have `replaceable` modules,
#   and look for `Index.dfy` in the `src/` directory.
transpile_implementation: SRC_INDEX_TRANSPILE=$(if $(SRC_INDEX),$(SRC_INDEX),src)
# At this time it is *significatly* faster
# to give Dafny a single file
# that includes everything
# than it is to pass each file to the CLI.
# ~2m vs ~10s for our large projects.
# Also the expectation is that verification happens in the `verify` target
# `find` looks for `Index.dfy` files in either V1 or V2-styled project directories (single vs. multiple model files).
transpile_implementation:
	find ./dafny/**/$(SRC_INDEX_TRANSPILE)/ ./$(SRC_INDEX_TRANSPILE)/ -name 'Index.dfy' | sed -e 's/^/include "/' -e 's/$$/"/' | dafny \
	translate $(TARGET) \
		--stdin \
		--no-verify \
		--cores:$(CORES) \
		--optimize-erasable-datatype-wrapper:false \
		--unicode-char:false \
		--function-syntax:3 \
		--allow-warnings \
		--output $(OUT) \
<<<<<<< HEAD
		$(DAFNY_OPTIONS) \
        $(DAFNY_OTHER_FILES) \
		$(TRANSPILE_MODULE_NAME) \
		$(if $(strip $(STD_LIBRARY)) , --library:$(PROJECT_ROOT)/$(STD_LIBRARY)/src/Index.dfy, ) \
		$(TRANSLATION_RECORD) \
		$(TRANSPILE_DEPENDENCIES) \

=======
		$(TRANSPILE_MODULE_NAME) \
		$(if $(strip $(STD_LIBRARY)) , --library:$(PROJECT_ROOT)/$(STD_LIBRARY)/src/Index.dfy, ) \
		$(TRANSLATION_RECORD) \
		$(TRANSPILE_DEPENDENCIES)
>>>>>>> a77edd12


# If the project under transpilation uses `replaceable` modules,
#   it MUST define a SRC_INDEX variable per language.
# The purpose and usage of this is described in the `transpile_implementation` comments.
_transpile_test_all: SRC_INDEX_TRANSPILE=$(if $(SRC_INDEX),$(SRC_INDEX),src)
# If the project under transpilation uses `replaceable` modules in its tests
#   it MUST define a TEST_INDEX variable per language.
# TEST_INDEX points to the folder containing all test files for a particular language.
# These files should use Dafny `include`s to include the generic test files as well.
# This variable's value might look like (ex.) `test/replaces/net` or `test/replaces/java`.
# If this variable is not provided, assume the project does not have `replaceable` modules,
#   and look for test files in the `test/` directory.
_transpile_test_all: TEST_INDEX_TRANSPILE=$(if $(TEST_INDEX),$(TEST_INDEX),test)
# If the Makefile defines DIR_STRUCTURE_V2 (i.e. multiple models/subprojects/services in project), then:
#   For each of this project's services defined in PROJECT_SERVICES:
#     append `-library:/path/to/Index.dfy` to the transpile target
# Else: (i.e. single model/service in project), then:
#   append `-library:/path/to/Index.dfy` to the transpile target
_transpile_test_all: TRANSPILE_DEPENDENCIES=$(if ${DIR_STRUCTURE_V2}, $(patsubst %, --library:dafny/%/$(SRC_INDEX_TRANSPILE)/Index.dfy, $(PROJECT_SERVICES)), --library:$(SRC_INDEX_TRANSPILE)/Index.dfy)
# Transpile the entire project's tests
_transpile_test_all: transpile_test

# `find` looks for tests in either V1 or V2-styled project directories (single vs. multiple model files).
transpile_test:
	find ./dafny/**/$(TEST_INDEX_TRANSPILE) ./$(TEST_INDEX_TRANSPILE) -name "*.dfy" -name '*.dfy' | sed -e 's/^/include "/' -e 's/$$/"/' | dafny \
		translate $(TARGET) \
		--stdin \
		--no-verify \
		--cores:$(CORES) \
		--include-test-runner \
		--optimize-erasable-datatype-wrapper:false \
		--unicode-char:false \
		--function-syntax:3 \
		--allow-warnings \
		--output $(OUT) \
<<<<<<< HEAD
        $(DAFNY_OPTIONS) \
        $(DAFNY_OTHER_FILES) \
=======
>>>>>>> a77edd12
		$(if $(strip $(STD_LIBRARY)) , --library:$(PROJECT_ROOT)/$(STD_LIBRARY)/src/Index.dfy, ) \
		$(TRANSLATION_RECORD) \
		$(SOURCE_TRANSLATION_RECORD) \
		$(TRANSPILE_DEPENDENCIES) \

# If we are not the StandardLibrary, transpile the StandardLibrary.
# Transpile all other dependencies
transpile_dependencies:
	$(if $(strip $(STD_LIBRARY)), $(MAKE) -C $(PROJECT_ROOT)/$(STD_LIBRARY) transpile_implementation_$(LANG), )
	$(patsubst %, $(MAKE) -C $(PROJECT_ROOT)/% transpile_implementation_$(LANG);, $(PROJECT_DEPENDENCIES))

transpile_dependencies_test:
	$(if $(strip $(STD_LIBRARY)), $(MAKE) -C $(PROJECT_ROOT)/$(STD_LIBRARY) transpile_test_$(LANG), )
	$(patsubst %, $(MAKE) -C $(PROJECT_ROOT)/% transpile_test_$(LANG);, $(PROJECT_DEPENDENCIES))

########################## Code-Gen targets

# The OUTPUT variables are created this way
# so that it is possible to run _parts_ of polymorph.
# Otherwise it is difficult to run/test only a Dafny change.
# Since they are defined per target
# a single target can decide what parts it wants to build.

# Pass in CODEGEN_CLI_ROOT in command line, e.g.
#   make polymorph_code_gen CODEGEN_CLI_ROOT=/path/to/smithy-dafny/codegen/smithy-dafny-codegen-cli
# StandardLibrary is filtered out from dependent-model patsubst list;
#   Its model is contained in $(LIBRARY_ROOT)/model, not $(LIBRARY_ROOT)/../StandardLibrary/Model.
_polymorph:
	cd $(CODEGEN_CLI_ROOT); \
	./../gradlew run --args="\
	--dafny-version $(DAFNY_VERSION) \
	--library-root $(LIBRARY_ROOT) \
	--patch-files-dir $(if $(DIR_STRUCTURE_V2),$(LIBRARY_ROOT)/codegen-patches/$(SERVICE),$(LIBRARY_ROOT)/codegen-patches) \
	--properties-file $(LIBRARY_ROOT)/project.properties \
	$(INPUT_DAFNY) \
	$(OUTPUT_DAFNY) \
	$(OUTPUT_JAVA) \
	$(OUTPUT_JAVA_TEST) \
	$(OUTPUT_DOTNET) \
	$(OUTPUT_PYTHON) \
	$(MODULE_NAME) \
	$(OUTPUT_RUST) \
	--model $(if $(DIR_STRUCTURE_V2), $(LIBRARY_ROOT)/dafny/$(SERVICE)/Model, $(SMITHY_MODEL_ROOT)) \
	--dependent-model $(PROJECT_ROOT)/$(SMITHY_DEPS) \
	$(patsubst %, --dependent-model $(PROJECT_ROOT)/%/Model, $($(service_deps_var))) \
	$(DEPENDENCY_MODULE_NAMES) \
	--namespace $($(namespace_var)) \
	$(OUTPUT_LOCAL_SERVICE_$(SERVICE)) \
	$(AWS_SDK_CMD) \
	$(POLYMORPH_OPTIONS) \
	";

_polymorph_wrapped:
	@: $(if ${CODEGEN_CLI_ROOT},,$(error You must pass the path CODEGEN_CLI_ROOT: CODEGEN_CLI_ROOT=/path/to/smithy-dafny/codegen/smithy-dafny-codegen-cli));
	cd $(CODEGEN_CLI_ROOT); \
	./../gradlew run --args="\
	--dafny-version $(DAFNY_VERSION) \
	--library-root $(LIBRARY_ROOT) \
	--properties-file $(LIBRARY_ROOT)/project.properties \
	$(INPUT_DAFNY) \
	$(OUTPUT_DAFNY_WRAPPED) \
	$(OUTPUT_DOTNET_WRAPPED) \
	$(OUTPUT_JAVA_WRAPPED) \
	$(OUTPUT_PYTHON_WRAPPED) \
	$(MODULE_NAME) \
	$(OUTPUT_RUST_WRAPPED) \
	--model $(if $(DIR_STRUCTURE_V2),$(LIBRARY_ROOT)/dafny/$(SERVICE)/Model,$(LIBRARY_ROOT)/Model) \
	--dependent-model $(PROJECT_ROOT)/$(SMITHY_DEPS) \
	$(patsubst %, --dependent-model $(PROJECT_ROOT)/%/Model, $($(service_deps_var))) \
	$(DEPENDENCY_MODULE_NAMES) \
	--namespace $($(namespace_var)) \
	--local-service-test \
	$(AWS_SDK_CMD) \
	$(POLYMORPH_OPTIONS)";

_polymorph_dependencies:
	$(if $(strip $(STD_LIBRARY)), $(MAKE) -C $(PROJECT_ROOT)/$(STD_LIBRARY) polymorph_$(POLYMORPH_LANGUAGE_TARGET) LIBRARY_ROOT=$(PROJECT_ROOT)/$(STD_LIBRARY), )
	@$(foreach dependency, \
		$(PROJECT_DEPENDENCIES), \
		$(MAKE) -C $(PROJECT_ROOT)/$(dependency) polymorph_$(POLYMORPH_LANGUAGE_TARGET); \
	)

# Generates all target runtime code for all namespaces in this project.
# Not including Rust until is it more fully implemented.
.PHONY: polymorph_code_gen
polymorph_code_gen: POLYMORPH_LANGUAGE_TARGET=code_gen
polymorph_code_gen: _polymorph_dependencies
polymorph_code_gen:
	set -e; for service in $(PROJECT_SERVICES) ; do \
		export service_deps_var=SERVICE_DEPS_$${service} ; \
		export namespace_var=SERVICE_NAMESPACE_$${service} ; \
		export SERVICE=$${service} ; \
		$(MAKE) _polymorph_code_gen ; \
	done

_polymorph_code_gen: OUTPUT_DAFNY=\
    --output-dafny $(if $(DIR_STRUCTURE_V2), $(LIBRARY_ROOT)/dafny/$(SERVICE)/Model, $(LIBRARY_ROOT)/Model)
_polymorph_code_gen: INPUT_DAFNY=\
		--include-dafny $(PROJECT_ROOT)/$(STD_LIBRARY)/src/Index.dfy
_polymorph_code_gen: OUTPUT_DOTNET=\
    $(if $(DIR_STRUCTURE_V2), --output-dotnet $(LIBRARY_ROOT)/runtimes/net/Generated/$(SERVICE)/, --output-dotnet $(LIBRARY_ROOT)/runtimes/net/Generated/)
_polymorph_code_gen: OUTPUT_JAVA=--output-java $(LIBRARY_ROOT)/runtimes/java/src/main/smithy-generated
_polymorph_code_gen: OUTPUT_JAVA_TEST=--output-java-test $(LIBRARY_ROOT)/runtimes/java/src/test/smithy-generated
_polymorph_code_gen: _polymorph

check_polymorph_diff:
	git diff --exit-code $(LIBRARY_ROOT) || (echo "ERROR: polymorph-generated code does not match the committed code - see above for diff. Either commit the changes or regenerate with 'POLYMORPH_OPTIONS=--update-patch-files'." && exit 1)

# Generates dafny code for all namespaces in this project
.PHONY: polymorph_dafny
polymorph_dafny: POLYMORPH_LANGUAGE_TARGET=dafny
polymorph_dafny: _polymorph_dependencies
polymorph_dafny:
	set -e; for service in $(PROJECT_SERVICES) ; do \
		export service_deps_var=SERVICE_DEPS_$${service} ; \
		export namespace_var=SERVICE_NAMESPACE_$${service} ; \
		export SERVICE=$${service} ; \
		$(MAKE) _polymorph_dafny ; \
	done

_polymorph_dafny: OUTPUT_DAFNY=\
		--output-dafny $(if $(DIR_STRUCTURE_V2), $(LIBRARY_ROOT)/dafny/$(SERVICE)/Model, $(LIBRARY_ROOT)/Model)
_polymorph_dafny: INPUT_DAFNY=\
		--include-dafny $(PROJECT_ROOT)/$(STD_LIBRARY)/src/Index.dfy
_polymorph_dafny: _polymorph

# Generates dotnet code for all namespaces in this project
.PHONY: polymorph_dotnet
polymorph_dotnet: POLYMORPH_LANGUAGE_TARGET=dotnet
polymorph_dotnet: _polymorph_dependencies
polymorph_dotnet:
	set -e; for service in $(PROJECT_SERVICES) ; do \
		export service_deps_var=SERVICE_DEPS_$${service} ; \
		export namespace_var=SERVICE_NAMESPACE_$${service} ; \
		export SERVICE=$${service} ; \
		$(MAKE) _polymorph_dotnet ; \
	done

_polymorph_dotnet: OUTPUT_DOTNET=\
    $(if $(DIR_STRUCTURE_V2), --output-dotnet $(LIBRARY_ROOT)/runtimes/net/Generated/$(SERVICE)/, --output-dotnet $(LIBRARY_ROOT)/runtimes/net/Generated/)
_polymorph_dotnet: INPUT_DAFNY=\
		--include-dafny $(PROJECT_ROOT)/$(STD_LIBRARY)/src/Index.dfy
_polymorph_dotnet: _polymorph

# Generates java code for all namespaces in this project
.PHONY: polymorph_java
polymorph_java: POLYMORPH_LANGUAGE_TARGET=java
polymorph_java: _polymorph_dependencies
polymorph_java:
	set -e; for service in $(PROJECT_SERVICES) ; do \
		export service_deps_var=SERVICE_DEPS_$${service} ; \
		export namespace_var=SERVICE_NAMESPACE_$${service} ; \
		export SERVICE=$${service} ; \
		$(MAKE) _polymorph_java ; \
	done

_polymorph_java: OUTPUT_JAVA=--output-java $(LIBRARY_ROOT)/runtimes/java/src/main/smithy-generated
_polymorph_java: OUTPUT_JAVA_TEST=--output-java-test $(LIBRARY_ROOT)/runtimes/java/src/test/smithy-generated
_polymorph_java: INPUT_DAFNY=\
	--include-dafny $(PROJECT_ROOT)/$(STD_LIBRARY)/src/Index.dfy
_polymorph_java: _polymorph

# Generates python code for all namespaces in this project
.PHONY: polymorph_python
polymorph_python: POLYMORPH_LANGUAGE_TARGET=python
polymorph_python: _polymorph_dependencies
polymorph_python:
	set -e; for service in $(PROJECT_SERVICES) ; do \
		export service_deps_var=SERVICE_DEPS_$${service} ; \
		export namespace_var=SERVICE_NAMESPACE_$${service} ; \
		export SERVICE=$${service} ; \
		$(MAKE) _polymorph_python ; \
	done

_polymorph_python: OUTPUT_PYTHON=--output-python $(LIBRARY_ROOT)/runtimes/python/src/$(PYTHON_MODULE_NAME)/smithygenerated
# Defined per-Makefile
_polymorph_python: MODULE_NAME=--library-name $(PYTHON_MODULE_NAME)
# Defined per-Makefile
_polymorph_python: DEPENDENCY_MODULE_NAMES=$(PYTHON_DEPENDENCY_MODULE_NAMES)
_polymorph_python: _polymorph

# Dependency for formatting generating Java code
setup_prettier:
	npm i --no-save prettier@3 prettier-plugin-java@2.5

# Generates rust code for all namespaces in this project
# Note that we rely on the patching feature of polymorph
# to also patch the results of transpile_rust,
# so we assume that is run first!
.PHONY: polymorph_rust
polymorph_rust: POLYMORPH_LANGUAGE_TARGET=rust
polymorph_rust: _polymorph_dependencies
polymorph_rust:
	set -e; for service in $(PROJECT_SERVICES) ; do \
		export service_deps_var=SERVICE_DEPS_$${service} ; \
		export namespace_var=SERVICE_NAMESPACE_$${service} ; \
		export SERVICE=$${service} ; \
		$(MAKE) _polymorph_rust ; \
	done

_polymorph_rust: OUTPUT_RUST=--output-rust $(LIBRARY_ROOT)/runtimes/rust
# For several TestModels we've just manually written the code generation target,
# So we just want to ensure we can transpile and pass the tests in CI.
# For those, make polymorph_rust should just be a no-op.
_polymorph_rust: $(if $(RUST_BENERATED), , _polymorph)

########################## .NET targets

transpile_net: $(if $(ENABLE_EXTERN_PROCESSING), _with_extern_pre_transpile, )
transpile_net: | transpile_implementation_net transpile_test_net transpile_dependencies_net
transpile_net: $(if $(ENABLE_EXTERN_PROCESSING), _with_extern_post_transpile, )

transpile_implementation_net: TARGET=cs
transpile_implementation_net: OUT=runtimes/net/ImplementationFromDafny
transpile_implementation_net: SRC_INDEX=$(NET_SRC_INDEX)
transpile_implementation_net: _transpile_implementation_all

transpile_test_net: SRC_INDEX=$(NET_SRC_INDEX)
transpile_test_net: TEST_INDEX=$(NET_TEST_INDEX)
transpile_test_net: TARGET=cs
transpile_test_net: OUT=runtimes/net/tests/TestsFromDafny
transpile_test_net: _transpile_test_all

transpile_dependencies_net: LANG=net
transpile_dependencies_net: transpile_dependencies

test_net: FRAMEWORK=net6.0
test_net:
	dotnet run \
		--project runtimes/net/tests/ \
		--framework $(FRAMEWORK)

test_net_mac_intel: FRAMEWORK=net6.0
test_net_mac_intel:
	DYLD_LIBRARY_PATH="/usr/local/opt/openssl@1.1/lib" dotnet run \
		--project runtimes/net/tests/ \
		--framework $(FRAMEWORK)

test_net_mac_brew: FRAMEWORK=net6.0
test_net_mac_brew:
	DYLD_LIBRARY_PATH="$(shell brew --prefix)/opt/openssl@1.1/lib/" dotnet run \
		--project runtimes/net/tests/ \
		--framework $(FRAMEWORK)

setup_net:
	dotnet restore runtimes/net/

format_net:
	dotnet format runtimes/net/*.csproj

format_net-check:
	dotnet format runtimes/net/*.csproj --verify-no-changes

########################## Java targets

build_java: transpile_java mvn_local_deploy_dependencies
	$(GRADLEW) -p runtimes/java build

transpile_java: $(if $(ENABLE_EXTERN_PROCESSING), _with_extern_pre_transpile, )
transpile_java: | transpile_implementation_java transpile_test_java transpile_dependencies_java
transpile_java: $(if $(ENABLE_EXTERN_PROCESSING), _with_extern_post_transpile, )

transpile_implementation_java: TARGET=java
transpile_implementation_java: OUT=runtimes/java/ImplementationFromDafny
transpile_implementation_java: _transpile_implementation_all _mv_implementation_java

transpile_test_java: TARGET=java
transpile_test_java: OUT=runtimes/java/TestsFromDafny
transpile_test_java: _transpile_test_all _mv_test_java

# Currently Dafny compiles to Java by changing the directory name.
# Java puts things under a `java` directory.
# To avoid `java/implementation-java` the code is generated and then moved.
_mv_implementation_java:
	rm -rf runtimes/java/src/main/dafny-generated
	mv runtimes/java/ImplementationFromDafny-java runtimes/java/src/main/dafny-generated
_mv_test_java:
	rm -rf runtimes/java/src/test/dafny-generated
	mkdir -p runtimes/java/src/test
	mv runtimes/java/TestsFromDafny-java runtimes/java/src/test/dafny-generated

transpile_dependencies_java: LANG=java
transpile_dependencies_java: transpile_dependencies

# If we are not StandardLibrary, locally deploy the StandardLibrary.
# Locally deploy all other dependencies 
mvn_local_deploy_dependencies:
	$(if $(strip $(STD_LIBRARY)), $(MAKE) -C $(PROJECT_ROOT)/$(STD_LIBRARY) mvn_local_deploy, )
	$(patsubst %, $(MAKE) -C $(PROJECT_ROOT)/% mvn_local_deploy;, $(PROJECT_DEPENDENCIES))

# The Java MUST all exist already through the transpile step.
mvn_local_deploy:
	$(GRADLEW) -p runtimes/java publishMavenLocalPublicationToMavenLocal

# The Java MUST all exsist if we want to publish to CodeArtifact
mvn_ca_deploy:
	$(GRADLEW) -p runtimes/java publishMavenPublicationToPublishToCodeArtifactCIRepository

mvn_staging_deploy:
	$(GRADLEW) -p runtimes/java publishMavenPublicationToPublishToCodeArtifactStagingRepository

test_java:
	$(GRADLEW) -p runtimes/java runTests
	$(GRADLEW) -p runtimes/java test --info

########################## Rust targets

# The Dafny Rust code generator only supports a single crate for everything,
# so (among other consequences) we compile src and test code together.
transpile_rust: | transpile_implementation_rust transpile_dependencies_rust

transpile_implementation_rust: TARGET=rs
transpile_implementation_rust: OUT=implementation_from_dafny
transpile_implementation_rust: SRC_INDEX=$(RUST_SRC_INDEX)
transpile_implementation_rust: TEST_INDEX=$(RUST_TEST_INDEX)
# The Dafny Rust code generator is not complete yet,
# so we want to emit code even if there are unsupported features in the input.
transpile_implementation_rust: DAFNY_OPTIONS=-emitUncompilableCode
# The Dafny Rust code generator only supports a single crate for everything,
# so we inline all dependencies by not passing `-library` to Dafny.
transpile_implementation_rust: TRANSPILE_DEPENDENCIES=
transpile_implementation_rust: STD_LIBRARY=
transpile_implementation_rust: SRC_INDEX_TRANSPILE=$(if $(SRC_INDEX),$(SRC_INDEX),src)
transpile_implementation_rust: TEST_INDEX_TRANSPILE=$(if $(TEST_INDEX),$(TEST_INDEX),test)
transpile_implementation_rust: DAFNY_OTHER_FILES=$(RUST_OTHER_FILES)
transpile_implementation_rust: $(if $(TRANSPILE_TESTS_IN_RUST), transpile_test, transpile_implementation) _mv_implementation_rust patch_after_transpile_rust

transpile_dependencies_rust: LANG=rust
transpile_dependencies_rust: transpile_dependencies

_mv_implementation_rust:
	mkdir -p runtimes/rust/src
	mv implementation_from_dafny-rust/src/implementation_from_dafny.rs runtimes/rust/src/implementation_from_dafny.rs
	rustfmt runtimes/rust/src/implementation_from_dafny.rs
	rm -rf implementation_from_dafny-rust

patch_after_transpile_rust:
	set -e; for service in $(PROJECT_SERVICES) ; do \
		export service_deps_var=SERVICE_DEPS_$${service} ; \
		export namespace_var=SERVICE_NAMESPACE_$${service} ; \
		export SERVICE=$${service} ; \
		$(MAKE) _patch_after_transpile_rust ; \
	done

_patch_after_transpile_rust: OUTPUT_RUST=--output-rust $(LIBRARY_ROOT)/runtimes/rust
_patch_after_transpile_rust:
	cd $(CODEGEN_CLI_ROOT); \
	./../gradlew run --args="\
	patch-after-transpile \
	--dafny-version $(DAFNY_VERSION) \
	--library-root $(LIBRARY_ROOT) \
	$(OUTPUT_RUST) \
	--model $(if $(DIR_STRUCTURE_V2), $(LIBRARY_ROOT)/dafny/$(SERVICE)/Model, $(SMITHY_MODEL_ROOT)) \
	--dependent-model $(PROJECT_ROOT)/$(SMITHY_DEPS) \
	$(patsubst %, --dependent-model $(PROJECT_ROOT)/%/Model, $($(service_deps_var))) \
	--namespace $($(namespace_var)) \
	$(AWS_SDK_CMD) \
	$(POLYMORPH_OPTIONS) \
	";

build_rust:
	cd runtimes/rust; \
	cargo build

test_rust:
	cd runtimes/rust; \
	cargo test -- --nocapture

########################## Cleanup targets

_clean:
	rm -f $(LIBRARY_ROOT)/Model/*Types.dfy $(LIBRARY_ROOT)/Model/*TypesWrapped.dfy
	rm -f $(LIBRARY_ROOT)/runtimes/net/ImplementationFromDafny.cs
	rm -f $(LIBRARY_ROOT)/runtimes/net/tests/TestFromDafny.cs
	rm -rf $(LIBRARY_ROOT)/TestResults
	rm -rf $(LIBRARY_ROOT)/runtimes/net/Generated $(LIBRARY_ROOT)/runtimes/net/bin $(LIBRARY_ROOT)/runtimes/net/obj
	rm -rf $(LIBRARY_ROOT)/runtimes/net/tests/bin $(LIBRARY_ROOT)/runtimes/net/tests/obj

clean: _clean

########################## Python targets

# Python MUST transpile dependencies first to generate .dtr files
transpile_python: | transpile_dependencies_python transpile_implementation_python transpile_test_python

transpile_implementation_python: TARGET=py
transpile_implementation_python: OUT=runtimes/python/dafny_src
transpile_implementation_python: SRC_INDEX=$(PYTHON_SRC_INDEX)
transpile_implementation_python: TRANSPILE_MODULE_NAME=--python-module-name=$(PYTHON_MODULE_NAME).internaldafny.generated
transpile_implementation_python: TRANSLATION_RECORD=$(TRANSLATION_RECORD_PYTHON)
transpile_implementation_python: _transpile_implementation_all _mv_implementation_python

transpile_test_python: TARGET=py
transpile_test_python: OUT=runtimes/python/dafny_test
transpile_test_python: SRC_INDEX=$(PYTHON_SRC_INDEX)
transpile_test_python: TEST_INDEX=$(PYTHON_TEST_INDEX)
transpile_test_python: TRANSLATION_RECORD=$(TRANSLATION_RECORD_PYTHON)
transpile_test_python: SOURCE_TRANSLATION_RECORD= --translation-record runtimes/python/src/$(PYTHON_MODULE_NAME)/internaldafny/generated/dafny_src-py.dtr
transpile_test_python: _transpile_test_all _mv_test_python

# Move Dafny-generated code into its expected location in the Python module
_mv_implementation_python:
	# Remove any previously generated Dafny code in src/, then copy in newly-generated code
	rm -rf runtimes/python/src/$(PYTHON_MODULE_NAME)/internaldafny/generated/
	mkdir -p runtimes/python/src/$(PYTHON_MODULE_NAME)/internaldafny/generated/
	mv runtimes/python/dafny_src-py/* runtimes/python/src/$(PYTHON_MODULE_NAME)/internaldafny/generated
	rm -rf runtimes/python/dafny_src-py

_mv_test_python:
	# Remove any previously generated Dafny code in test/, then copy in newly-generated code
	rm -rf runtimes/python/test/internaldafny/generated
	mkdir -p runtimes/python/test/internaldafny/generated
	mv runtimes/python/dafny_test-py/* runtimes/python/test/internaldafny/generated
	rm -rf runtimes/python/dafny_test-py

transpile_dependencies_python: LANG=python
transpile_dependencies_python: transpile_dependencies

test_python:
	rm -rf runtimes/python/.tox
	python3 -m tox -c runtimes/python --verbose

########################## local testing targets

# These targets are added as a convenience for local development.
# If you experience weird behavior using these targets,
# fall back to the regular `build` or `test` targets.
# These targets MUST only be used for local testing,
# and MUST NOT be used in CI.

# Targets to transpile single local service for convenience.
# Specify the local service to build by passing a SERVICE env var.
# Note that this does not generate identical files as `transpile_implementation_java`

local_transpile_impl_java_single: TARGET=java
local_transpile_impl_java_single: OUT=runtimes/java/ImplementationFromDafny
local_transpile_impl_java_single: local_transpile_impl_single
	cp -R runtimes/java/ImplementationFromDafny-java/* runtimes/java/src/main/dafny-generated
	rm -rf runtimes/java/ImplementationFromDafny-java/

local_transpile_impl_net_single: TARGET=cs
local_transpile_impl_net_single: OUT=runtimes/net/ImplementationFromDafny
local_transpile_impl_net_single: local_transpile_impl_single

local_transpile_impl_single: deps_var=SERVICE_DEPS_$(SERVICE)
local_transpile_impl_single: TRANSPILE_TARGETS=./dafny/$(SERVICE)/src/$(FILE)
local_transpile_impl_single: TRANSPILE_DEPENDENCIES= \
		$(patsubst %, -library:$(PROJECT_ROOT)/%/src/Index.dfy, $($(deps_var))) \
		$(patsubst %, -library:$(PROJECT_ROOT)/%, $(PROJECT_INDEX)) \
		-library:$(PROJECT_ROOT)/$(STD_LIBRARY)/src/Index.dfy
local_transpile_impl_single: transpile_implementation

# Targets to transpile single local service for convenience.
# Specify the local service to build by passing a SERVICE env var.
# Note that this does not generate identical files as `transpile_test_java`,
# and will clobber tests generated by other services.

local_transpile_test_java_single: TARGET=java
local_transpile_test_java_single: OUT=runtimes/java/TestsFromDafny
local_transpile_test_java_single: local_transpile_test_single
	cp -R runtimes/java/TestsFromDafny-java/* runtimes/java/src/test/dafny-generated
	rm -rf runtimes/java/TestsFromDafny-java

local_transpile_test_net_single: TARGET=cs
local_transpile_test_net_single: OUT=runtimes/net/tests/TestsFromDafny
local_transpile_test_net_single: local_transpile_test_single

local_transpile_test_single: TRANSPILE_TARGETS=./dafny/$(SERVICE)/test/$(FILE)
local_transpile_test_single: TRANSPILE_DEPENDENCIES= \
		$(patsubst %, -library:dafny/%/src/Index.dfy, $(PROJECT_SERVICES)) \
		$(patsubst %, -library:$(PROJECT_ROOT)/%, $(PROJECT_INDEX)) \
		-library:$(PROJECT_ROOT)/$(STD_LIBRARY)/src/Index.dfy
local_transpile_test_single: transpile_test<|MERGE_RESOLUTION|>--- conflicted
+++ resolved
@@ -207,20 +207,12 @@
 		--function-syntax:3 \
 		--allow-warnings \
 		--output $(OUT) \
-<<<<<<< HEAD
 		$(DAFNY_OPTIONS) \
         $(DAFNY_OTHER_FILES) \
 		$(TRANSPILE_MODULE_NAME) \
 		$(if $(strip $(STD_LIBRARY)) , --library:$(PROJECT_ROOT)/$(STD_LIBRARY)/src/Index.dfy, ) \
 		$(TRANSLATION_RECORD) \
-		$(TRANSPILE_DEPENDENCIES) \
-
-=======
-		$(TRANSPILE_MODULE_NAME) \
-		$(if $(strip $(STD_LIBRARY)) , --library:$(PROJECT_ROOT)/$(STD_LIBRARY)/src/Index.dfy, ) \
-		$(TRANSLATION_RECORD) \
 		$(TRANSPILE_DEPENDENCIES)
->>>>>>> a77edd12
 
 
 # If the project under transpilation uses `replaceable` modules,
@@ -257,11 +249,8 @@
 		--function-syntax:3 \
 		--allow-warnings \
 		--output $(OUT) \
-<<<<<<< HEAD
         $(DAFNY_OPTIONS) \
         $(DAFNY_OTHER_FILES) \
-=======
->>>>>>> a77edd12
 		$(if $(strip $(STD_LIBRARY)) , --library:$(PROJECT_ROOT)/$(STD_LIBRARY)/src/Index.dfy, ) \
 		$(TRANSLATION_RECORD) \
 		$(SOURCE_TRANSLATION_RECORD) \
