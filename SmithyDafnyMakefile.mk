--- conflicted
+++ resolved
@@ -286,13 +286,9 @@
 	$(OUTPUT_DAFNY) \
 	$(OUTPUT_JAVA) \
 	$(OUTPUT_DOTNET) \
-<<<<<<< HEAD
-	$(OUTPUT_JAVA) \
 	$(OUTPUT_PYTHON) \
 	$(MODULE_NAME) \
-=======
 	$(OUTPUT_RUST) \
->>>>>>> 8e74ac28
 	--model $(if $(DIR_STRUCTURE_V2), $(LIBRARY_ROOT)/dafny/$(SERVICE)/Model, $(SMITHY_MODEL_ROOT)) \
 	--dependent-model $(PROJECT_ROOT)/$(SMITHY_DEPS) \
 	$(patsubst %, --dependent-model $(PROJECT_ROOT)/%/Model, $($(service_deps_var))) \
