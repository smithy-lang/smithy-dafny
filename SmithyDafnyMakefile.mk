# Copyright Amazon.com Inc. or its affiliates. All Rights Reserved.
# SPDX-License-Identifier: Apache-2.0

# These are make targets that can be shared between all projects
# that use a common layout.
# They will only function if executed inside a project directory.
# See https://github.com/smithy-lang/smithy-dafny/tree/main-1.x/TestModels
# for examples.

# There are several variables that are used here.
# The expectation is to define these variables
# inside each project.

# Variables:
# MAX_RESOURCE_COUNT -- The Dafny verification max resource count.
# 	This is is per project because the verification variability can differ.
#   Individual functions/methods/lemmas can override this limit using `{:rlimit N}`,
#   but be aware that the attribute multiplies N by 1000!
# VERIFY_TIMEOUT -- The Dafny verification timeout in seconds.
# 	This is only a guard against builds taking way too long to fail.
#   The resource count limit above is much more important for fighting brittle verification.
# PROJECT_DEPENDENCIES -- List of dependencies for the project.
# 	It should be the list of top level directory names
# PROJECT_SERVICES -- List of names of each local service in the project
# SERVICE_NAMESPACE_<service> -- for each service in PROJECT_SERVICES,
#   the list of dependencies for that smithy namespace. It should be a list
#   of Model directories
# SERVICE_DEPS_<service> -- for each service in PROJECT_SERVICES,
#   the list of dependencies for that smithy namespace. It should be a list
#   of Model directories
# AWS_SDK_CMD -- the `--aws-sdk` command to generate AWS SDK style interfaces.
# STD_LIBRARY -- path from this file to the StandardLibrary Dafny project.
# SMITHY_DEPS -- path from this file to smithy dependencies, such as custom traits.
# GRADLEW -- the gradlew to use when building Java runtimes.
#   defaults to $(SMITHY_DAFNY_ROOT)/codegen/gradlew

MAX_RESOURCE_COUNT := 10000000
VERIFY_TIMEOUT := 100

# This evaluates to the path of the current working directory.
# i.e. The specific library under consideration.
LIBRARY_ROOT := $(shell pwd)
# Smithy Dafny code gen needs to know
# where the smithy model is.
# This is generally in the same directory as the library.
# However in the case of a wrapped library,
# such as the test vectors
# the implementation MAY be in a different library
# than the model.
# By having two related variables
# test vector projects can point to
# the specific model they need
# but still build everything in their local library directory.
SMITHY_MODEL_ROOT := $(LIBRARY_ROOT)/Model

CODEGEN_CLI_ROOT := $(SMITHY_DAFNY_ROOT)/codegen/smithy-dafny-codegen-cli
GRADLEW := $(SMITHY_DAFNY_ROOT)/codegen/gradlew

include $(SMITHY_DAFNY_ROOT)/SmithyDafnySedMakefile.mk

# This flag enables pre-processing on extern module names.
# This pre-processing is required to compile to Python and Go.
# This is disabled by default.
# This should be enabled in each individual project's Makefile if that project compiles to Python or Go.
# This can be enabled by setting this variable to any nonempty value (ex. true, 1)
ENABLE_EXTERN_PROCESSING?=

########################## Dafny targets

# Proof of correctness for the math below
#  function Z3_PROCESSES(cpus:nat): nat
#  { if cpus >= 3 then 2 else 1 }

#  function DAFNY_PROCESSES(cpus: nat): nat
#   requires 0 < cpus // 0 cpus would do no work!
#  { (cpus - 1 )/Z3_PROCESSES(cpus) }

#  lemma Correct(cpus:nat)
#    ensures DAFNY_PROCESSES(cpus) * Z3_PROCESSES(cpus) <= cpus
#  {}

# Verify the entire project
verify:Z3_PROCESSES=$(shell echo $$(( $(CORES) >= 3 ? 2 : 1 )))
verify:DAFNY_PROCESSES=$(shell echo $$(( ($(CORES) - 1 ) / ($(CORES) >= 3 ? 2 : 1))))
verify:
	find . -name '*.dfy' | xargs -n 1 -P $(DAFNY_PROCESSES) -I % dafny \
		-vcsCores:$(Z3_PROCESSES) \
		-compile:0 \
		-definiteAssignment:3 \
		-unicodeChar:0 \
		-functionSyntax:3 \
		-verificationLogger:csv \
		-timeLimit:$(VERIFY_TIMEOUT) \
		-rlimit:$(MAX_RESOURCE_COUNT) \
		$(DAFNY_OPTIONS) \
		%

# Verify single file FILE with text logger.
# This is useful for debugging resource count usage within a file.
# Use PROC to further scope the verification
verify_single:
	dafny \
		-vcsCores:$(CORES) \
		-compile:0 \
		-definiteAssignment:3 \
		-unicodeChar:0 \
		-functionSyntax:3 \
		-verificationLogger:text \
		-timeLimit:$(VERIFY_TIMEOUT) \
		-rlimit:$(MAX_RESOURCE_COUNT) \
		$(DAFNY_OPTIONS) \
		$(if ${PROC},-proc:*$(PROC)*,) \
		$(FILE)

#Verify only a specific namespace at env var $(SERVICE)
verify_service:
	@: $(if ${SERVICE},,$(error You must pass the SERVICE to generate for));
	dafny \
		-vcsCores:$(CORES) \
		-compile:0 \
		-definiteAssignment:3 \
		-unicodeChar:0 \
		-functionSyntax:3 \
		-verificationLogger:csv \
		-timeLimit:$(VERIFY_TIMEOUT) \
		$(DAFNY_OPTIONS) \
		`find ./dafny/$(SERVICE) -name '*.dfy'` \

format_dafny:
	dafny format \
		--function-syntax 3 \
		--unicode-char false \
		`find . -name '*.dfy'`

format_dafny-check:
	dafny format \
		--check \
		--function-syntax 3 \
		--unicode-char false \
		`find . -name '*.dfy'`

# This no longer enforces the maximum resource count,
# as we're passing /rlimit to dafny directly now.
# But it's still useful information to see what assertion batches
# are close to the limit.
dafny-reportgenerator:
	dafny-reportgenerator \
		summarize-csv-results \
		TestResults/*.csv

clean-dafny-report:
	rm TestResults/*.csv

# Dafny helper targets

# Transpile the entire project's impl
# For each index file listed in the project Makefile's PROJECT_INDEX variable,
#   append a `-library:TestModels/$(PROJECT_INDEX) to the transpiliation target
_transpile_implementation_all: TRANSPILE_DEPENDENCIES=$(patsubst %, -library:$(PROJECT_ROOT)/%, $(PROJECT_INDEX))
_transpile_implementation_all: transpile_implementation

# TODO-new-cli: As part of supporting Dafny 4.8+, Java and NET SHOULD migrate to the new Dafny CLI,
# the `transpile_implementation` target should start using the new Dafny CLI,
# and the `transpile_implementation_new_cli` target should be removed
# in favor of `transpile_implementation` using the new CLI.
_transpile_implementation_all_new_cli: TRANSPILE_DEPENDENCIES=$(patsubst %, --library:$(PROJECT_ROOT)/%, $(PROJECT_INDEX))
_transpile_implementation_all_new_cli: transpile_implementation_new_cli

# The `$(OUT)` and $(TARGET) variables are problematic.
# Ideally they are different for every target call.
# However the way make evaluates variables
# having a target specific variable is hard.
# This all comes up because a project
# will need to also transpile its dependencies.
# This is worked around for now,
# by the fact that the `TARGET`
# for all these transpile calls will be the same.
# For `OUT` this is solved by making the paths relative.
# So that the runtime is express once
# and can be the same for all such runtimes.
# Since such targets are all shared,
# this is tractable.

# If the project under transpilation uses `replaceable` modules,
#   it MUST define a SRC_INDEX variable per language.
# SRC_INDEX points to the folder containing the `Index.dfy` file for a particular language
#   that `include`s all of that language's `replaces` modules.
# This variable's value might look like (ex.) `src/replaces/net` or `src/replaces/java`.
# If this variable is not provided, assume the project does not have `replaceable` modules,
#   and look for `Index.dfy` in the `src/` directory.
transpile_implementation: SRC_INDEX_TRANSPILE=$(if $(SRC_INDEX),$(SRC_INDEX),src)
# At this time it is *significatly* faster
# to give Dafny a single file
# that includes everything
# than it is to pass each file to the CLI.
# ~2m vs ~10s for our large projects.
# Also the expectation is that verification happens in the `verify` target
# `find` looks for `Index.dfy` files in either V1 or V2-styled project directories (single vs. multiple model files).
transpile_implementation:
	find ./dafny/**/$(SRC_INDEX_TRANSPILE)/ ./$(SRC_INDEX_TRANSPILE)/ -name 'Index.dfy' | sed -e 's/^/include "/' -e 's/$$/"/' | dafny \
		-stdin \
		-noVerify \
		-vcsCores:$(CORES) \
		-compileTarget:$(TARGET) \
		-spillTargetCode:3 \
		-compile:0 \
		-optimizeErasableDatatypeWrapper:0 \
		-compileSuffix:1 \
		-unicodeChar:0 \
		-functionSyntax:3 \
		-useRuntimeLib \
		-out $(OUT) \
		$(DAFNY_OPTIONS) \
		$(DAFNY_OTHER_FILES) \
		$(if $(strip $(STD_LIBRARY)) , -library:$(PROJECT_ROOT)/$(STD_LIBRARY)/src/Index.dfy, ) \
		$(TRANSPILE_DEPENDENCIES)

<<<<<<< HEAD
transpile_implementation_new: SRC_INDEX_TRANSPILE=$(if $(SRC_INDEX),$(SRC_INDEX),src)
transpile_implementation_new:
	find ./$(SRC_INDEX_TRANSPILE)/ -name 'Index.dfy' | sed -e 's/^/include "/' -e 's/$$/"/' | dafny \
		translate go \
		--stdin \
		--no-verify \
		--go-module-name $(GO_MODULE_NAME) \
=======
# TODO-new-cli: As part of supporting Dafny 4.8+, Java and NET SHOULD migrate to the new Dafny CLI,
# the `transpile_implementation` target should start using the new Dafny CLI,
# and the `transpile_implementation_new_cli` target should be removed
# in favor of `transpile_implementation` using the new CLI.
transpile_implementation_new_cli: SRC_INDEX_TRANSPILE=$(if $(SRC_INDEX),$(SRC_INDEX),src)
transpile_implementation_new_cli:
	find ./dafny/**/$(SRC_INDEX_TRANSPILE)/ ./$(SRC_INDEX_TRANSPILE)/ -name 'Index.dfy' | sed -e 's/^/include "/' -e 's/$$/"/' | dafny \
	translate $(TARGET) \
		--stdin \
		--no-verify \
>>>>>>> 317bfcb6
		--cores:$(CORES) \
		--optimize-erasable-datatype-wrapper:false \
		--unicode-char:false \
		--function-syntax:3 \
		--allow-warnings \
		--output $(OUT) \
<<<<<<< HEAD
=======
		$(DAFNY_OPTIONS) \
		$(DAFNY_OTHER_FILES) \
		$(TRANSPILE_MODULE_NAME) \
>>>>>>> 317bfcb6
		$(if $(strip $(STD_LIBRARY)) , --library:$(PROJECT_ROOT)/$(STD_LIBRARY)/src/Index.dfy, ) \
		$(TRANSLATION_RECORD) \
		$(TRANSPILE_DEPENDENCIES)

# If the project under transpilation uses `replaceable` modules,
#   it MUST define a SRC_INDEX variable per language.
# The purpose and usage of this is described in the `transpile_implementation` comments.
_transpile_test_all: SRC_INDEX_TRANSPILE=$(if $(SRC_INDEX),$(SRC_INDEX),src)
# If the project under transpilation uses `replaceable` modules in its tests
#   it MUST define a TEST_INDEX variable per language.
# TEST_INDEX points to the folder containing all test files for a particular language.
# These files should use Dafny `include`s to include the generic test files as well.
# This variable's value might look like (ex.) `test/replaces/net` or `test/replaces/java`.
# If this variable is not provided, assume the project does not have `replaceable` modules,
#   and look for test files in the `test/` directory.
_transpile_test_all: TEST_INDEX_TRANSPILE=$(if $(TEST_INDEX),$(TEST_INDEX),test)
# If the Makefile defines DIR_STRUCTURE_V2 (i.e. multiple models/subprojects/services in project), then:
#   For each of this project's services defined in PROJECT_SERVICES:
#     append `-library:/path/to/Index.dfy` to the transpile target
# Else: (i.e. single model/service in project), then:
#   append `-library:/path/to/Index.dfy` to the transpile target
_transpile_test_all: TRANSPILE_DEPENDENCIES=$(if ${DIR_STRUCTURE_V2}, $(patsubst %, -library:dafny/%/$(SRC_INDEX_TRANSPILE)/Index.dfy, $(PROJECT_SERVICES)), -library:$(SRC_INDEX_TRANSPILE)/Index.dfy)
# Transpile the entire project's tests
_transpile_test_all: transpile_test

# TODO-new-cli: As part of supporting Dafny 4.8+, Java and NET SHOULD migrate to the new Dafny CLI,
# the `transpile_implementation` target should start using the new Dafny CLI,
# and the `transpile_implementation_new_cli` target should be removed
# in favor of `transpile_implementation` using the new CLI.
_transpile_test_all_new_cli: SRC_INDEX_TRANSPILE=$(if $(SRC_INDEX),$(SRC_INDEX),src)
_transpile_test_all_new_cli: TEST_INDEX_TRANSPILE=$(if $(TEST_INDEX),$(TEST_INDEX),test)
_transpile_test_all_new_cli: TRANSPILE_DEPENDENCIES=$(if ${DIR_STRUCTURE_V2}, $(patsubst %, --library:dafny/%/$(SRC_INDEX_TRANSPILE)/Index.dfy, $(PROJECT_SERVICES)), --library:$(SRC_INDEX_TRANSPILE)/Index.dfy)
_transpile_test_all_new_cli: transpile_test_new_cli

transpile_test:
	find ./dafny/**/$(TEST_INDEX_TRANSPILE) ./$(TEST_INDEX_TRANSPILE) -name "*.dfy" -name '*.dfy' | sed -e 's/^/include "/' -e 's/$$/"/' | dafny \
		-stdin \
		-noVerify \
		-vcsCores:$(CORES) \
		-compileTarget:$(TARGET) \
		-spillTargetCode:3 \
		-runAllTests:1 \
		-compile:0 \
		-optimizeErasableDatatypeWrapper:0 \
		-compileSuffix:0 \
		-unicodeChar:0 \
		-functionSyntax:3 \
		-useRuntimeLib \
		-out $(OUT) \
		$(DAFNY_OPTIONS) \
		$(DAFNY_OTHER_FILES) \
		$(if $(strip $(STD_LIBRARY)) , -library:$(PROJECT_ROOT)/$(STD_LIBRARY)/src/Index.dfy, ) \
		$(TRANSPILE_DEPENDENCIES) \

<<<<<<< HEAD
transpile_test_new:
	find ./dafny/**/$(TEST_INDEX_TRANSPILE) ./$(TEST_INDEX_TRANSPILE) -name "*.dfy" -name '*.dfy' | sed -e 's/^/include "/' -e 's/$$/"/' | dafny \
		translate go \
		--stdin \
		--no-verify \
		--go-module-name $(GO_MODULE_NAME) \
=======
# TODO-new-cli: As part of supporting Dafny 4.8+, Java and NET SHOULD migrate to the new Dafny CLI,
# the `transpile_implementation` target should start using the new Dafny CLI,
# and the `transpile_implementation_new_cli` target should be removed
# in favor of `transpile_implementation` using the new CLI.
transpile_test_new_cli:
	find ./dafny/**/$(TEST_INDEX_TRANSPILE) ./$(TEST_INDEX_TRANSPILE) -name "*.dfy" -name '*.dfy' | sed -e 's/^/include "/' -e 's/$$/"/' | dafny \
		translate $(TARGET) \
		--stdin \
		--no-verify \
>>>>>>> 317bfcb6
		--cores:$(CORES) \
		--include-test-runner \
		--optimize-erasable-datatype-wrapper:false \
		--unicode-char:false \
		--function-syntax:3 \
		--allow-warnings \
		--output $(OUT) \
<<<<<<< HEAD
		$(if $(strip $(STD_LIBRARY)) , --library:$(PROJECT_ROOT)/$(STD_LIBRARY)/src/Index.dfy, ) \
		$(TRANSLATION_RECORD) \
=======
		$(DAFNY_OPTIONS) \
		$(DAFNY_OTHER_FILES) \
		$(if $(strip $(STD_LIBRARY)) , --library:$(PROJECT_ROOT)/$(STD_LIBRARY)/src/Index.dfy, ) \
		$(TRANSLATION_RECORD) \
		$(SOURCE_TRANSLATION_RECORD) \
>>>>>>> 317bfcb6
		$(TRANSPILE_DEPENDENCIES) \

# If we are not the StandardLibrary, transpile the StandardLibrary.
# Transpile all other dependencies
transpile_dependencies:
	$(if $(strip $(STD_LIBRARY)), $(MAKE) -C $(PROJECT_ROOT)/$(STD_LIBRARY) transpile_implementation_$(LANG), )
	$(patsubst %, $(MAKE) -C $(PROJECT_ROOT)/% transpile_implementation_$(LANG);, $(PROJECT_DEPENDENCIES))

transpile_dependencies_test:
	$(if $(strip $(STD_LIBRARY)), $(MAKE) -C $(PROJECT_ROOT)/$(STD_LIBRARY) transpile_test_$(LANG), )
	$(patsubst %, $(MAKE) -C $(PROJECT_ROOT)/% transpile_test_$(LANG);, $(PROJECT_DEPENDENCIES))

########################## Code-Gen targets

# The OUTPUT variables are created this way
# so that it is possible to run _parts_ of polymorph.
# Otherwise it is difficult to run/test only a Dafny change.
# Since they are defined per target
# a single target can decide what parts it wants to build.

# Pass in CODEGEN_CLI_ROOT in command line, e.g.
#   make polymorph_code_gen CODEGEN_CLI_ROOT=/path/to/smithy-dafny/codegen/smithy-dafny-codegen-cli
# StandardLibrary is filtered out from dependent-model patsubst list;
#   Its model is contained in $(LIBRARY_ROOT)/model, not $(LIBRARY_ROOT)/../StandardLibrary/Model.
_polymorph:
	cd $(CODEGEN_CLI_ROOT); \
	./../gradlew run --args="\
	--dafny-version $(DAFNY_VERSION) \
	--library-root $(LIBRARY_ROOT) \
	--patch-files-dir $(if $(DIR_STRUCTURE_V2),$(LIBRARY_ROOT)/codegen-patches/$(SERVICE),$(LIBRARY_ROOT)/codegen-patches) \
	--properties-file $(LIBRARY_ROOT)/project.properties \
	$(INPUT_DAFNY) \
	$(OUTPUT_DAFNY) \
	$(OUTPUT_JAVA) \
	$(OUTPUT_JAVA_TEST) \
	$(OUTPUT_DOTNET) \
<<<<<<< HEAD
	$(OUTPUT_GO) \
=======
	$(OUTPUT_PYTHON) \
>>>>>>> 317bfcb6
	$(MODULE_NAME) \
	$(OUTPUT_RUST) \
	--model $(if $(DIR_STRUCTURE_V2), $(LIBRARY_ROOT)/dafny/$(SERVICE)/Model, $(SMITHY_MODEL_ROOT)) \
	--dependent-model $(PROJECT_ROOT)/$(SMITHY_DEPS) \
	$(patsubst %, --dependent-model $(PROJECT_ROOT)/%/Model, $($(service_deps_var))) \
	$(DEPENDENCY_MODULE_NAMES) \
	--namespace $($(namespace_var)) \
	$(OUTPUT_LOCAL_SERVICE_$(SERVICE)) \
	$(AWS_SDK_CMD) \
	$(POLYMORPH_OPTIONS) \
	$(DEPENDENCY_MODULE_NAMES)";

_polymorph_wrapped:
	@: $(if ${CODEGEN_CLI_ROOT},,$(error You must pass the path CODEGEN_CLI_ROOT: CODEGEN_CLI_ROOT=/path/to/smithy-dafny/codegen/smithy-dafny-codegen-cli));
	cd $(CODEGEN_CLI_ROOT); \
	./../gradlew run --args="\
	--dafny-version $(DAFNY_VERSION) \
	--library-root $(LIBRARY_ROOT) \
	--properties-file $(LIBRARY_ROOT)/project.properties \
	$(INPUT_DAFNY) \
	$(OUTPUT_DAFNY_WRAPPED) \
	$(OUTPUT_DOTNET_WRAPPED) \
	$(OUTPUT_JAVA_WRAPPED) \
<<<<<<< HEAD
	$(OUTPUT_GO_WRAPPED) \
=======
	$(OUTPUT_PYTHON_WRAPPED) \
	$(MODULE_NAME) \
>>>>>>> 317bfcb6
	$(OUTPUT_RUST_WRAPPED) \
	--model $(if $(DIR_STRUCTURE_V2),$(LIBRARY_ROOT)/dafny/$(SERVICE)/Model,$(LIBRARY_ROOT)/Model) \
	--dependent-model $(PROJECT_ROOT)/$(SMITHY_DEPS) \
	$(patsubst %, --dependent-model $(PROJECT_ROOT)/%/Model, $($(service_deps_var))) \
	$(DEPENDENCY_MODULE_NAMES) \
	--namespace $($(namespace_var)) \
	--local-service-test \
	$(AWS_SDK_CMD) \
	$(POLYMORPH_OPTIONS)";

_polymorph_dependencies:
	$(if $(strip $(STD_LIBRARY)), $(MAKE) -C $(PROJECT_ROOT)/$(STD_LIBRARY) polymorph_$(POLYMORPH_LANGUAGE_TARGET) LIBRARY_ROOT=$(PROJECT_ROOT)/$(STD_LIBRARY), )
	@$(foreach dependency, \
		$(PROJECT_DEPENDENCIES), \
		$(MAKE) -C $(PROJECT_ROOT)/$(dependency) polymorph_$(POLYMORPH_LANGUAGE_TARGET); \
	)

# Generates all target runtime code for all namespaces in this project.
# Not including Rust until is it more fully implemented.
.PHONY: polymorph_code_gen
polymorph_code_gen: POLYMORPH_LANGUAGE_TARGET=code_gen
polymorph_code_gen: _polymorph_dependencies
polymorph_code_gen:
	set -e; for service in $(PROJECT_SERVICES) ; do \
		export service_deps_var=SERVICE_DEPS_$${service} ; \
		export namespace_var=SERVICE_NAMESPACE_$${service} ; \
		export SERVICE=$${service} ; \
		$(MAKE) _polymorph_code_gen ; \
	done

_polymorph_code_gen: OUTPUT_DAFNY=\
    --output-dafny $(if $(DIR_STRUCTURE_V2), $(LIBRARY_ROOT)/dafny/$(SERVICE)/Model, $(LIBRARY_ROOT)/Model)
_polymorph_code_gen: INPUT_DAFNY=\
		--include-dafny $(PROJECT_ROOT)/$(STD_LIBRARY)/src/Index.dfy
_polymorph_code_gen: OUTPUT_DOTNET=\
    $(if $(DIR_STRUCTURE_V2), --output-dotnet $(LIBRARY_ROOT)/runtimes/net/Generated/$(SERVICE)/, --output-dotnet $(LIBRARY_ROOT)/runtimes/net/Generated/)
_polymorph_code_gen: OUTPUT_JAVA=--output-java $(LIBRARY_ROOT)/runtimes/java/src/main/smithy-generated
_polymorph_code_gen: OUTPUT_GO=--output-go $(LIBRARY_ROOT)/runtimes/go/
_polymorph_code_gen: OUTPUT_JAVA_TEST=--output-java-test $(LIBRARY_ROOT)/runtimes/java/src/test/smithy-generated
_polymorph_code_gen: _polymorph

check_polymorph_diff:
	git diff --exit-code $(LIBRARY_ROOT) || (echo "ERROR: polymorph-generated code does not match the committed code - see above for diff. Either commit the changes or regenerate with 'POLYMORPH_OPTIONS=--update-patch-files'." && exit 1)

# Generates dafny code for all namespaces in this project
.PHONY: polymorph_dafny
polymorph_dafny: POLYMORPH_LANGUAGE_TARGET=dafny
polymorph_dafny: _polymorph_dependencies
polymorph_dafny:
	set -e; for service in $(PROJECT_SERVICES) ; do \
		export service_deps_var=SERVICE_DEPS_$${service} ; \
		export namespace_var=SERVICE_NAMESPACE_$${service} ; \
		export SERVICE=$${service} ; \
		$(MAKE) _polymorph_dafny ; \
	done

_polymorph_dafny: OUTPUT_DAFNY=\
		--output-dafny $(if $(DIR_STRUCTURE_V2), $(LIBRARY_ROOT)/dafny/$(SERVICE)/Model, $(LIBRARY_ROOT)/Model)
_polymorph_dafny: INPUT_DAFNY=\
		--include-dafny $(PROJECT_ROOT)/$(STD_LIBRARY)/src/Index.dfy
_polymorph_dafny: _polymorph

# Generates dotnet code for all namespaces in this project
.PHONY: polymorph_dotnet
polymorph_dotnet: POLYMORPH_LANGUAGE_TARGET=dotnet
polymorph_dotnet: _polymorph_dependencies
polymorph_dotnet:
	set -e; for service in $(PROJECT_SERVICES) ; do \
		export service_deps_var=SERVICE_DEPS_$${service} ; \
		export namespace_var=SERVICE_NAMESPACE_$${service} ; \
		export SERVICE=$${service} ; \
		$(MAKE) _polymorph_dotnet ; \
	done

_polymorph_dotnet: OUTPUT_DOTNET=\
    $(if $(DIR_STRUCTURE_V2), --output-dotnet $(LIBRARY_ROOT)/runtimes/net/Generated/$(SERVICE)/, --output-dotnet $(LIBRARY_ROOT)/runtimes/net/Generated/)
_polymorph_dotnet: INPUT_DAFNY=\
		--include-dafny $(PROJECT_ROOT)/$(STD_LIBRARY)/src/Index.dfy
_polymorph_dotnet: _polymorph

# Generates java code for all namespaces in this project
.PHONY: polymorph_java
polymorph_java: POLYMORPH_LANGUAGE_TARGET=java
polymorph_java: _polymorph_dependencies
polymorph_java:
	set -e; for service in $(PROJECT_SERVICES) ; do \
		export service_deps_var=SERVICE_DEPS_$${service} ; \
		export namespace_var=SERVICE_NAMESPACE_$${service} ; \
		export SERVICE=$${service} ; \
		$(MAKE) _polymorph_java ; \
	done

_polymorph_java: OUTPUT_JAVA=--output-java $(LIBRARY_ROOT)/runtimes/java/src/main/smithy-generated
_polymorph_java: OUTPUT_JAVA_TEST=--output-java-test $(LIBRARY_ROOT)/runtimes/java/src/test/smithy-generated
_polymorph_java: INPUT_DAFNY=\
	--include-dafny $(PROJECT_ROOT)/$(STD_LIBRARY)/src/Index.dfy
_polymorph_java: _polymorph

# Generates python code for all namespaces in this project
.PHONY: polymorph_python
polymorph_python: POLYMORPH_LANGUAGE_TARGET=python
polymorph_python: _polymorph_dependencies
polymorph_python:
	set -e; for service in $(PROJECT_SERVICES) ; do \
		export service_deps_var=SERVICE_DEPS_$${service} ; \
		export namespace_var=SERVICE_NAMESPACE_$${service} ; \
		export SERVICE=$${service} ; \
		$(MAKE) _polymorph_python ; \
	done

_polymorph_python: OUTPUT_PYTHON=--output-python $(LIBRARY_ROOT)/runtimes/python/src/$(PYTHON_MODULE_NAME)/smithygenerated
# Defined per-Makefile
_polymorph_python: MODULE_NAME=--library-name $(PYTHON_MODULE_NAME)
# Defined per-Makefile
_polymorph_python: DEPENDENCY_MODULE_NAMES=$(PYTHON_DEPENDENCY_MODULE_NAMES)
_polymorph_python: _polymorph

# Dependency for formatting generating Java code
setup_prettier:
	npm i --no-save prettier@3 prettier-plugin-java@2.5

# Generates rust code for all namespaces in this project
# Note that we rely on the patching feature of polymorph
# to also patch the results of transpile_rust,
# so we assume that is run first!
.PHONY: polymorph_rust
polymorph_rust: POLYMORPH_LANGUAGE_TARGET=rust
polymorph_rust: _polymorph_dependencies
polymorph_rust:
	set -e; for service in $(PROJECT_SERVICES) ; do \
		export service_deps_var=SERVICE_DEPS_$${service} ; \
		export namespace_var=SERVICE_NAMESPACE_$${service} ; \
		export SERVICE=$${service} ; \
		$(MAKE) _polymorph_rust ; \
	done

_polymorph_rust: OUTPUT_RUST=--output-rust $(LIBRARY_ROOT)/runtimes/rust
# For several TestModels we've just manually written the code generation target,
# So we just want to ensure we can transpile and pass the tests in CI.
# For those, make polymorph_rust should just be a no-op.
_polymorph_rust: $(if $(RUST_BENERATED), , _polymorph)

###########################

.PHONY: polymorph_go
polymorph_go: POLYMORPH_LANGUAGE_TARGET=go
polymorph_go: _polymorph_dependencies
polymorph_go:
	set -e; for service in $(PROJECT_SERVICES) ; do \
		export service_deps_var=SERVICE_DEPS_$${service} ; \
		export namespace_var=SERVICE_NAMESPACE_$${service} ; \
		export SERVICE=$${service} ; \
		$(MAKE) _polymorph_go ; \
	done

_polymorph_go: OUTPUT_GO=--output-go $(LIBRARY_ROOT)/runtimes/go/
_polymorph_go: MODULE_NAME=--module-name $(GO_MODULE_NAME)
_polymorph_go: DEPENDENCY_MODULE_NAMES = $(GO_DEPENDENCY_MODULE_NAMES)
_polymorph_go: _polymorph _mv_polymorph_go

_gomod_init:
	#TODO: Think about handwritten go.mod
	@(cd $(LIBRARY_ROOT)/runtimes/go/TestsFromDafny-go && \
		if [ -f go.mod ]; then rm -f go.mod; fi && \
		go mod init $(GO_MODULE_NAME) && \
		echo "require github.com/dafny-lang/DafnyStandardLibGo v0.0.0" >> go.mod && \
		echo "require github.com/dafny-lang/DafnyRuntimeGo v0.0.0" >> go.mod && \
		if [ $$(basename $$(dirname $(LIBRARY_ROOT))) == "SimpleTypes" ]; then \
			echo "replace github.com/dafny-lang/DafnyRuntimeGo => ../../../../../../DafnyRuntimeGo/" >> go.mod; \
			echo "replace github.com/dafny-lang/DafnyStandardLibGo => ../../../../../dafny-dependencies/StandardLibrary/runtimes/go/ImplementationFromDafny-go/" >> go.mod; \
		else \
			echo "replace github.com/dafny-lang/DafnyRuntimeGo => ../../../../../DafnyRuntimeGo/" >> go.mod; \
			echo "replace github.com/dafny-lang/DafnyStandardLibGo => ../../../../dafny-dependencies/StandardLibrary/runtimes/go/ImplementationFromDafny-go/" >> go.mod; \
		fi && \
		go mod tidy)

_mv_polymorph_go:
	@for dir in $(LIBRARY_ROOT)/runtimes/go/* ; do \
        if [ "$$(basename $$dir)" != "ImplementationFromDafny-go" ] && [ "$$(basename $$dir)" != "TestsFromDafny-go" ]; then \
			cp -Rf $$dir runtimes/go/ImplementationFromDafny-go/; \
			cp -Rf $$dir runtimes/go/TestsFromDafny-go; \
			rm -r $$dir; \
		fi \
    done
########################## .NET targets

transpile_net: $(if $(ENABLE_EXTERN_PROCESSING), _with_extern_pre_transpile, )
transpile_net: | transpile_implementation_net transpile_test_net transpile_dependencies_net
transpile_net: $(if $(ENABLE_EXTERN_PROCESSING), _with_extern_post_transpile, )

transpile_implementation_net: TARGET=cs
transpile_implementation_net: OUT=runtimes/net/ImplementationFromDafny
transpile_implementation_net: SRC_INDEX=$(NET_SRC_INDEX)
transpile_implementation_net: _transpile_implementation_all

transpile_test_net: SRC_INDEX=$(NET_SRC_INDEX)
transpile_test_net: TEST_INDEX=$(NET_TEST_INDEX)
transpile_test_net: TARGET=cs
transpile_test_net: OUT=runtimes/net/tests/TestsFromDafny
transpile_test_net: _transpile_test_all

transpile_dependencies_net: LANG=net
transpile_dependencies_net: transpile_dependencies

test_net: FRAMEWORK=net6.0
test_net:
	dotnet run \
		--project runtimes/net/tests/ \
		--framework $(FRAMEWORK)

test_net_mac_intel: FRAMEWORK=net6.0
test_net_mac_intel:
	DYLD_LIBRARY_PATH="/usr/local/opt/openssl@1.1/lib" dotnet run \
		--project runtimes/net/tests/ \
		--framework $(FRAMEWORK)

test_net_mac_brew: FRAMEWORK=net6.0
test_net_mac_brew:
	DYLD_LIBRARY_PATH="$(shell brew --prefix)/opt/openssl@1.1/lib/" dotnet run \
		--project runtimes/net/tests/ \
		--framework $(FRAMEWORK)

setup_net:
	dotnet restore runtimes/net/

format_net:
	dotnet format runtimes/net/*.csproj

format_net-check:
	dotnet format runtimes/net/*.csproj --verify-no-changes

########################## Java targets

build_java: transpile_java mvn_local_deploy_dependencies
	$(GRADLEW) -p runtimes/java build

transpile_java: $(if $(ENABLE_EXTERN_PROCESSING), _with_extern_pre_transpile, )
transpile_java: | transpile_implementation_java transpile_test_java transpile_dependencies_java
transpile_java: $(if $(ENABLE_EXTERN_PROCESSING), _with_extern_post_transpile, )

transpile_implementation_java: TARGET=java
transpile_implementation_java: OUT=runtimes/java/ImplementationFromDafny
transpile_implementation_java: _transpile_implementation_all _mv_implementation_java

transpile_test_java: TARGET=java
transpile_test_java: OUT=runtimes/java/TestsFromDafny
transpile_test_java: _transpile_test_all _mv_test_java

# Currently Dafny compiles to Java by changing the directory name.
# Java puts things under a `java` directory.
# To avoid `java/implementation-java` the code is generated and then moved.
_mv_implementation_java:
	rm -rf runtimes/java/src/main/dafny-generated
	mv runtimes/java/ImplementationFromDafny-java runtimes/java/src/main/dafny-generated
_mv_test_java:
	rm -rf runtimes/java/src/test/dafny-generated
	mkdir -p runtimes/java/src/test
	mv runtimes/java/TestsFromDafny-java runtimes/java/src/test/dafny-generated

transpile_dependencies_java: LANG=java
transpile_dependencies_java: transpile_dependencies

# If we are not StandardLibrary, locally deploy the StandardLibrary.
# Locally deploy all other dependencies 
mvn_local_deploy_dependencies:
	$(if $(strip $(STD_LIBRARY)), $(MAKE) -C $(PROJECT_ROOT)/$(STD_LIBRARY) mvn_local_deploy, )
	$(patsubst %, $(MAKE) -C $(PROJECT_ROOT)/% mvn_local_deploy;, $(PROJECT_DEPENDENCIES))

# The Java MUST all exist already through the transpile step.
mvn_local_deploy:
	$(GRADLEW) -p runtimes/java publishMavenLocalPublicationToMavenLocal

# The Java MUST all exsist if we want to publish to CodeArtifact
mvn_ca_deploy:
	$(GRADLEW) -p runtimes/java publishMavenPublicationToPublishToCodeArtifactCIRepository

mvn_staging_deploy:
	$(GRADLEW) -p runtimes/java publishMavenPublicationToPublishToCodeArtifactStagingRepository

test_java:
	$(GRADLEW) -p runtimes/java runTests
	$(GRADLEW) -p runtimes/java test --info

########################## Rust targets

# The Dafny Rust code generator only supports a single crate for everything,
# so (among other consequences) we compile src and test code together.
transpile_rust: | transpile_implementation_rust transpile_dependencies_rust

transpile_implementation_rust: TARGET=rs
transpile_implementation_rust: OUT=implementation_from_dafny
transpile_implementation_rust: SRC_INDEX=$(RUST_SRC_INDEX)
transpile_implementation_rust: TEST_INDEX=$(RUST_TEST_INDEX)
# The Dafny Rust code generator is not complete yet,
# so we want to emit code even if there are unsupported features in the input.
transpile_implementation_rust: DAFNY_OPTIONS=-emitUncompilableCode
# The Dafny Rust code generator only supports a single crate for everything,
# so we inline all dependencies by not passing `-library` to Dafny.
transpile_implementation_rust: TRANSPILE_DEPENDENCIES=
transpile_implementation_rust: STD_LIBRARY=
transpile_implementation_rust: SRC_INDEX_TRANSPILE=$(if $(SRC_INDEX),$(SRC_INDEX),src)
transpile_implementation_rust: TEST_INDEX_TRANSPILE=$(if $(TEST_INDEX),$(TEST_INDEX),test)
transpile_implementation_rust: DAFNY_OTHER_FILES=$(RUST_OTHER_FILES)
transpile_implementation_rust: $(if $(TRANSPILE_TESTS_IN_RUST), transpile_test, transpile_implementation) _mv_implementation_rust patch_after_transpile_rust

transpile_dependencies_rust: LANG=rust
transpile_dependencies_rust: transpile_dependencies

_mv_implementation_rust:
	mkdir -p runtimes/rust/src
	mv implementation_from_dafny-rust/src/implementation_from_dafny.rs runtimes/rust/src/implementation_from_dafny.rs
# rustfmt has a recurring bug where it leaves behind trailing spaces and then complains about it.
# Pre-process the Dafny-generated Rust code to remove them.
	sed -i -e 's/[[:space:]]*$$//' runtimes/rust/src/implementation_from_dafny.rs 
	rustfmt runtimes/rust/src/implementation_from_dafny.rs
	rm -rf implementation_from_dafny-rust

patch_after_transpile_rust:
	set -e; for service in $(PROJECT_SERVICES) ; do \
		export service_deps_var=SERVICE_DEPS_$${service} ; \
		export namespace_var=SERVICE_NAMESPACE_$${service} ; \
		export SERVICE=$${service} ; \
		$(MAKE) _patch_after_transpile_rust ; \
	done

_patch_after_transpile_rust: OUTPUT_RUST=--output-rust $(LIBRARY_ROOT)/runtimes/rust
_patch_after_transpile_rust:
	cd $(CODEGEN_CLI_ROOT); \
	./../gradlew run --args="\
	patch-after-transpile \
	--dafny-version $(DAFNY_VERSION) \
	--library-root $(LIBRARY_ROOT) \
	$(OUTPUT_RUST) \
	--model $(if $(DIR_STRUCTURE_V2), $(LIBRARY_ROOT)/dafny/$(SERVICE)/Model, $(SMITHY_MODEL_ROOT)) \
	--dependent-model $(PROJECT_ROOT)/$(SMITHY_DEPS) \
	$(patsubst %, --dependent-model $(PROJECT_ROOT)/%/Model, $($(service_deps_var))) \
	--namespace $($(namespace_var)) \
	$(AWS_SDK_CMD) \
	$(POLYMORPH_OPTIONS) \
	";

build_rust:
	cd runtimes/rust; \
	cargo build

test_rust:
	cd runtimes/rust; \
	cargo test -- --nocapture

########################## Cleanup targets

_clean:
	rm -f $(LIBRARY_ROOT)/Model/*Types.dfy $(LIBRARY_ROOT)/Model/*TypesWrapped.dfy
	rm -f $(LIBRARY_ROOT)/runtimes/net/ImplementationFromDafny.cs
	rm -f $(LIBRARY_ROOT)/runtimes/net/tests/TestFromDafny.cs
	rm -rf $(LIBRARY_ROOT)/TestResults
	rm -rf $(LIBRARY_ROOT)/runtimes/net/Generated $(LIBRARY_ROOT)/runtimes/net/bin $(LIBRARY_ROOT)/runtimes/net/obj
	rm -rf $(LIBRARY_ROOT)/runtimes/net/tests/bin $(LIBRARY_ROOT)/runtimes/net/tests/obj

clean: _clean

<<<<<<< HEAD
transpile_go: transpile_implementation_go transpile_test_go transpile_dependencies_go

transpile_implementation_go: TARGET=go
transpile_implementation_go: OUT=runtimes/go/ImplementationFromDafny
transpile_implementation_go: TRANSPILE_DEPENDENCIES=$(patsubst %, --library:$(PROJECT_ROOT)/%, $(PROJECT_INDEX))
transpile_implementation_go: TRANSLATION_RECORD=$(patsubst %, --translation-record:$(PROJECT_ROOT)/%, $(PROJECT_DTR))
transpile_implementation_go: transpile_implementation_new

transpile_test_go: TARGET=go
transpile_test_go: OUT=runtimes/go/TestsFromDafny
transpile_test_go: TRANSPILE_DEPENDENCIES=$(patsubst %, --library:$(PROJECT_ROOT)/%, $(PROJECT_INDEX))
transpile_test_go: TRANSLATION_RECORD=$(patsubst %, --translation-record:$(PROJECT_ROOT)/%, $(PROJECT_DTR))
transpile_test_go: transpile_test_new

transpile_dependencies_go: LANG=go
transpile_dependencies_go: transpile_dependencies

clean_go:
	rm -rf $(LIBRARY_ROOT)/runtimes/go/ImplementationFromDafny-go
	rm -rf $(LIBRARY_ROOT)/runtimes/go/TestsFromDafny-go
=======
########################## Python targets

# Python MUST transpile dependencies first to generate .dtr files
transpile_python: $(if $(ENABLE_EXTERN_PROCESSING), _no_extern_pre_transpile, )
transpile_python: | transpile_dependencies_python transpile_implementation_python transpile_test_python
transpile_python: $(if $(ENABLE_EXTERN_PROCESSING), _no_extern_post_transpile, )

transpile_implementation_python: TARGET=py
transpile_implementation_python: OUT=runtimes/python/dafny_src
transpile_implementation_python: SRC_INDEX=$(PYTHON_SRC_INDEX)
transpile_implementation_python: TRANSPILE_MODULE_NAME=--python-module-name=$(PYTHON_MODULE_NAME).internaldafny.generated
transpile_implementation_python: TRANSLATION_RECORD=$(TRANSLATION_RECORD_PYTHON)
transpile_implementation_python: _transpile_implementation_all_new_cli _mv_implementation_python

transpile_test_python: TARGET=py
transpile_test_python: OUT=runtimes/python/dafny_test
transpile_test_python: SRC_INDEX=$(PYTHON_SRC_INDEX)
transpile_test_python: TEST_INDEX=$(PYTHON_TEST_INDEX)
transpile_test_python: TRANSLATION_RECORD=$(TRANSLATION_RECORD_PYTHON)
transpile_test_python: SOURCE_TRANSLATION_RECORD= --translation-record runtimes/python/src/$(PYTHON_MODULE_NAME)/internaldafny/generated/dafny_src-py.dtr
transpile_test_python: _transpile_test_all_new_cli _mv_test_python

# Move Dafny-generated code into its expected location in the Python module
_mv_implementation_python:
	# Remove any previously generated Dafny code in src/, then copy in newly-generated code
	rm -rf runtimes/python/src/$(PYTHON_MODULE_NAME)/internaldafny/generated/
	mkdir -p runtimes/python/src/$(PYTHON_MODULE_NAME)/internaldafny/generated/
	mv runtimes/python/dafny_src-py/* runtimes/python/src/$(PYTHON_MODULE_NAME)/internaldafny/generated
	rm -rf runtimes/python/dafny_src-py

_mv_test_python:
	# Remove any previously generated Dafny code in test/, then copy in newly-generated code
	rm -rf runtimes/python/test/internaldafny/generated
	mkdir -p runtimes/python/test/internaldafny/generated
	mv runtimes/python/dafny_test-py/* runtimes/python/test/internaldafny/generated
	rm -rf runtimes/python/dafny_test-py

transpile_dependencies_python: LANG=python
transpile_dependencies_python: transpile_dependencies

test_python:
	rm -rf runtimes/python/.tox
	python3 -m tox -c runtimes/python --verbose
>>>>>>> 317bfcb6

########################## local testing targets

# These targets are added as a convenience for local development.
# If you experience weird behavior using these targets,
# fall back to the regular `build` or `test` targets.
# These targets MUST only be used for local testing,
# and MUST NOT be used in CI.

# Targets to transpile single local service for convenience.
# Specify the local service to build by passing a SERVICE env var.
# Note that this does not generate identical files as `transpile_implementation_java`

local_transpile_impl_java_single: TARGET=java
local_transpile_impl_java_single: OUT=runtimes/java/ImplementationFromDafny
local_transpile_impl_java_single: local_transpile_impl_single
	cp -R runtimes/java/ImplementationFromDafny-java/* runtimes/java/src/main/dafny-generated
	rm -rf runtimes/java/ImplementationFromDafny-java/

local_transpile_impl_net_single: TARGET=cs
local_transpile_impl_net_single: OUT=runtimes/net/ImplementationFromDafny
local_transpile_impl_net_single: local_transpile_impl_single

local_transpile_impl_single: deps_var=SERVICE_DEPS_$(SERVICE)
local_transpile_impl_single: TRANSPILE_TARGETS=./dafny/$(SERVICE)/src/$(FILE)
local_transpile_impl_single: TRANSPILE_DEPENDENCIES= \
		$(patsubst %, -library:$(PROJECT_ROOT)/%/src/Index.dfy, $($(deps_var))) \
		$(patsubst %, -library:$(PROJECT_ROOT)/%, $(PROJECT_INDEX)) \
		-library:$(PROJECT_ROOT)/$(STD_LIBRARY)/src/Index.dfy
local_transpile_impl_single: transpile_implementation

# Targets to transpile single local service for convenience.
# Specify the local service to build by passing a SERVICE env var.
# Note that this does not generate identical files as `transpile_test_java`,
# and will clobber tests generated by other services.

local_transpile_test_java_single: TARGET=java
local_transpile_test_java_single: OUT=runtimes/java/TestsFromDafny
local_transpile_test_java_single: local_transpile_test_single
	cp -R runtimes/java/TestsFromDafny-java/* runtimes/java/src/test/dafny-generated
	rm -rf runtimes/java/TestsFromDafny-java

local_transpile_test_net_single: TARGET=cs
local_transpile_test_net_single: OUT=runtimes/net/tests/TestsFromDafny
local_transpile_test_net_single: local_transpile_test_single

local_transpile_test_single: TRANSPILE_TARGETS=./dafny/$(SERVICE)/test/$(FILE)
local_transpile_test_single: TRANSPILE_DEPENDENCIES= \
		$(patsubst %, -library:dafny/%/src/Index.dfy, $(PROJECT_SERVICES)) \
		$(patsubst %, -library:$(PROJECT_ROOT)/%, $(PROJECT_INDEX)) \
		-library:$(PROJECT_ROOT)/$(STD_LIBRARY)/src/Index.dfy
local_transpile_test_single: transpile_test<|MERGE_RESOLUTION|>--- conflicted
+++ resolved
@@ -215,15 +215,6 @@
 		$(if $(strip $(STD_LIBRARY)) , -library:$(PROJECT_ROOT)/$(STD_LIBRARY)/src/Index.dfy, ) \
 		$(TRANSPILE_DEPENDENCIES)
 
-<<<<<<< HEAD
-transpile_implementation_new: SRC_INDEX_TRANSPILE=$(if $(SRC_INDEX),$(SRC_INDEX),src)
-transpile_implementation_new:
-	find ./$(SRC_INDEX_TRANSPILE)/ -name 'Index.dfy' | sed -e 's/^/include "/' -e 's/$$/"/' | dafny \
-		translate go \
-		--stdin \
-		--no-verify \
-		--go-module-name $(GO_MODULE_NAME) \
-=======
 # TODO-new-cli: As part of supporting Dafny 4.8+, Java and NET SHOULD migrate to the new Dafny CLI,
 # the `transpile_implementation` target should start using the new Dafny CLI,
 # and the `transpile_implementation_new_cli` target should be removed
@@ -234,19 +225,15 @@
 	translate $(TARGET) \
 		--stdin \
 		--no-verify \
->>>>>>> 317bfcb6
 		--cores:$(CORES) \
 		--optimize-erasable-datatype-wrapper:false \
 		--unicode-char:false \
 		--function-syntax:3 \
 		--allow-warnings \
 		--output $(OUT) \
-<<<<<<< HEAD
-=======
 		$(DAFNY_OPTIONS) \
 		$(DAFNY_OTHER_FILES) \
 		$(TRANSPILE_MODULE_NAME) \
->>>>>>> 317bfcb6
 		$(if $(strip $(STD_LIBRARY)) , --library:$(PROJECT_ROOT)/$(STD_LIBRARY)/src/Index.dfy, ) \
 		$(TRANSLATION_RECORD) \
 		$(TRANSPILE_DEPENDENCIES)
@@ -301,14 +288,6 @@
 		$(if $(strip $(STD_LIBRARY)) , -library:$(PROJECT_ROOT)/$(STD_LIBRARY)/src/Index.dfy, ) \
 		$(TRANSPILE_DEPENDENCIES) \
 
-<<<<<<< HEAD
-transpile_test_new:
-	find ./dafny/**/$(TEST_INDEX_TRANSPILE) ./$(TEST_INDEX_TRANSPILE) -name "*.dfy" -name '*.dfy' | sed -e 's/^/include "/' -e 's/$$/"/' | dafny \
-		translate go \
-		--stdin \
-		--no-verify \
-		--go-module-name $(GO_MODULE_NAME) \
-=======
 # TODO-new-cli: As part of supporting Dafny 4.8+, Java and NET SHOULD migrate to the new Dafny CLI,
 # the `transpile_implementation` target should start using the new Dafny CLI,
 # and the `transpile_implementation_new_cli` target should be removed
@@ -318,7 +297,6 @@
 		translate $(TARGET) \
 		--stdin \
 		--no-verify \
->>>>>>> 317bfcb6
 		--cores:$(CORES) \
 		--include-test-runner \
 		--optimize-erasable-datatype-wrapper:false \
@@ -326,16 +304,12 @@
 		--function-syntax:3 \
 		--allow-warnings \
 		--output $(OUT) \
-<<<<<<< HEAD
-		$(if $(strip $(STD_LIBRARY)) , --library:$(PROJECT_ROOT)/$(STD_LIBRARY)/src/Index.dfy, ) \
-		$(TRANSLATION_RECORD) \
-=======
 		$(DAFNY_OPTIONS) \
 		$(DAFNY_OTHER_FILES) \
 		$(if $(strip $(STD_LIBRARY)) , --library:$(PROJECT_ROOT)/$(STD_LIBRARY)/src/Index.dfy, ) \
 		$(TRANSLATION_RECORD) \
 		$(SOURCE_TRANSLATION_RECORD) \
->>>>>>> 317bfcb6
+		$(TRANSPILE_MODULE_NAME) \
 		$(TRANSPILE_DEPENDENCIES) \
 
 # If we are not the StandardLibrary, transpile the StandardLibrary.
@@ -372,11 +346,8 @@
 	$(OUTPUT_JAVA) \
 	$(OUTPUT_JAVA_TEST) \
 	$(OUTPUT_DOTNET) \
-<<<<<<< HEAD
 	$(OUTPUT_GO) \
-=======
 	$(OUTPUT_PYTHON) \
->>>>>>> 317bfcb6
 	$(MODULE_NAME) \
 	$(OUTPUT_RUST) \
 	--model $(if $(DIR_STRUCTURE_V2), $(LIBRARY_ROOT)/dafny/$(SERVICE)/Model, $(SMITHY_MODEL_ROOT)) \
@@ -387,7 +358,7 @@
 	$(OUTPUT_LOCAL_SERVICE_$(SERVICE)) \
 	$(AWS_SDK_CMD) \
 	$(POLYMORPH_OPTIONS) \
-	$(DEPENDENCY_MODULE_NAMES)";
+    ";
 
 _polymorph_wrapped:
 	@: $(if ${CODEGEN_CLI_ROOT},,$(error You must pass the path CODEGEN_CLI_ROOT: CODEGEN_CLI_ROOT=/path/to/smithy-dafny/codegen/smithy-dafny-codegen-cli));
@@ -400,12 +371,9 @@
 	$(OUTPUT_DAFNY_WRAPPED) \
 	$(OUTPUT_DOTNET_WRAPPED) \
 	$(OUTPUT_JAVA_WRAPPED) \
-<<<<<<< HEAD
 	$(OUTPUT_GO_WRAPPED) \
-=======
 	$(OUTPUT_PYTHON_WRAPPED) \
 	$(MODULE_NAME) \
->>>>>>> 317bfcb6
 	$(OUTPUT_RUST_WRAPPED) \
 	--model $(if $(DIR_STRUCTURE_V2),$(LIBRARY_ROOT)/dafny/$(SERVICE)/Model,$(LIBRARY_ROOT)/Model) \
 	--dependent-model $(PROJECT_ROOT)/$(SMITHY_DEPS) \
@@ -562,7 +530,7 @@
 	done
 
 _polymorph_go: OUTPUT_GO=--output-go $(LIBRARY_ROOT)/runtimes/go/
-_polymorph_go: MODULE_NAME=--module-name $(GO_MODULE_NAME)
+_polymorph_go: MODULE_NAME=--library-name $(GO_MODULE_NAME)
 _polymorph_go: DEPENDENCY_MODULE_NAMES = $(GO_DEPENDENCY_MODULE_NAMES)
 _polymorph_go: _polymorph _mv_polymorph_go
 
@@ -767,20 +735,24 @@
 
 clean: _clean
 
-<<<<<<< HEAD
-transpile_go: transpile_implementation_go transpile_test_go transpile_dependencies_go
+########################## Go targets
+transpile_go: $(if $(ENABLE_EXTERN_PROCESSING), _no_extern_pre_transpile, )
+transpile_go: | transpile_dependencies_go transpile_implementation_go transpile_test_go
+transpile_go: $(if $(ENABLE_EXTERN_PROCESSING), _no_extern_post_transpile, )
 
 transpile_implementation_go: TARGET=go
 transpile_implementation_go: OUT=runtimes/go/ImplementationFromDafny
 transpile_implementation_go: TRANSPILE_DEPENDENCIES=$(patsubst %, --library:$(PROJECT_ROOT)/%, $(PROJECT_INDEX))
-transpile_implementation_go: TRANSLATION_RECORD=$(patsubst %, --translation-record:$(PROJECT_ROOT)/%, $(PROJECT_DTR))
-transpile_implementation_go: transpile_implementation_new
+transpile_implementation_go: TRANSLATION_RECORD=$(patsubst %, --translation-record:$(PROJECT_ROOT)/%, $(TRANSLATION_RECORD_GO))
+transpile_implementation_go: TRANSPILE_MODULE_NAME=--go-module-name $(GO_MODULE_NAME)
+transpile_implementation_go: _transpile_implementation_all_new_cli
 
 transpile_test_go: TARGET=go
 transpile_test_go: OUT=runtimes/go/TestsFromDafny
 transpile_test_go: TRANSPILE_DEPENDENCIES=$(patsubst %, --library:$(PROJECT_ROOT)/%, $(PROJECT_INDEX))
-transpile_test_go: TRANSLATION_RECORD=$(patsubst %, --translation-record:$(PROJECT_ROOT)/%, $(PROJECT_DTR))
-transpile_test_go: transpile_test_new
+transpile_test_go: TRANSLATION_RECORD=$(patsubst %, --translation-record:$(PROJECT_ROOT)/%, $(TRANSLATION_RECORD_GO))
+transpile_test_go: TRANSPILE_MODULE_NAME=--go-module-name $(GO_MODULE_NAME)
+transpile_test_go: _transpile_test_all_new_cli
 
 transpile_dependencies_go: LANG=go
 transpile_dependencies_go: transpile_dependencies
@@ -788,7 +760,7 @@
 clean_go:
 	rm -rf $(LIBRARY_ROOT)/runtimes/go/ImplementationFromDafny-go
 	rm -rf $(LIBRARY_ROOT)/runtimes/go/TestsFromDafny-go
-=======
+
 ########################## Python targets
 
 # Python MUST transpile dependencies first to generate .dtr files
@@ -832,7 +804,6 @@
 test_python:
 	rm -rf runtimes/python/.tox
 	python3 -m tox -c runtimes/python --verbose
->>>>>>> 317bfcb6
 
 ########################## local testing targets
 
