# Copyright Amazon.com Inc. or its affiliates. All Rights Reserved.
# SPDX-License-Identifier: Apache-2.0

# These are make targets that can be shared between all projects
# that use a common layout.
# They will only function if executed inside a project directory.
# See https://github.com/smithy-lang/smithy-dafny/tree/main-1.x/TestModels
# for examples.

# There are several variables that are used here.
# The expectation is to define these variables
# inside each project.

# Variables:
# MAX_RESOURCE_COUNT -- The Dafny verification max resource count.
# 	This is is per project because the verification variability can differ.
#   Individual functions/methods/lemmas can override this limit using `{:rlimit N}`,
#   but be aware that the attribute multiplies N by 1000!
# VERIFY_TIMEOUT -- The Dafny verification timeout in seconds.
# 	This is only a guard against builds taking way too long to fail.
#   The resource count limit above is much more important for fighting brittle verification.
# PROJECT_DEPENDENCIES -- List of dependencies for the project.
# 	It should be the list of top level directory names
# PROJECT_SERVICES -- List of names of each local service in the project
# SERVICE_NAMESPACE_<service> -- for each service in PROJECT_SERVICES,
#   the list of dependencies for that smithy namespace. It should be a list
#   of Model directories
# SERVICE_DEPS_<service> -- for each service in PROJECT_SERVICES,
#   the list of dependencies for that smithy namespace. It should be a list
#   of Model directories
# AWS_SDK_CMD -- the `--aws-sdk` command to generate AWS SDK style interfaces.
# STD_LIBRARY -- path from this file to the StandardLibrary Dafny project.
# SMITHY_DEPS -- path from this file to smithy dependencies, such as custom traits.
# GRADLEW -- the gradlew to use when building Java runtimes.
#   defaults to $(SMITHY_DAFNY_ROOT)/codegen/gradlew

MAX_RESOURCE_COUNT := 10000000
VERIFY_TIMEOUT := 100

# This evaluates to the path of the current working directory.
# i.e. The specific library under consideration.
LIBRARY_ROOT := $(shell pwd)
# Smithy Dafny code gen needs to know
# where the smithy model is.
# This is generally in the same directory as the library.
# However in the case of a wrapped library,
# such as the test vectors
# the implementation MAY be in a different library
# than the model.
# By having two related variables
# test vector projects can point to
# the specific model they need
# but still build everything in their local library directory.
SMITHY_MODEL_ROOT := $(LIBRARY_ROOT)/Model

CODEGEN_CLI_ROOT := $(SMITHY_DAFNY_ROOT)/codegen/smithy-dafny-codegen-cli
GRADLEW := $(SMITHY_DAFNY_ROOT)/codegen/gradlew

DAFNY_VERSION := $(shell $(SMITHY_DAFNY_ROOT)/scripts/check_dafny_version.sh)

include $(SMITHY_DAFNY_ROOT)/SmithyDafnySedMakefile.mk

# This flag enables pre-processing on extern module names.
# This pre-processing is required to compile to Python and Go.
# This is disabled by default.
# This should be enabled in each individual project's Makefile if that project compiles to Python or Go.
# This can be enabled by setting this variable to any nonempty value (ex. true, 1)
ENABLE_EXTERN_PROCESSING?=

########################## Dafny targets

# Proof of correctness for the math below
#  function Z3_PROCESSES(cpus:nat): nat
#  { if cpus >= 3 then 2 else 1 }

#  function DAFNY_PROCESSES(cpus: nat): nat
#   requires 0 < cpus // 0 cpus would do no work!
#  { (cpus - 1 )/Z3_PROCESSES(cpus) }

#  lemma Correct(cpus:nat)
#    ensures DAFNY_PROCESSES(cpus) * Z3_PROCESSES(cpus) <= cpus
#  {}

# Verify the entire project
verify:Z3_PROCESSES=$(shell echo $$(( $(CORES) >= 3 ? 2 : 1 )))
verify:DAFNY_PROCESSES=$(shell echo $$(( ($(CORES) - 1 ) / ($(CORES) >= 3 ? 2 : 1))))
# TODO: remove dafny_options from all targets in the future
# and leave it up to the UX to decide which options they want to add
verify:DAFNY_OPTIONS=--allow-warnings
verify:
	find . -name '*.dfy' | xargs -n 1 -P $(DAFNY_PROCESSES) -I % dafny verify \
		--cores $(Z3_PROCESSES) \
		--unicode-char false \
		--function-syntax 3 \
		--log-format csv \
		--verification-time-limit $(VERIFY_TIMEOUT) \
		--resource-limit $(MAX_RESOURCE_COUNT) \
		$(DAFNY_OPTIONS) \
		%

# Verify single file FILE with text logger.
# This is useful for debugging resource count usage within a file.
# Use PROC to further scope the verification
verify_single:DAFNY_OPTIONS=--allow-warnings
verify_single:
	dafny verify \
		--cores $(CORES) \
		--unicode-char false \
		--function-syntax 3 \
		--log-format text \
		--verification-time-limit $(VERIFY_TIMEOUT) \
		--resource-limit $(MAX_RESOURCE_COUNT) \
		$(DAFNY_OPTIONS) \
		$(if ${PROC},-proc:*$(PROC)*,) \
		$(FILE)

#Verify only a specific namespace at env var $(SERVICE)
verify_service:DAFNY_OPTIONS=--allow-warnings
verify_service:
	@: $(if ${SERVICE},,$(error You must pass the SERVICE to generate for));
	dafny verify \
		--cores $(CORES) \
		--unicode-char false \
		--function-syntax 3 \
		--log-format text \
		--verification-time-limit $(VERIFY_TIMEOUT) \
		--resource-limit $(MAX_RESOURCE_COUNT) \
		$(DAFNY_OPTIONS) \
		`find ./dafny/$(SERVICE) -name '*.dfy'` \

format_dafny:
	dafny format \
		--function-syntax 3 \
		--unicode-char false \
		`find . -name '*.dfy'`

format_dafny-check:
	dafny format \
		--check \
		--function-syntax 3 \
		--unicode-char false \
		`find . -name '*.dfy'`

# This no longer enforces the maximum resource count,
# as we're passing /rlimit to dafny directly now.
# But it's still useful information to see what assertion batches
# are close to the limit.
dafny-reportgenerator:
	dafny-reportgenerator \
		summarize-csv-results \
		TestResults/*.csv

clean-dafny-report:
	rm TestResults/*.csv

# Dafny helper targets

# Transpile the entire project's impl
# For each index file listed in the project Makefile's PROJECT_INDEX variable,
#   append a `-library:TestModels/$(PROJECT_INDEX) to the transpiliation target
_transpile_implementation_all: TRANSPILE_DEPENDENCIES=$(patsubst %, --library:$(PROJECT_ROOT)/%, $(PROJECT_INDEX))
_transpile_implementation_all: transpile_implementation 


# The `$(OUT)` and $(TARGET) variables are problematic.
# Ideally they are different for every target call.
# However the way make evaluates variables
# having a target specific variable is hard.
# This all comes up because a project
# will need to also transpile its dependencies.
# This is worked around for now,
# by the fact that the `TARGET`
# for all these transpile calls will be the same.
# For `OUT` this is solved by making the paths relative.
# So that the runtime is express once
# and can be the same for all such runtimes.
# Since such targets are all shared,
# this is tractable.

# If the project under transpilation uses `replaceable` modules,
#   it MUST define a SRC_INDEX variable per language.
# SRC_INDEX points to the folder containing the `Index.dfy` file for a particular language
#   that `include`s all of that language's `replaces` modules.
# This variable's value might look like (ex.) `src/replaces/net` or `src/replaces/java`.
# If this variable is not provided, assume the project does not have `replaceable` modules,
#   and look for `Index.dfy` in the `src/` directory.
transpile_implementation: SRC_INDEX_TRANSPILE=$(if $(SRC_INDEX),$(SRC_INDEX),src)
# At this time it is *significatly* faster
# to give Dafny a single file
# that includes everything
# than it is to pass each file to the CLI.
# ~2m vs ~10s for our large projects.
# Also the expectation is that verification happens in the `verify` target
# `find` looks for `Index.dfy` files in either V1 or V2-styled project directories (single vs. multiple model files).
transpile_implementation:
	find ./dafny/**/$(SRC_INDEX_TRANSPILE)/ ./$(SRC_INDEX_TRANSPILE)/ -name 'Index.dfy' | sed -e 's/^/include "/' -e 's/$$/"/' | dafny \
	translate $(TARGET) \
		--stdin \
		--no-verify \
		--cores:$(CORES) \
		--optimize-erasable-datatype-wrapper:false \
		--unicode-char:false \
		--function-syntax:3 \
		--output $(OUT) \
		$(DAFNY_OPTIONS) \
		$(DAFNY_OTHER_FILES) \
		$(TRANSPILE_MODULE_NAME) \
		$(if $(strip $(STD_LIBRARY)) , --library:$(PROJECT_ROOT)/$(STD_LIBRARY)/src/Index.dfy, ) \
		$(TRANSLATION_RECORD) \
		$(TRANSPILE_DEPENDENCIES)

# If the project under transpilation uses `replaceable` modules,
#   it MUST define a SRC_INDEX variable per language.
# The purpose and usage of this is described in the `transpile_implementation` comments.
_transpile_test_all: SRC_INDEX_TRANSPILE=$(if $(SRC_INDEX),$(SRC_INDEX),src)
# If the project under transpilation uses `replaceable` modules in its tests
#   it MUST define a TEST_INDEX variable per language.
# TEST_INDEX points to the folder containing all test files for a particular language.
# These files should use Dafny `include`s to include the generic test files as well.
# This variable's value might look like (ex.) `test/replaces/net` or `test/replaces/java`.
# If this variable is not provided, assume the project does not have `replaceable` modules,
#   and look for test files in the `test/` directory.
_transpile_test_all: TEST_INDEX_TRANSPILE=$(if $(TEST_INDEX),$(TEST_INDEX),test)
# If the Makefile defines DIR_STRUCTURE_V2 (i.e. multiple models/subprojects/services in project), then:
#   For each of this project's services defined in PROJECT_SERVICES:
#     append `-library:/path/to/Index.dfy` to the transpile target
# Else: (i.e. single model/service in project), then:
#   append `-library:/path/to/Index.dfy` to the transpile target
_transpile_test_all: TRANSPILE_DEPENDENCIES=$(if ${DIR_STRUCTURE_V2}, $(patsubst %, --library:dafny/%/$(SRC_INDEX_TRANSPILE)/Index.dfy, $(PROJECT_SERVICES)), --library:$(SRC_INDEX_TRANSPILE)/Index.dfy)
# Transpile the entire project's tests
_transpile_test_all: transpile_test

transpile_test:
	find ./dafny/**/$(TEST_INDEX_TRANSPILE) ./$(TEST_INDEX_TRANSPILE) -name "*.dfy" -name '*.dfy' | sed -e 's/^/include "/' -e 's/$$/"/' | dafny \
		translate $(TARGET) \
		--stdin \
		--no-verify \
		--cores:$(CORES) \
		--optimize-erasable-datatype-wrapper:false \
		--unicode-char:false \
		--function-syntax:3 \
		--output $(OUT) \
		$(DAFNY_OPTIONS) \
		$(DAFNY_OTHER_FILES) \
		$(if $(strip $(STD_LIBRARY)) , --library:$(PROJECT_ROOT)/$(STD_LIBRARY)/src/Index.dfy, ) \
		$(TRANSLATION_RECORD) \
		$(SOURCE_TRANSLATION_RECORD) \
		$(TRANSPILE_DEPENDENCIES) \

# If we are not the StandardLibrary, transpile the StandardLibrary.
# Transpile all other dependencies
transpile_dependencies:
	$(if $(strip $(STD_LIBRARY)), $(MAKE) -C $(PROJECT_ROOT)/$(STD_LIBRARY) transpile_implementation_$(LANG), )
	$(patsubst %, $(MAKE) -C $(PROJECT_ROOT)/% transpile_implementation_$(LANG);, $(PROJECT_DEPENDENCIES))

transpile_dependencies_test:
	$(if $(strip $(STD_LIBRARY)), $(MAKE) -C $(PROJECT_ROOT)/$(STD_LIBRARY) transpile_test_$(LANG), )
	$(patsubst %, $(MAKE) -C $(PROJECT_ROOT)/% transpile_test_$(LANG);, $(PROJECT_DEPENDENCIES))

########################## Code-Gen targets

# The OUTPUT variables are created this way
# so that it is possible to run _parts_ of polymorph.
# Otherwise it is difficult to run/test only a Dafny change.
# Since they are defined per target
# a single target can decide what parts it wants to build.

# Pass in CODEGEN_CLI_ROOT in command line, e.g.
#   make polymorph_code_gen CODEGEN_CLI_ROOT=/path/to/smithy-dafny/codegen/smithy-dafny-codegen-cli
# StandardLibrary is filtered out from dependent-model patsubst list;
#   Its model is contained in $(LIBRARY_ROOT)/model, not $(LIBRARY_ROOT)/../StandardLibrary/Model.
_polymorph:
	cd $(CODEGEN_CLI_ROOT); \
	./../gradlew run --args="\
	--dafny-version $(DAFNY_VERSION) \
	--library-root $(LIBRARY_ROOT) \
	--patch-files-dir $(if $(DIR_STRUCTURE_V2),$(LIBRARY_ROOT)/codegen-patches/$(SERVICE),$(LIBRARY_ROOT)/codegen-patches) \
	--properties-file $(LIBRARY_ROOT)/project.properties \
	$(INPUT_DAFNY) \
	$(OUTPUT_DAFNY) \
	$(OUTPUT_JAVA) \
	$(OUTPUT_JAVA_TEST) \
	$(OUTPUT_DOTNET) \
	$(OUTPUT_PYTHON) \
	$(MODULE_NAME) \
	$(OUTPUT_RUST) \
	--model $(if $(DIR_STRUCTURE_V2), $(LIBRARY_ROOT)/dafny/$(SERVICE)/Model, $(SMITHY_MODEL_ROOT)) \
	--dependent-model $(PROJECT_ROOT)/$(SMITHY_DEPS) \
	$(patsubst %, --dependent-model $(PROJECT_ROOT)/%/Model, $($(service_deps_var))) \
	$(DEPENDENCY_MODULE_NAMES) \
	$(patsubst %, --namespace %, $($(namespace_var))) \
	$(OUTPUT_LOCAL_SERVICE_$(SERVICE)) \
	$(AWS_SDK_CMD) \
	$(POLYMORPH_OPTIONS) \
	";

_polymorph_wrapped:
	@: $(if ${CODEGEN_CLI_ROOT},,$(error You must pass the path CODEGEN_CLI_ROOT: CODEGEN_CLI_ROOT=/path/to/smithy-dafny/codegen/smithy-dafny-codegen-cli));
	cd $(CODEGEN_CLI_ROOT); \
	./../gradlew run --args="\
	--dafny-version $(DAFNY_VERSION) \
	--library-root $(LIBRARY_ROOT) \
	--properties-file $(LIBRARY_ROOT)/project.properties \
	$(INPUT_DAFNY) \
	$(OUTPUT_DAFNY_WRAPPED) \
	$(OUTPUT_DOTNET_WRAPPED) \
	$(OUTPUT_JAVA_WRAPPED) \
	$(OUTPUT_PYTHON_WRAPPED) \
	$(MODULE_NAME) \
	$(OUTPUT_RUST_WRAPPED) \
	--model $(if $(DIR_STRUCTURE_V2),$(LIBRARY_ROOT)/dafny/$(SERVICE)/Model,$(LIBRARY_ROOT)/Model) \
	--dependent-model $(PROJECT_ROOT)/$(SMITHY_DEPS) \
	$(patsubst %, --dependent-model $(PROJECT_ROOT)/%/Model, $($(service_deps_var))) \
	$(DEPENDENCY_MODULE_NAMES) \
	--namespace $($(namespace_var)) \
	--local-service-test \
	$(AWS_SDK_CMD) \
	$(POLYMORPH_OPTIONS)";

_polymorph_dependencies:
	$(if $(strip $(STD_LIBRARY)), $(MAKE) -C $(PROJECT_ROOT)/$(STD_LIBRARY) polymorph_$(POLYMORPH_LANGUAGE_TARGET) LIBRARY_ROOT=$(PROJECT_ROOT)/$(STD_LIBRARY), )
	@$(foreach dependency, \
		$(PROJECT_DEPENDENCIES), \
		$(MAKE) -C $(PROJECT_ROOT)/$(dependency) polymorph_$(POLYMORPH_LANGUAGE_TARGET); \
	)

# Generates all target runtime code for all namespaces in this project.
# Not including Rust until is it more fully implemented.
.PHONY: polymorph_code_gen
polymorph_code_gen: POLYMORPH_LANGUAGE_TARGET=code_gen
polymorph_code_gen: _polymorph_dependencies
polymorph_code_gen:
	set -e; for service in $(PROJECT_SERVICES) ; do \
		export service_deps_var=SERVICE_DEPS_$${service} ; \
		export namespace_var=SERVICE_NAMESPACE_$${service} ; \
		export SERVICE=$${service} ; \
		$(MAKE) _polymorph_code_gen ; \
	done

_polymorph_code_gen: OUTPUT_DAFNY=\
    --output-dafny $(if $(DIR_STRUCTURE_V2), $(LIBRARY_ROOT)/dafny/$(SERVICE)/Model, $(LIBRARY_ROOT)/Model)
_polymorph_code_gen: INPUT_DAFNY=\
		--include-dafny $(PROJECT_ROOT)/$(STD_LIBRARY)/src/Index.dfy
_polymorph_code_gen: OUTPUT_DOTNET=\
    $(if $(DIR_STRUCTURE_V2), --output-dotnet $(LIBRARY_ROOT)/runtimes/net/Generated/$(SERVICE)/, --output-dotnet $(LIBRARY_ROOT)/runtimes/net/Generated/)
_polymorph_code_gen: OUTPUT_JAVA=--output-java $(LIBRARY_ROOT)/runtimes/java/src/main/smithy-generated
_polymorph_code_gen: OUTPUT_JAVA_TEST=--output-java-test $(LIBRARY_ROOT)/runtimes/java/src/test/smithy-generated
_polymorph_code_gen: _polymorph

check_polymorph_diff:
	git diff --exit-code $(LIBRARY_ROOT) || (echo "ERROR: polymorph-generated code does not match the committed code - see above for diff. Either commit the changes or regenerate with 'POLYMORPH_OPTIONS=--update-patch-files'." && exit 1)

# Generates dafny code for all namespaces in this project
.PHONY: polymorph_dafny
polymorph_dafny: POLYMORPH_LANGUAGE_TARGET=dafny
polymorph_dafny: _polymorph_dependencies
polymorph_dafny:
	set -e; for service in $(PROJECT_SERVICES) ; do \
		export service_deps_var=SERVICE_DEPS_$${service} ; \
		export namespace_var=SERVICE_NAMESPACE_$${service} ; \
		export SERVICE=$${service} ; \
		$(MAKE) _polymorph_dafny ; \
	done

_polymorph_dafny: OUTPUT_DAFNY=\
		--output-dafny $(if $(DIR_STRUCTURE_V2), $(LIBRARY_ROOT)/dafny/$(SERVICE)/Model, $(LIBRARY_ROOT)/Model)
_polymorph_dafny: INPUT_DAFNY=\
		--include-dafny $(PROJECT_ROOT)/$(STD_LIBRARY)/src/Index.dfy
_polymorph_dafny: _polymorph

# Generates dotnet code for all namespaces in this project
.PHONY: polymorph_dotnet
polymorph_dotnet: POLYMORPH_LANGUAGE_TARGET=dotnet
polymorph_dotnet: _polymorph_dependencies
polymorph_dotnet:
	set -e; for service in $(PROJECT_SERVICES) ; do \
		export service_deps_var=SERVICE_DEPS_$${service} ; \
		export namespace_var=SERVICE_NAMESPACE_$${service} ; \
		export SERVICE=$${service} ; \
		$(MAKE) _polymorph_dotnet ; \
	done

_polymorph_dotnet: OUTPUT_DOTNET=\
    $(if $(DIR_STRUCTURE_V2), --output-dotnet $(LIBRARY_ROOT)/runtimes/net/Generated/$(SERVICE)/, --output-dotnet $(LIBRARY_ROOT)/runtimes/net/Generated/)
_polymorph_dotnet: INPUT_DAFNY=\
		--include-dafny $(PROJECT_ROOT)/$(STD_LIBRARY)/src/Index.dfy
_polymorph_dotnet: _polymorph

# Generates java code for all namespaces in this project
.PHONY: polymorph_java
polymorph_java: POLYMORPH_LANGUAGE_TARGET=java
polymorph_java: _polymorph_dependencies
polymorph_java:
	set -e; for service in $(PROJECT_SERVICES) ; do \
		export service_deps_var=SERVICE_DEPS_$${service} ; \
		export namespace_var=SERVICE_NAMESPACE_$${service} ; \
		export SERVICE=$${service} ; \
		$(MAKE) _polymorph_java ; \
	done

_polymorph_java: OUTPUT_JAVA=--output-java $(LIBRARY_ROOT)/runtimes/java/src/main/smithy-generated
_polymorph_java: OUTPUT_JAVA_TEST=--output-java-test $(LIBRARY_ROOT)/runtimes/java/src/test/smithy-generated
_polymorph_java: INPUT_DAFNY=\
	--include-dafny $(PROJECT_ROOT)/$(STD_LIBRARY)/src/Index.dfy
_polymorph_java: _polymorph

# Generates python code for all namespaces in this project
.PHONY: polymorph_python
polymorph_python: POLYMORPH_LANGUAGE_TARGET=python
polymorph_python: _polymorph_dependencies
polymorph_python:
	set -e; for service in $(PROJECT_SERVICES) ; do \
		export service_deps_var=SERVICE_DEPS_$${service} ; \
		export namespace_var=SERVICE_NAMESPACE_$${service} ; \
		export SERVICE=$${service} ; \
		$(MAKE) _polymorph_python ; \
	done

_polymorph_python: OUTPUT_PYTHON=--output-python $(LIBRARY_ROOT)/runtimes/python/src/$(PYTHON_MODULE_NAME)/smithygenerated
# Defined per-Makefile
_polymorph_python: MODULE_NAME=--library-name $(PYTHON_MODULE_NAME)
# Defined per-Makefile
_polymorph_python: DEPENDENCY_MODULE_NAMES=$(PYTHON_DEPENDENCY_MODULE_NAMES)
_polymorph_python: _polymorph

# Dependency for formatting generating Java code
setup_prettier:
	npm i --no-save prettier@3 prettier-plugin-java@2.5

# Generates rust code for all namespaces in this project
.PHONY: polymorph_rust
polymorph_rust: POLYMORPH_LANGUAGE_TARGET=rust
# TODO: merging all namespaces into one crate
polymorph_rust: service_deps_var=SERVICE_DEPS_$(MAIN_SERVICE_FOR_RUST)
polymorph_rust: namespace_var=SERVICE_NAMESPACE_$(MAIN_SERVICE_FOR_RUST)
polymorph_rust: SERVICE=$(MAIN_SERVICE_FOR_RUST)
polymorph_rust: OUTPUT_RUST=--output-rust $(LIBRARY_ROOT)/runtimes/rust
polymorph_rust: _polymorph_rust

# For several TestModels we've just manually written the code generation target,
# So we just want to ensure we can transpile and pass the tests in CI.
# For those, make polymorph_rust should just be a no-op.
_polymorph_rust: $(if $(RUST_BENERATED), , _polymorph)

########################## .NET targets

net: polymorph_dafny transpile_net polymorph_net test_net

transpile_net: $(if $(ENABLE_EXTERN_PROCESSING), _with_extern_pre_transpile, )
transpile_net: | transpile_implementation_net transpile_test_net transpile_dependencies_net
transpile_net: $(if $(ENABLE_EXTERN_PROCESSING), _with_extern_post_transpile, )

transpile_implementation_net: TARGET=cs
transpile_implementation_net: OUT=runtimes/net/ImplementationFromDafny
transpile_implementation_net: DAFNY_OPTIONS=--allow-warnings --include-test-runner --compile-suffix
transpile_implementation_net: SRC_INDEX=$(NET_SRC_INDEX)
transpile_implementation_net: _transpile_implementation_all

transpile_test_net: SRC_INDEX=$(NET_SRC_INDEX)
transpile_test_net: TEST_INDEX=$(NET_TEST_INDEX)
transpile_test_net: DAFNY_OPTIONS=--allow-warnings --include-test-runner --compile-suffix
transpile_test_net: TARGET=cs
transpile_test_net: OUT=runtimes/net/tests/TestsFromDafny
transpile_test_net: _transpile_test_all

transpile_dependencies_net: LANG=net
transpile_dependencies_net: transpile_dependencies

test_net: FRAMEWORK=net6.0
test_net:
	dotnet run \
		--project runtimes/net/tests/ \
		--framework $(FRAMEWORK)

test_net_mac_intel: FRAMEWORK=net6.0
test_net_mac_intel:
	DYLD_LIBRARY_PATH="/usr/local/opt/openssl@1.1/lib" dotnet run \
		--project runtimes/net/tests/ \
		--framework $(FRAMEWORK)

test_net_mac_brew: FRAMEWORK=net6.0
test_net_mac_brew:
	DYLD_LIBRARY_PATH="$(shell brew --prefix)/opt/openssl@1.1/lib/" dotnet run \
		--project runtimes/net/tests/ \
		--framework $(FRAMEWORK)

setup_net:
	dotnet restore runtimes/net/

format_net:
	dotnet format runtimes/net/*.csproj

format_net-check:
	dotnet format runtimes/net/*.csproj --verify-no-changes

########################## Java targets

java: polymorph_dafny transpile_java polymorph_java build_java test_java

build_java: transpile_java mvn_local_deploy_dependencies
	$(GRADLEW) -p runtimes/java build

transpile_java: $(if $(ENABLE_EXTERN_PROCESSING), _with_extern_pre_transpile, )
transpile_java: | transpile_implementation_java transpile_test_java transpile_dependencies_java
transpile_java: $(if $(ENABLE_EXTERN_PROCESSING), _with_extern_post_transpile, )

transpile_implementation_java: TARGET=java
transpile_implementation_java: DAFNY_OPTIONS=--allow-warnings --include-test-runner --compile-suffix
transpile_implementation_java: OUT=runtimes/java/ImplementationFromDafny
transpile_implementation_java: _transpile_implementation_all _mv_implementation_java

transpile_test_java: TARGET=java
transpile_test_java: DAFNY_OPTIONS=--allow-warnings --include-test-runner --compile-suffix
transpile_test_java: OUT=runtimes/java/TestsFromDafny
transpile_test_java: _transpile_test_all _mv_test_java

# Currently Dafny compiles to Java by changing the directory name.
# Java puts things under a `java` directory.
# To avoid `java/implementation-java` the code is generated and then moved.
_mv_implementation_java:
	rm -rf runtimes/java/src/main/dafny-generated
	mv runtimes/java/ImplementationFromDafny-java runtimes/java/src/main/dafny-generated
_mv_test_java:
	rm -rf runtimes/java/src/test/dafny-generated
	mkdir -p runtimes/java/src/test
	mv runtimes/java/TestsFromDafny-java runtimes/java/src/test/dafny-generated

transpile_dependencies_java: LANG=java
transpile_dependencies_java: transpile_dependencies

# If we are not StandardLibrary, locally deploy the StandardLibrary.
# Locally deploy all other dependencies 
mvn_local_deploy_dependencies:
	$(if $(strip $(STD_LIBRARY)), $(MAKE) -C $(PROJECT_ROOT)/$(STD_LIBRARY) mvn_local_deploy, )
	$(patsubst %, $(MAKE) -C $(PROJECT_ROOT)/% mvn_local_deploy;, $(PROJECT_DEPENDENCIES))

# The Java MUST all exist already through the transpile step.
mvn_local_deploy:
	$(GRADLEW) -p runtimes/java publishMavenLocalPublicationToMavenLocal

# The Java MUST all exsist if we want to publish to CodeArtifact
mvn_ca_deploy:
	$(GRADLEW) -p runtimes/java publishMavenPublicationToPublishToCodeArtifactCIRepository

mvn_staging_deploy:
	$(GRADLEW) -p runtimes/java publishMavenPublicationToPublishToCodeArtifactStagingRepository

test_java:
	$(GRADLEW) -p runtimes/java runTests
	$(GRADLEW) -p runtimes/java test --info

########################## Rust targets

rust: polymorph_dafny transpile_rust polymorph_rust test_rust

# The Dafny Rust code generator only supports a single crate for everything,
# so (among other consequences) we compile src and test code together.
transpile_rust: | transpile_implementation_rust

transpile_implementation_rust: TARGET=rs
transpile_implementation_rust: OUT=implementation_from_dafny
transpile_implementation_rust: SRC_INDEX=$(RUST_SRC_INDEX)
transpile_implementation_rust: TEST_INDEX=$(RUST_TEST_INDEX)
# The Dafny Rust code generator is not complete yet,
# so we want to emit code even if there are unsupported features in the input.
transpile_implementation_rust: DAFNY_OPTIONS=--emit-uncompilable-code --allow-warnings --compile-suffix
# The Dafny Rust code generator only supports a single crate for everything,
# so we inline all dependencies by not passing `-library` to Dafny.
transpile_implementation_rust: TRANSPILE_DEPENDENCIES=
transpile_implementation_rust: STD_LIBRARY=
transpile_implementation_rust: SRC_INDEX_TRANSPILE=$(if $(SRC_INDEX),$(SRC_INDEX),src)
transpile_implementation_rust: TEST_INDEX_TRANSPILE=$(if $(TEST_INDEX),$(TEST_INDEX),test)
transpile_implementation_rust: DAFNY_OTHER_FILES=$(RUST_OTHER_FILES)
transpile_implementation_rust: $(if $(TRANSPILE_TESTS_IN_RUST), transpile_test, transpile_implementation) _mv_implementation_rust patch_after_transpile_rust

transpile_dependencies_rust: LANG=rust
transpile_dependencies_rust: transpile_dependencies

_mv_implementation_rust:
	mkdir -p runtimes/rust/src
	mv implementation_from_dafny-rust/src/implementation_from_dafny.rs runtimes/rust/src/implementation_from_dafny.rs
# rustfmt has a recurring bug where it leaves behind trailing spaces and then complains about it.
# Pre-process the Dafny-generated Rust code to remove them.
	sed -i -e 's/[[:space:]]*$$//' runtimes/rust/src/implementation_from_dafny.rs 
<<<<<<< HEAD
	rm -f runtimes/rust/src/implementation_from_dafny.rs-e
=======

>>>>>>> eb6ea03b
	rustfmt --edition 2021 runtimes/rust/src/implementation_from_dafny.rs
	rm -rf implementation_from_dafny-rust

patch_after_transpile_rust:
	export service_deps_var=SERVICE_DEPS_$(MAIN_SERVICE_FOR_RUST) ; \
  export namespace_var=SERVICE_NAMESPACE_$(MAIN_SERVICE_FOR_RUST) ; \
	export SERVICE=$(MAIN_SERVICE_FOR_RUST) ; \
	$(MAKE) _patch_after_transpile_rust ; \

_patch_after_transpile_rust: OUTPUT_RUST=--output-rust $(LIBRARY_ROOT)/runtimes/rust
_patch_after_transpile_rust:
	cd $(CODEGEN_CLI_ROOT); \
	./../gradlew run --args="\
	patch-after-transpile \
	--dafny-version $(DAFNY_VERSION) \
	--library-root $(LIBRARY_ROOT) \
	$(OUTPUT_RUST) \
	--model $(if $(DIR_STRUCTURE_V2), $(LIBRARY_ROOT)/dafny/$(SERVICE)/Model, $(SMITHY_MODEL_ROOT)) \
	--dependent-model $(PROJECT_ROOT)/$(SMITHY_DEPS) \
	$(patsubst %, --dependent-model $(PROJECT_ROOT)/%/Model, $($(service_deps_var))) \
	--namespace $($(namespace_var)) \
	$(AWS_SDK_CMD) \
	$(POLYMORPH_OPTIONS) \
	$(if $(TRANSPILE_TESTS_IN_RUST), --local-service-test, ) \
	";

build_rust:
	cd runtimes/rust; \
	cargo build

test_rust:
	cd runtimes/rust; \
	cargo test -- --nocapture

########################## Cleanup targets

_clean:
	rm -f $(LIBRARY_ROOT)/Model/*Types.dfy $(LIBRARY_ROOT)/Model/*TypesWrapped.dfy
	rm -f $(LIBRARY_ROOT)/runtimes/net/ImplementationFromDafny.cs
	rm -f $(LIBRARY_ROOT)/runtimes/net/tests/TestFromDafny.cs
	rm -rf $(LIBRARY_ROOT)/TestResults
	rm -rf $(LIBRARY_ROOT)/runtimes/net/Generated $(LIBRARY_ROOT)/runtimes/net/bin $(LIBRARY_ROOT)/runtimes/net/obj
	rm -rf $(LIBRARY_ROOT)/runtimes/net/tests/bin $(LIBRARY_ROOT)/runtimes/net/tests/obj

clean: _clean

########################## Python targets

net: polymorph_dafny transpile_python polymorph_python test_python

# Python MUST transpile dependencies first to generate .dtr files
transpile_python: $(if $(ENABLE_EXTERN_PROCESSING), _no_extern_pre_transpile, )
transpile_python: | transpile_dependencies_python transpile_implementation_python transpile_test_python
transpile_python: $(if $(ENABLE_EXTERN_PROCESSING), _no_extern_post_transpile, )

# This target should ONLY be used if you KNOW .dtr files are present.
# This file will NOT transpile source code or source code dependencies,
# so it will not re-generaate .dtr files.
# The intended use case is to generate tests in release scripts without re-transpiling source code.
transpile_only_test_python: $(if $(ENABLE_EXTERN_PROCESSING), _no_extern_pre_transpile, )
transpile_only_test_python: transpile_test_python
transpile_only_test_python: $(if $(ENABLE_EXTERN_PROCESSING), _no_extern_post_transpile, )

transpile_implementation_python: DAFNY_OPTIONS=--allow-warnings --include-test-runner
transpile_implementation_python: TARGET=py
transpile_implementation_python: OUT=runtimes/python/dafny_src
transpile_implementation_python: SRC_INDEX=$(PYTHON_SRC_INDEX)
transpile_implementation_python: TRANSPILE_MODULE_NAME=--python-module-name=$(PYTHON_MODULE_NAME).internaldafny.generated
transpile_implementation_python: TRANSLATION_RECORD=$(TRANSLATION_RECORD_PYTHON)
transpile_implementation_python: _transpile_implementation_all _mv_implementation_python

transpile_test_python: TARGET=py
transpile_test_python: OUT=runtimes/python/dafny_test
transpile_test_python: DAFNY_OPTIONS=--allow-warnings --include-test-runner
transpile_test_python: SRC_INDEX=$(PYTHON_SRC_INDEX)
transpile_test_python: TEST_INDEX=$(PYTHON_TEST_INDEX)
transpile_test_python: TRANSLATION_RECORD=$(TRANSLATION_RECORD_PYTHON)
transpile_test_python: SOURCE_TRANSLATION_RECORD= --translation-record runtimes/python/src/$(PYTHON_MODULE_NAME)/internaldafny/generated/dafny_src-py.dtr
transpile_test_python: _transpile_test_all _mv_test_python

# Move Dafny-generated code into its expected location in the Python module
_mv_implementation_python:
	# Remove any previously generated Dafny code in src/, then copy in newly-generated code
	rm -rf runtimes/python/src/$(PYTHON_MODULE_NAME)/internaldafny/generated/
	mkdir -p runtimes/python/src/$(PYTHON_MODULE_NAME)/internaldafny/generated/
	mv runtimes/python/dafny_src-py/* runtimes/python/src/$(PYTHON_MODULE_NAME)/internaldafny/generated
	rm -rf runtimes/python/dafny_src-py

_mv_test_python:
	# Remove any previously generated Dafny code in test/, then copy in newly-generated code
	rm -rf runtimes/python/test/internaldafny/generated
	mkdir -p runtimes/python/test/internaldafny/generated
	mv runtimes/python/dafny_test-py/* runtimes/python/test/internaldafny/generated
	rm -rf runtimes/python/dafny_test-py

transpile_dependencies_python: LANG=python
transpile_dependencies_python: transpile_dependencies

test_python:
	rm -rf runtimes/python/.tox
	python3 -m tox -c runtimes/python --verbose

########################## local testing targets

# These targets are added as a convenience for local development.
# If you experience weird behavior using these targets,
# fall back to the regular `build` or `test` targets.
# These targets MUST only be used for local testing,
# and MUST NOT be used in CI.

# Targets to transpile single local service for convenience.
# Specify the local service to build by passing a SERVICE env var.
# Note that this does not generate identical files as `transpile_implementation_java`

local_transpile_impl_java_single: TARGET=java
local_transpile_impl_java_single: OUT=runtimes/java/ImplementationFromDafny
local_transpile_impl_java_single: local_transpile_impl_single
	cp -R runtimes/java/ImplementationFromDafny-java/* runtimes/java/src/main/dafny-generated
	rm -rf runtimes/java/ImplementationFromDafny-java/

local_transpile_impl_net_single: TARGET=cs
local_transpile_impl_net_single: OUT=runtimes/net/ImplementationFromDafny
local_transpile_impl_net_single: local_transpile_impl_single

local_transpile_impl_rust_single: TARGET=rs
local_transpile_impl_rust_single: OUT=implementation_from_dafny
local_transpile_impl_rust_single: SRC_INDEX=$(RUST_SRC_INDEX)
local_transpile_impl_rust_single: TEST_INDEX=$(RUST_TEST_INDEX)
local_transpile_impl_rust_single: DAFNY_OPTIONS=--emit-uncompilable-code --allow-warnings --compile-suffix
local_transpile_impl_rust_single: TRANSPILE_DEPENDENCIES=
local_transpile_impl_rust_single: STD_LIBRARY=
local_transpile_impl_rust_single: SRC_INDEX_TRANSPILE=$(if $(SRC_INDEX),$(SRC_INDEX),src)
local_transpile_impl_rust_single: TEST_INDEX_TRANSPILE=$(if $(TEST_INDEX),$(TEST_INDEX),test)
local_transpile_impl_rust_single: DAFNY_OTHER_FILES=$(RUST_OTHER_FILES)
local_transpile_impl_rust_single: deps_var=SERVICE_DEPS_$(SERVICE)
local_transpile_impl_rust_single: service_deps_var=SERVICE_DEPS_$(SERVICE)
local_transpile_impl_rust_single: namespace_var=SERVICE_NAMESPACE_$(SERVICE)
local_transpile_impl_rust_single: $(if $(TRANSPILE_TESTS_IN_RUST), transpile_test, transpile_implementation) _mv_implementation_rust _patch_after_transpile_rust


local_transpile_impl_single: deps_var=SERVICE_DEPS_$(SERVICE)
local_transpile_impl_single: TRANSPILE_TARGETS=./dafny/$(SERVICE)/src/$(FILE)
local_transpile_impl_single: TRANSPILE_DEPENDENCIES= \
		$(patsubst %, --library:$(PROJECT_ROOT)/%/src/Index.dfy, $($(deps_var))) \
		$(patsubst %, --library:$(PROJECT_ROOT)/%, $(PROJECT_INDEX)) \
		--library:$(PROJECT_ROOT)/$(STD_LIBRARY)/src/Index.dfy
local_transpile_impl_single: transpile_implementation

# Targets to transpile single local service for convenience.
# Specify the local service to build by passing a SERVICE env var.
# Note that this does not generate identical files as `transpile_test_java`,
# and will clobber tests generated by other services.

local_transpile_test_java_single: TARGET=java
local_transpile_test_java_single: OUT=runtimes/java/TestsFromDafny
local_transpile_test_java_single: local_transpile_test_single
	cp -R runtimes/java/TestsFromDafny-java/* runtimes/java/src/test/dafny-generated
	rm -rf runtimes/java/TestsFromDafny-java

local_transpile_test_net_single: TARGET=cs
local_transpile_test_net_single: OUT=runtimes/net/tests/TestsFromDafny
local_transpile_test_net_single: local_transpile_test_single

local_transpile_test_single: TRANSPILE_TARGETS=./dafny/$(SERVICE)/test/$(FILE)
local_transpile_test_single: TRANSPILE_DEPENDENCIES= \
		$(patsubst %, -library:dafny/%/src/Index.dfy, $(PROJECT_SERVICES)) \
		$(patsubst %, -library:$(PROJECT_ROOT)/%, $(PROJECT_INDEX)) \
		-library:$(PROJECT_ROOT)/$(STD_LIBRARY)/src/Index.dfy
local_transpile_test_single: transpile_test

# Targets to polymorph a single local service for convenience.
# Specify the local service to build by passing a SERVICE env var.

local_polymorph_rust_single: POLYMORPH_LANGUAGE_TARGET=rust
local_polymorph_rust_single: OUTPUT_RUST=--output-rust $(LIBRARY_ROOT)/runtimes/rust
local_polymorph_rust_single: local_polymorph_single

local_polymorph_single: service_deps_var=SERVICE_DEPS_$(SERVICE)
local_polymorph_single: namespace_var=SERVICE_NAMESPACE_$(SERVICE)
local_polymorph_single: PROJECT_DEPENDENCIES=
local_polymorph_single: _polymorph<|MERGE_RESOLUTION|>--- conflicted
+++ resolved
@@ -582,11 +582,7 @@
 # rustfmt has a recurring bug where it leaves behind trailing spaces and then complains about it.
 # Pre-process the Dafny-generated Rust code to remove them.
 	sed -i -e 's/[[:space:]]*$$//' runtimes/rust/src/implementation_from_dafny.rs 
-<<<<<<< HEAD
 	rm -f runtimes/rust/src/implementation_from_dafny.rs-e
-=======
-
->>>>>>> eb6ea03b
 	rustfmt --edition 2021 runtimes/rust/src/implementation_from_dafny.rs
 	rm -rf implementation_from_dafny-rust
 
