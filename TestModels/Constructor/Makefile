--- conflicted
+++ resolved
@@ -28,12 +28,6 @@
 
 TRANSLATION_RECORD_PYTHON := \
     --translation-record ../dafny-dependencies/StandardLibrary/runtimes/python/src/standard_library/internaldafny/generated/dafny_src-py.dtr
-<<<<<<< HEAD
-
-# This project has no dependencies 
-# DEPENDENT-MODELS:= 
-=======
->>>>>>> dbabfe1a
 
 # Constants for languages that drop extern names (Python, Go)
 
