# SimpleTypes
 This package contains testbed code for Smithy [simple types](https://smithy.io/2.0/spec/simple-types.html).
 Each Smithy simple type will be modelled as a directory in this package. This will provide an invariant test bed for Smithy simple types.

## Structure

Please add new project directories for simple types under the base `SimpleTypes` directory.

```
.
├── SimpleString //This is a project directory
├── SimpleBlob
├── SimpleBoolean
<<<<<<< HEAD
├── SimpleDouble
=======
├── SimpleEnumV2
>>>>>>> 03fbc1eb
├── SimpleFloat
├── SimpleLong
├── SimpleShort
├── SimpleTimestamp
...
└── README.md //This README.md
```

This is the file directory for each project (example for SimpleString). Not all sub-directories would be present in the project. Each project will only contain the files that are necessary to generate any implementation code.

```
.
├── Makefile
├── Model
│   └── SimpleString.smithy
├── README.md
├── runtimes
│   └── net
|   |   ├── SimpleString.csproj
|   |   ├── test
|   |   |   └── SimpleStringTest.csproj
│   |   └── Extern
|   |       └── WrappedSimpleStringService.cs
├── src
│   ├── Index.dfy
│   ├── SimpleStringImpl.dfy
|   └── WrappedSimpleStringImpl.dfy
└── test
    ├── SimpleStringImplTest.dfy
    └── WrappedSimpleStringTest.dfy
```<|MERGE_RESOLUTION|>--- conflicted
+++ resolved
@@ -11,11 +11,8 @@
 ├── SimpleString //This is a project directory
 ├── SimpleBlob
 ├── SimpleBoolean
-<<<<<<< HEAD
 ├── SimpleDouble
-=======
 ├── SimpleEnumV2
->>>>>>> 03fbc1eb
 ├── SimpleFloat
 ├── SimpleLong
 ├── SimpleShort
