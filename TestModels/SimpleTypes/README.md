--- conflicted
+++ resolved
@@ -11,13 +11,10 @@
 ├── SimpleString //This is a project directory
 ├── SimpleBlob
 ├── SimpleBoolean
-<<<<<<< HEAD
 ├── SimpleByte
-=======
 ├── SimpleDouble
 ├── SimpleEnum
 ├── SimpleEnumV2
->>>>>>> 5e32910e
 ├── SimpleFloat
 ├── SimpleLong
 ├── SimpleShort
