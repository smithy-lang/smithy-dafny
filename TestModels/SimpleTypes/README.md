--- conflicted
+++ resolved
@@ -11,12 +11,9 @@
 ├── SimpleString //This is a project directory
 ├── SimpleBlob
 ├── SimpleBoolean
-<<<<<<< HEAD
+├── SimpleDouble
 ├── SimpleEnum
-=======
-├── SimpleDouble
 ├── SimpleEnumV2
->>>>>>> 69b50c6c
 ├── SimpleFloat
 ├── SimpleLong
 ├── SimpleShort
