<<<<<<< HEAD
namespace simpletypes.boolean
=======
// Copyright Amazon.com Inc. or its affiliates. All Rights Reserved.
// SPDX-License-Identifier: Apache-2.0
namespace simple.types.boolean
>>>>>>> b58bde86

@aws.polymorph#localService(
  sdkId: "SimpleBoolean",
  config: SimpleBooleanConfig,
)
service SimpleBoolean {
  version: "2021-11-01",
  resources: [],
  operations: [ GetBoolean ],
  errors: [],
}

structure SimpleBooleanConfig {}

operation GetBoolean {
  input: GetBooleanInput,
  output: GetBooleanOutput,
}

structure GetBooleanInput {
  value: Boolean
}

structure GetBooleanOutput {
  value: Boolean
}<|MERGE_RESOLUTION|>--- conflicted
+++ resolved
@@ -1,10 +1,6 @@
-<<<<<<< HEAD
-namespace simpletypes.boolean
-=======
 // Copyright Amazon.com Inc. or its affiliates. All Rights Reserved.
 // SPDX-License-Identifier: Apache-2.0
 namespace simple.types.boolean
->>>>>>> b58bde86
 
 @aws.polymorph#localService(
   sdkId: "SimpleBoolean",
