--- conflicted
+++ resolved
@@ -29,29 +29,6 @@
 # i.e. The specific library under consideration.
 LIBRARY_ROOT = $(PWD)
 
-<<<<<<< HEAD
-# Later versions of Dafny no longer default to adding "_Compile"
-# to the names of modules when translating.
-# Our target language code still assumes it does,
-# so IF the /compileSuffix option is available in our verion of Dafny
-# we need to provide it.
-COMPILE_SUFFIX_OPTION_CHECK_EXIT_CODE := $(shell dafny /help | grep -q /compileSuffix; echo $$?)
-ifeq ($(COMPILE_SUFFIX_OPTION_CHECK_EXIT_CODE), 0)
-	COMPILE_SUFFIX_OPTION := -compileSuffix:1
-else
-	COMPILE_SUFFIX_OPTION :=
-endif
-
-# On macOS, sed requires an extra parameter of ""
-OS := $(shell uname)
-ifeq ($(OS), Darwin)
-  SED_PARAMETER := ""
-else
-  SED_PARAMETER :=
-endif
-
-=======
->>>>>>> a76ee4c8
 STANDARD_LIBRARY_PATH := $(PROJECT_ROOT)/dafny-dependencies/StandardLibrary
 CODEGEN_CLI_ROOT := $(PROJECT_ROOT)/../codegen/smithy-dafny-codegen-cli
 GRADLEW := $(PROJECT_ROOT)/../codegen/gradlew
@@ -343,7 +320,10 @@
 _polymorph_java: POLYMORPH_LANGUAGE_TARGET=java
 _polymorph_java: _polymorph_dependencies
 
-<<<<<<< HEAD
+# Dependency for formatting generating Java code
+setup_prettier:
+	npm i --no-save prettier prettier-plugin-java
+
 .PHONY: polymorph_python
 polymorph_python:
 	for service in $(PROJECT_SERVICES) ; do \
@@ -384,11 +364,6 @@
 _polymorph_python: _polymorph_wrapped
 _polymorph_python: POLYMORPH_LANGUAGE_TARGET=python
 _polymorph_python: _polymorph_dependencies
-=======
-# Dependency for formatting generating Java code
-setup_prettier:
-	npm i --no-save prettier prettier-plugin-java
->>>>>>> a76ee4c8
 
 ########################## .NET targets
 
