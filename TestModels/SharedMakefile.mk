# Copyright Amazon.com Inc. or its affiliates. All Rights Reserved.
# SPDX-License-Identifier: Apache-2.0

# These make targets that are shared
# between all the Dafny projects
# in this repo.
# They will only function if executed inside a project directory.

# There are serveral variables that are used here.
# The expectation is to define these variables
# inside each project.

# Variables:
# MAX_RESOURCE_COUNT -- The Dafny report generator max resource count.
# 	This is is per project because the verification variability can differ.
# LIBRARIES -- List of dependencies for the project.
# 	It should be the list of top leve directory names
# SMITHY_NAMESPACE -- The smithy namespace to use for code generation. 
# AWS_SDK_CMD -- the `--aws-sdk` command to generate AWS SDK style interfaces

# This evaluates to the local path _of this file_.
# This means that these are the project roots
# that are shared by all libraries in this repo.
PROJECT_ROOT := $(abspath $(dir $(abspath $(lastword $(MAKEFILE_LIST)))))
# This relative path is for include files between libraries.
# If an absolut path is used, this path will not be portable.
PROJECT_RELATIVE_ROOT := $(dir $(lastword $(MAKEFILE_LIST)))
# This evaluates to the path of the current working directory.
# i.e. The specific library under consideration.
LIBRARY_ROOT = $(PWD)

<<<<<<< HEAD
# Later versions of Dafny no longer default to adding "_Compile"
# to the names of modules when translating.
# Our target language code still assumes it does,
# so IF the /compileSuffix option is available in our verion of Dafny
# we need to provide it.
COMPILE_SUFFIX_OPTION_CHECK_EXIT_CODE := $(shell dafny /help | grep -q /compileSuffix; echo $$?)
ifeq ($(COMPILE_SUFFIX_OPTION_CHECK_EXIT_CODE), 0)
	COMPILE_SUFFIX_OPTION := -compileSuffix:0
else
	COMPILE_SUFFIX_OPTION :=
endif

=======
>>>>>>> 359acdab
STANDARD_LIBRARY_PATH := $(PROJECT_ROOT)/dafny-dependencies/StandardLibrary
CODEGEN_CLI_ROOT := $(PROJECT_ROOT)/../codegen/smithy-dafny-codegen-cli
GRADLEW := $(PROJECT_ROOT)/../codegen/gradlew

########################## Dafny targets

# TODO: This target will not work for projects that use `replaceable` 
#       module syntax with multiple language targets.
# It will fail with error:
# Error: modules 'A' and 'B' both have CompileName 'same.extern.name'
# We need to come up with some way to verify files per-language.
# Rewrite this as part of Java implementation of LanguageSpecificLogic TestModel.

# Verify the entire project
verify:Z3_PROCESSES=$(shell echo $$(( $(CORES) >= 3 ? 2 : 1 )))
verify:DAFNY_PROCESSES=$(shell echo $$(( ($(CORES) - 1 ) / ($(CORES) >= 3 ? 2 : 1))))
verify:
	find . -name '*.dfy' | xargs -n 1 -P $(DAFNY_PROCESSES) -I % dafny \
		-vcsCores:$(Z3_PROCESSES) \
		-compile:0 \
		-definiteAssignment:3 \
		-unicodeChar:0 \
		-functionSyntax:3 \
		-verificationLogger:csv \
		-timeLimit:300 \
		-trace \
		%

format:
	dafny format \
		--function-syntax 3 \
		--unicode-char false \
		`find . -name '*.dfy'`

format-check:
	dafny format \
		--check \
		--function-syntax 3 \
		--unicode-char false \
		`find . -name '*.dfy'`

dafny-reportgenerator:
	dafny-reportgenerator \
		summarize-csv-results \
		--max-resource-count 10000000 \
		TestResults/*.csv

# Dafny helper targets

# Transpile the entire project's impl
# For each index file listed in the project Makefile's PROJECT_INDEX variable,
#   append a `-library:TestModels/$(PROJECT_INDEX) to the transpiliation target
_transpile_implementation_all: TRANSPILE_DEPENDENCIES=$(patsubst %, -library:$(PROJECT_ROOT)/%, $(PROJECT_INDEX))
_transpile_implementation_all: transpile_implementation

# The `$(OUT)` and $(TARGET) variables are problematic.
# Idealy they are different for every target call.
# However the way make evaluates variables
# having a target specific variable is hard.
# This all comes up because a project
# will need to also transpile its dependencies.
# This is worked around for now,
# by the fact that the `TARGET`
# for all these transpile calls will be the same.
# For `OUT` this is solved by makeing the paths realative.
# So that the runtime is express once
# and can be the same for all such runtimes.
# Since such targets are all shared,
# this is tractable.

# If the project under transpilation uses `replaceable` modules,
#   it MUST define a SRC_INDEX variable per language.
# SRC_INDEX points to the folder containing the `Index.dfy` file for a particular language
#   that `include`s all of that language's `replaces` modules.
# This variable's value might look like (ex.) `src/replaces/net` or `src/replaces/java`.
# If this variable is not provided, assume the project does not have `replaceable` modules,
#   and look for `Index.dfy` in the `src/` directory.
transpile_implementation: SRC_INDEX_TRANSPILE=$(if $(SRC_INDEX),$(SRC_INDEX),src)
# `find` looks for `Index.dfy` files in either V1 or V2-styled project directories (single vs. multiple model files).
transpile_implementation:
	find ./dafny/**/$(SRC_INDEX_TRANSPILE)/ ./$(SRC_INDEX_TRANSPILE)/ -name 'Index.dfy' | sed -e 's/^/include "/' -e 's/$$/"/' | dafny \
        -stdin \
        -noVerify \
        -vcsCores:$(CORES) \
        -compileTarget:$(TARGET) \
        -spillTargetCode:3 \
        -compile:0 \
        -optimizeErasableDatatypeWrapper:0 \
<<<<<<< HEAD
        $(COMPILE_SUFFIX_OPTION) \
        -quantifierSyntax:3 \
=======
        -compileSuffix:1 \
>>>>>>> 359acdab
        -unicodeChar:0 \
        -functionSyntax:3 \
        -useRuntimeLib \
        -out $(OUT) \
        -library:$(PROJECT_ROOT)/dafny-dependencies/StandardLibrary/src/Index.dfy \
        $(TRANSPILE_DEPENDENCIES)

# If the project under transpilation uses `replaceable` modules,
#   it MUST define a SRC_INDEX variable per language.
# The purpose and usage of this is described in the `transpile_implementation` comments.
_transpile_test_all: SRC_INDEX_TRANSPILE=$(if $(SRC_INDEX),$(SRC_INDEX),src)
# If the project under transpilation uses `replaceable` modules in its tests
#   it MUST define a TEST_INDEX variable per language.
# TEST_INDEX points to the folder containing all test files for a particular language.
# These files should use Dafny `include`s to include the generic test files as well.
# This variable's value might look like (ex.) `test/replaces/net` or `test/replaces/java`.
# If this variable is not provided, assume the project does not have `replaceable` modules,
#   and look for test files in the `test/` directory.
_transpile_test_all: TEST_INDEX_TRANSPILE=$(if $(TEST_INDEX),$(TEST_INDEX),test)
# If the Makefile defines DIR_STRUCTURE_V2 (i.e. multiple models/subprojects/services in project), then:
#   For each of this project's services defined in PROJECT_SERVICES:
#     append `-library:/path/to/Index.dfy` to the transpile target
# Else: (i.e. single model/service in project), then:
#   append `-library:/path/to/Index.dfy` to the transpile target
_transpile_test_all: TRANSPILE_DEPENDENCIES=$(if ${DIR_STRUCTURE_V2}, $(patsubst %, -library:dafny/%/$(SRC_INDEX_TRANSPILE)/Index.dfy, $(PROJECT_SERVICES)), -library:$(SRC_INDEX_TRANSPILE)/Index.dfy)
# Transpile the entire project's tests
_transpile_test_all: transpile_test

# `find` looks for tests in either V1 or V2-styled project directories (single vs. multiple model files).
transpile_test:
	find ./dafny/**/$(TEST_INDEX_TRANSPILE) ./$(TEST_INDEX_TRANSPILE) -name "*.dfy" -name '*.dfy' | sed -e 's/^/include "/' -e 's/$$/"/' | dafny \
		-stdin \
		-noVerify \
		-vcsCores:$(CORES) \
		-compileTarget:$(TARGET) \
		-spillTargetCode:3 \
		-runAllTests:1 \
		-compile:0 \
		-optimizeErasableDatatypeWrapper:0 \
		-compileSuffix:1 \
		-unicodeChar:0 \
		-functionSyntax:3 \
		-out $(OUT) \
		-library:$(PROJECT_ROOT)/dafny-dependencies/StandardLibrary/src/Index.dfy \
		$(TRANSPILE_DEPENDENCIES) \

transpile_dependencies:
	$(MAKE) -C $(STANDARD_LIBRARY_PATH) transpile_implementation_$(LANG)
	@$(foreach dependency, \
		$(PROJECT_DEPENDENCIES), \
		$(MAKE) -C $(PROJECT_ROOT)/$(dependency) transpile_implementation_$(LANG); \
	)

########################## Code-Gen targets

# The OUTPUT variables are created this way
# so that it is possible to run _parts_ of polymorph.
# Otherwise it is difficult to run/test only a Dafny change.
# Since they are defined per target
# a single target can decide what parts it wants to build.

# Pass in CODEGEN_CLI_ROOT in command line, e.g.
#   make polymorph_code_gen CODEGEN_CLI_ROOT=/path/to/smithy-dafny/codegen/smithy-dafny-codegen-cli
# StandardLibrary is filtered out from dependent-model patsubst list;
#   Its model is contained in $(LIBRARY_ROOT)/model, not $(LIBRARY_ROOT)/../StandardLibrary/Model.
_polymorph:
	@: $(if ${CODEGEN_CLI_ROOT},,$(error You must pass the path CODEGEN_CLI_ROOT: CODEGEN_CLI_ROOT=/path/to/smithy-dafny/codegen/smithy-dafny-codegen-cli));
	cd $(CODEGEN_CLI_ROOT); \
	$(GRADLEW) run --args="\
	$(DAFNY_VERSION_OPTION) \
<<<<<<< HEAD
=======
	--library-root $(LIBRARY_ROOT) \
	$(UPDATE_PATCH_FILES_OPTION) \
>>>>>>> 359acdab
	--properties-file $(LIBRARY_ROOT)/project.properties \
	$(OUTPUT_DAFNY) \
	$(OUTPUT_DOTNET) \
	$(OUTPUT_JAVA) \
<<<<<<< HEAD
	$(OUTPUT_GO) \
=======
>>>>>>> 359acdab
	--model $(if $(DIR_STRUCTURE_V2),$(LIBRARY_ROOT)/dafny/$(SERVICE)/Model,$(LIBRARY_ROOT)/Model) \
	--dependent-model $(PROJECT_ROOT)/$(SMITHY_DEPS) \
	$(patsubst %, --dependent-model $(PROJECT_ROOT)/%/Model, $($(service_deps_var))) \
	--namespace $($(namespace_var)) \
	$(AWS_SDK_CMD)";

_polymorph_wrapped:
	@: $(if ${CODEGEN_CLI_ROOT},,$(error You must pass the path CODEGEN_CLI_ROOT: CODEGEN_CLI_ROOT=/path/to/smithy-dafny/codegen/smithy-dafny-codegen-cli));
	cd $(CODEGEN_CLI_ROOT); \
	$(GRADLEW) run --args="\
	$(DAFNY_VERSION_OPTION) \
<<<<<<< HEAD
=======
	--library-root $(LIBRARY_ROOT) \
>>>>>>> 359acdab
	--properties-file $(LIBRARY_ROOT)/project.properties \
	$(OUTPUT_DAFNY_WRAPPED) \
	$(OUTPUT_DOTNET_WRAPPED) \
	$(OUTPUT_JAVA_WRAPPED) \
	--model $(if $(DIR_STRUCTURE_V2),$(LIBRARY_ROOT)/dafny/$(SERVICE)/Model,$(LIBRARY_ROOT)/Model) \
	--dependent-model $(PROJECT_ROOT)/$(SMITHY_DEPS) \
	$(patsubst %, --dependent-model $(PROJECT_ROOT)/%/Model, $($(service_deps_var))) \
	--namespace $($(namespace_var)) \
	$(OUTPUT_LOCAL_SERVICE) \
	$(AWS_SDK_CMD)";

_polymorph_dependencies:
	@$(foreach dependency, \
		$(PROJECT_DEPENDENCIES), \
		$(MAKE) -C $(PROJECT_ROOT)/$(dependency) polymorph_$(POLYMORPH_LANGUAGE_TARGET); \
	)

# Generates all target runtime code for all namespaces in this project.
.PHONY: polymorph_code_gen
polymorph_code_gen:
<<<<<<< HEAD
	for service in $(PROJECT_SERVICES) ; do \
		export service_deps_var=SERVICE_DEPS_$${service} ; \
		export namespace_var=SERVICE_NAMESPACE_$${service} ; \
		export SERVICE=$${service} ; \
		$(MAKE) _polymorph_code_gen || exit 1; \
=======
	set -e; for service in $(PROJECT_SERVICES) ; do \
		export service_deps_var=SERVICE_DEPS_$${service} ; \
		export namespace_var=SERVICE_NAMESPACE_$${service} ; \
		export SERVICE=$${service} ; \
		$(MAKE) _polymorph_code_gen ; \
>>>>>>> 359acdab
	done

_polymorph_code_gen: OUTPUT_DAFNY=\
    --output-dafny $(if $(DIR_STRUCTURE_V2), $(LIBRARY_ROOT)/dafny/$(SERVICE)/Model, $(LIBRARY_ROOT)/Model) \
	--include-dafny $(STANDARD_LIBRARY_PATH)/src/Index.dfy
_polymorph_code_gen: OUTPUT_DOTNET=\
    $(if $(DIR_STRUCTURE_V2), --output-dotnet $(LIBRARY_ROOT)/runtimes/net/Generated/$(SERVICE)/, --output-dotnet $(LIBRARY_ROOT)/runtimes/net/Generated/)
_polymorph_code_gen: OUTPUT_JAVA=--output-java $(LIBRARY_ROOT)/runtimes/java/src/main/smithy-generated
_polymorph_code_gen: _polymorph
_polymorph_code_gen: OUTPUT_DAFNY_WRAPPED=\
    --output-dafny $(if $(DIR_STRUCTURE_V2), $(LIBRARY_ROOT)/dafny/$(SERVICE)/Model, $(LIBRARY_ROOT)/Model) \
	--include-dafny $(STANDARD_LIBRARY_PATH)/src/Index.dfy
_polymorph_code_gen: OUTPUT_DOTNET_WRAPPED=\
    $(if $(DIR_STRUCTURE_V2), --output-dotnet $(LIBRARY_ROOT)/runtimes/net/Generated/Wrapped/$(SERVICE)/, --output-dotnet $(LIBRARY_ROOT)/runtimes/net/Generated/Wrapped)
_polymorph_code_gen: OUTPUT_LOCAL_SERVICE=--local-service-test
_polymorph_code_gen: _polymorph_wrapped
_polymorph_code_gen: POLYMORPH_LANGUAGE_TARGET=code_gen
_polymorph_code_gen: _polymorph_dependencies

# Generates dafny code for all namespaces in this project
.PHONY: polymorph_dafny
polymorph_dafny:
	$(MAKE) -C $(STANDARD_LIBRARY_PATH) polymorph_dafny
<<<<<<< HEAD
	for service in $(PROJECT_SERVICES) ; do \
		export service_deps_var=SERVICE_DEPS_$${service} ; \
		export namespace_var=SERVICE_NAMESPACE_$${service} ; \
		export SERVICE=$${service} ; \
		$(MAKE) _polymorph_dafny || exit 1; \
	done

=======
	set -e; for service in $(PROJECT_SERVICES) ; do \
		export service_deps_var=SERVICE_DEPS_$${service} ; \
		export namespace_var=SERVICE_NAMESPACE_$${service} ; \
		export SERVICE=$${service} ; \
		$(MAKE) _polymorph_dafny ; \
	done

_polymorph_dafny: POLYMORPH_LANGUAGE_TARGET=dafny
_polymorph_dafny: _polymorph_dependencies
>>>>>>> 359acdab
_polymorph_dafny: OUTPUT_DAFNY=\
    --output-dafny $(if $(DIR_STRUCTURE_V2), $(LIBRARY_ROOT)/dafny/$(SERVICE)/Model, $(LIBRARY_ROOT)/Model) \
	--include-dafny $(STANDARD_LIBRARY_PATH)/src/Index.dfy
_polymorph_dafny: _polymorph
_polymorph_dafny: OUTPUT_DAFNY_WRAPPED=\
    --output-dafny $(if $(DIR_STRUCTURE_V2), $(LIBRARY_ROOT)/dafny/$(SERVICE)/Model, $(LIBRARY_ROOT)/Model) \
    --include-dafny $(STANDARD_LIBRARY_PATH)/src/Index.dfy
_polymorph_dafny: OUTPUT_LOCAL_SERVICE=--local-service-test
_polymorph_dafny: _polymorph_wrapped
<<<<<<< HEAD
_polymorph_dafny: POLYMORPH_LANGUAGE_TARGET=dafny
_polymorph_dafny: _polymorph_dependencies
=======
>>>>>>> 359acdab

# Generates dotnet code for all namespaces in this project
.PHONY: polymorph_net
polymorph_net:
<<<<<<< HEAD
	for service in $(PROJECT_SERVICES) ; do \
		export service_deps_var=SERVICE_DEPS_$${service} ; \
		export namespace_var=SERVICE_NAMESPACE_$${service} ; \
		export SERVICE=$${service} ; \
		$(MAKE) _polymorph_net || exit 1; \
=======
	set -e; for service in $(PROJECT_SERVICES) ; do \
		export service_deps_var=SERVICE_DEPS_$${service} ; \
		export namespace_var=SERVICE_NAMESPACE_$${service} ; \
		export SERVICE=$${service} ; \
		$(MAKE) _polymorph_net ; \
>>>>>>> 359acdab
	done

_polymorph_net: OUTPUT_DOTNET=\
    $(if $(DIR_STRUCTURE_V2), --output-dotnet $(LIBRARY_ROOT)/runtimes/net/Generated/$(SERVICE)/, --output-dotnet $(LIBRARY_ROOT)/runtimes/net/Generated/)
_polymorph_net: _polymorph
_polymorph_net: OUTPUT_DOTNET_WRAPPED=\
    $(if $(DIR_STRUCTURE_V2), --output-dotnet $(LIBRARY_ROOT)/runtimes/net/Generated/Wrapped/$(SERVICE)/, --output-dotnet $(LIBRARY_ROOT)/runtimes/net/Generated/Wrapped)
_polymorph_net: OUTPUT_LOCAL_SERVICE=--local-service-test
_polymorph_net: _polymorph_wrapped
_polymorph_net: POLYMORPH_LANGUAGE_TARGET=net
_polymorph_net: _polymorph_dependencies

# Generates java code for all namespaces in this project
.PHONY: polymorph_java
polymorph_java:
<<<<<<< HEAD
	for service in $(PROJECT_SERVICES) ; do \
		export service_deps_var=SERVICE_DEPS_$${service} ; \
		export namespace_var=SERVICE_NAMESPACE_$${service} ; \
		export SERVICE=$${service} ; \
		$(MAKE) _polymorph_java || exit 1; \
=======
	set -e; for service in $(PROJECT_SERVICES) ; do \
		export service_deps_var=SERVICE_DEPS_$${service} ; \
		export namespace_var=SERVICE_NAMESPACE_$${service} ; \
		export SERVICE=$${service} ; \
		$(MAKE) _polymorph_java ; \
>>>>>>> 359acdab
	done

_polymorph_java: OUTPUT_JAVA=--output-java $(LIBRARY_ROOT)/runtimes/java/src/main/smithy-generated
_polymorph_java: _polymorph
_polymorph_java: OUTPUT_JAVA_WRAPPED=--output-java $(LIBRARY_ROOT)/runtimes/java/src/main/smithy-generated
_polymorph_java: OUTPUT_LOCAL_SERVICE=--local-service-test
_polymorph_java: _polymorph_wrapped
_polymorph_java: POLYMORPH_LANGUAGE_TARGET=java
_polymorph_java: _polymorph_dependencies
<<<<<<< HEAD
=======

# Dependency for formatting generating Java code
setup_prettier:
	npm i --no-save prettier prettier-plugin-java
>>>>>>> 359acdab

########################## .NET targets

transpile_net: | transpile_implementation_net transpile_test_net transpile_dependencies_net

transpile_implementation_net: TARGET=cs
transpile_implementation_net: OUT=runtimes/net/ImplementationFromDafny
transpile_implementation_net: SRC_INDEX=$(NET_SRC_INDEX)
transpile_implementation_net: _transpile_implementation_all

transpile_test_net: SRC_INDEX=$(NET_SRC_INDEX)
transpile_test_net: TEST_INDEX=$(NET_TEST_INDEX)
transpile_test_net: TARGET=cs
transpile_test_net: OUT=runtimes/net/tests/TestsFromDafny
transpile_test_net: _transpile_test_all

transpile_dependencies_net: LANG=net
transpile_dependencies_net: transpile_dependencies

test_net:
	dotnet run \
		--project runtimes/net/tests/ \
		--framework net6.0

test_net_mac_intel:
	DYLD_LIBRARY_PATH="/usr/local/opt/openssl@1.1/lib" dotnet run \
		--project runtimes/net/tests/ \
		--framework net6.0

test_net_mac_brew:
	DYLD_LIBRARY_PATH="$(brew --prefix)/opt/openssl@1.1/lib" dotnet run \
		--project runtimes/net/tests/ \
		--framework net6.0

setup_net:
	dotnet restore runtimes/net/

########################## Java targets

build_java: transpile_java mvn_local_deploy_dependencies
	gradle -p runtimes/java build

transpile_java: | transpile_implementation_java transpile_test_java transpile_dependencies_java

transpile_implementation_java: TARGET=java
transpile_implementation_java: OUT=runtimes/java/ImplementationFromDafny
transpile_implementation_java: _transpile_implementation_all _mv_implementation_java

transpile_test_java: TARGET=java
transpile_test_java: OUT=runtimes/java/TestsFromDafny
transpile_test_java: _transpile_test_all _mv_test_java

# Currently Dafny compiles to Java by changing the directory name.
# Java puts things under a `java` directory.
# To avoid `java/implementation-java` the code is generated and then moved.
_mv_implementation_java:
	rm -rf runtimes/java/src/main/dafny-generated
	mv runtimes/java/ImplementationFromDafny-java runtimes/java/src/main/dafny-generated
_mv_test_java:
	rm -rf runtimes/java/src/test/dafny-generated
	mkdir -p runtimes/java/src/test
	mv runtimes/java/TestsFromDafny-java runtimes/java/src/test/dafny-generated

transpile_dependencies_java: LANG=java
transpile_dependencies_java: transpile_dependencies

mvn_local_deploy_dependencies:
	$(MAKE) -C $(STANDARD_LIBRARY_PATH) mvn_local_deploy
	$(patsubst %, $(MAKE) -C $(PROJECT_ROOT)/% mvn_local_deploy;, $(LIBRARIES))

# The Java MUST all exist already through the transpile step.
mvn_local_deploy:
	gradle -p runtimes/java publishToMavenLocal

test_java:
	gradle -p runtimes/java runTests

_clean:
	rm -f $(LIBRARY_ROOT)/Model/*Types.dfy $(LIBRARY_ROOT)/Model/*TypesWrapped.dfy
	rm -f $(LIBRARY_ROOT)/runtimes/net/ImplementationFromDafny.cs
	rm -f $(LIBRARY_ROOT)/runtimes/net/tests/TestFromDafny.cs
	rm -rf $(LIBRARY_ROOT)/TestResults
	rm -rf $(LIBRARY_ROOT)/runtimes/net/Generated $(LIBRARY_ROOT)/runtimes/net/bin $(LIBRARY_ROOT)/runtimes/net/obj
	rm -rf $(LIBRARY_ROOT)/runtimes/net/tests/bin $(LIBRARY_ROOT)/runtimes/net/tests/obj

clean: _clean

transpile_go: clean_go transpile_implementation_go transpile_test_go transpile_dependencies_go migrate_go

transpile_implementation_go: TARGET=go
transpile_implementation_go: OUT=runtimes/go/ImplementationFromDafny
transpile_implementation_go: transpile_implementation

transpile_test_go: TARGET=go
transpile_test_go: OUT=runtimes/go/TestsFromDafny
transpile_test_go: transpile_test

transpile_dependencies_go: LANG=go
transpile_dependencies_go: transpile_dependencies

clean_go:
	rm -rf $(LIBRARY_ROOT)/runtimes/go/ImplementationFromDafny-go
	rm -rf $(LIBRARY_ROOT)/runtimes/go/TestsFromDafny-go

migrate_go:
	cd $(LIBRARY_ROOT)/runtimes/go
	./run_go_tooling_migrations.sh<|MERGE_RESOLUTION|>--- conflicted
+++ resolved
@@ -28,22 +28,6 @@
 # This evaluates to the path of the current working directory.
 # i.e. The specific library under consideration.
 LIBRARY_ROOT = $(PWD)
-
-<<<<<<< HEAD
-# Later versions of Dafny no longer default to adding "_Compile"
-# to the names of modules when translating.
-# Our target language code still assumes it does,
-# so IF the /compileSuffix option is available in our verion of Dafny
-# we need to provide it.
-COMPILE_SUFFIX_OPTION_CHECK_EXIT_CODE := $(shell dafny /help | grep -q /compileSuffix; echo $$?)
-ifeq ($(COMPILE_SUFFIX_OPTION_CHECK_EXIT_CODE), 0)
-	COMPILE_SUFFIX_OPTION := -compileSuffix:0
-else
-	COMPILE_SUFFIX_OPTION :=
-endif
-
-=======
->>>>>>> 359acdab
 STANDARD_LIBRARY_PATH := $(PROJECT_ROOT)/dafny-dependencies/StandardLibrary
 CODEGEN_CLI_ROOT := $(PROJECT_ROOT)/../codegen/smithy-dafny-codegen-cli
 GRADLEW := $(PROJECT_ROOT)/../codegen/gradlew
@@ -132,12 +116,7 @@
         -spillTargetCode:3 \
         -compile:0 \
         -optimizeErasableDatatypeWrapper:0 \
-<<<<<<< HEAD
-        $(COMPILE_SUFFIX_OPTION) \
-        -quantifierSyntax:3 \
-=======
         -compileSuffix:1 \
->>>>>>> 359acdab
         -unicodeChar:0 \
         -functionSyntax:3 \
         -useRuntimeLib \
@@ -208,19 +187,13 @@
 	cd $(CODEGEN_CLI_ROOT); \
 	$(GRADLEW) run --args="\
 	$(DAFNY_VERSION_OPTION) \
-<<<<<<< HEAD
-=======
 	--library-root $(LIBRARY_ROOT) \
 	$(UPDATE_PATCH_FILES_OPTION) \
->>>>>>> 359acdab
 	--properties-file $(LIBRARY_ROOT)/project.properties \
 	$(OUTPUT_DAFNY) \
 	$(OUTPUT_DOTNET) \
 	$(OUTPUT_JAVA) \
-<<<<<<< HEAD
 	$(OUTPUT_GO) \
-=======
->>>>>>> 359acdab
 	--model $(if $(DIR_STRUCTURE_V2),$(LIBRARY_ROOT)/dafny/$(SERVICE)/Model,$(LIBRARY_ROOT)/Model) \
 	--dependent-model $(PROJECT_ROOT)/$(SMITHY_DEPS) \
 	$(patsubst %, --dependent-model $(PROJECT_ROOT)/%/Model, $($(service_deps_var))) \
@@ -232,10 +205,7 @@
 	cd $(CODEGEN_CLI_ROOT); \
 	$(GRADLEW) run --args="\
 	$(DAFNY_VERSION_OPTION) \
-<<<<<<< HEAD
-=======
 	--library-root $(LIBRARY_ROOT) \
->>>>>>> 359acdab
 	--properties-file $(LIBRARY_ROOT)/project.properties \
 	$(OUTPUT_DAFNY_WRAPPED) \
 	$(OUTPUT_DOTNET_WRAPPED) \
@@ -256,19 +226,11 @@
 # Generates all target runtime code for all namespaces in this project.
 .PHONY: polymorph_code_gen
 polymorph_code_gen:
-<<<<<<< HEAD
-	for service in $(PROJECT_SERVICES) ; do \
-		export service_deps_var=SERVICE_DEPS_$${service} ; \
-		export namespace_var=SERVICE_NAMESPACE_$${service} ; \
-		export SERVICE=$${service} ; \
-		$(MAKE) _polymorph_code_gen || exit 1; \
-=======
 	set -e; for service in $(PROJECT_SERVICES) ; do \
 		export service_deps_var=SERVICE_DEPS_$${service} ; \
 		export namespace_var=SERVICE_NAMESPACE_$${service} ; \
 		export SERVICE=$${service} ; \
 		$(MAKE) _polymorph_code_gen ; \
->>>>>>> 359acdab
 	done
 
 _polymorph_code_gen: OUTPUT_DAFNY=\
@@ -292,15 +254,6 @@
 .PHONY: polymorph_dafny
 polymorph_dafny:
 	$(MAKE) -C $(STANDARD_LIBRARY_PATH) polymorph_dafny
-<<<<<<< HEAD
-	for service in $(PROJECT_SERVICES) ; do \
-		export service_deps_var=SERVICE_DEPS_$${service} ; \
-		export namespace_var=SERVICE_NAMESPACE_$${service} ; \
-		export SERVICE=$${service} ; \
-		$(MAKE) _polymorph_dafny || exit 1; \
-	done
-
-=======
 	set -e; for service in $(PROJECT_SERVICES) ; do \
 		export service_deps_var=SERVICE_DEPS_$${service} ; \
 		export namespace_var=SERVICE_NAMESPACE_$${service} ; \
@@ -310,7 +263,6 @@
 
 _polymorph_dafny: POLYMORPH_LANGUAGE_TARGET=dafny
 _polymorph_dafny: _polymorph_dependencies
->>>>>>> 359acdab
 _polymorph_dafny: OUTPUT_DAFNY=\
     --output-dafny $(if $(DIR_STRUCTURE_V2), $(LIBRARY_ROOT)/dafny/$(SERVICE)/Model, $(LIBRARY_ROOT)/Model) \
 	--include-dafny $(STANDARD_LIBRARY_PATH)/src/Index.dfy
@@ -320,28 +272,15 @@
     --include-dafny $(STANDARD_LIBRARY_PATH)/src/Index.dfy
 _polymorph_dafny: OUTPUT_LOCAL_SERVICE=--local-service-test
 _polymorph_dafny: _polymorph_wrapped
-<<<<<<< HEAD
-_polymorph_dafny: POLYMORPH_LANGUAGE_TARGET=dafny
-_polymorph_dafny: _polymorph_dependencies
-=======
->>>>>>> 359acdab
 
 # Generates dotnet code for all namespaces in this project
 .PHONY: polymorph_net
 polymorph_net:
-<<<<<<< HEAD
-	for service in $(PROJECT_SERVICES) ; do \
-		export service_deps_var=SERVICE_DEPS_$${service} ; \
-		export namespace_var=SERVICE_NAMESPACE_$${service} ; \
-		export SERVICE=$${service} ; \
-		$(MAKE) _polymorph_net || exit 1; \
-=======
 	set -e; for service in $(PROJECT_SERVICES) ; do \
 		export service_deps_var=SERVICE_DEPS_$${service} ; \
 		export namespace_var=SERVICE_NAMESPACE_$${service} ; \
 		export SERVICE=$${service} ; \
 		$(MAKE) _polymorph_net ; \
->>>>>>> 359acdab
 	done
 
 _polymorph_net: OUTPUT_DOTNET=\
@@ -357,19 +296,11 @@
 # Generates java code for all namespaces in this project
 .PHONY: polymorph_java
 polymorph_java:
-<<<<<<< HEAD
-	for service in $(PROJECT_SERVICES) ; do \
-		export service_deps_var=SERVICE_DEPS_$${service} ; \
-		export namespace_var=SERVICE_NAMESPACE_$${service} ; \
-		export SERVICE=$${service} ; \
-		$(MAKE) _polymorph_java || exit 1; \
-=======
 	set -e; for service in $(PROJECT_SERVICES) ; do \
 		export service_deps_var=SERVICE_DEPS_$${service} ; \
 		export namespace_var=SERVICE_NAMESPACE_$${service} ; \
 		export SERVICE=$${service} ; \
 		$(MAKE) _polymorph_java ; \
->>>>>>> 359acdab
 	done
 
 _polymorph_java: OUTPUT_JAVA=--output-java $(LIBRARY_ROOT)/runtimes/java/src/main/smithy-generated
@@ -379,13 +310,10 @@
 _polymorph_java: _polymorph_wrapped
 _polymorph_java: POLYMORPH_LANGUAGE_TARGET=java
 _polymorph_java: _polymorph_dependencies
-<<<<<<< HEAD
-=======
 
 # Dependency for formatting generating Java code
 setup_prettier:
 	npm i --no-save prettier prettier-plugin-java
->>>>>>> 359acdab
 
 ########################## .NET targets
 
