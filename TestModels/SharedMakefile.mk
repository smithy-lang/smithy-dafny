--- conflicted
+++ resolved
@@ -111,16 +111,7 @@
 # and can be the same for all such runtimes.
 # Since such targets are all shared,
 # this is tractable.
-<<<<<<< HEAD
-
-# On Python, `dafny build` adds Dafny runtime modules (ex. `_dafny.py`).
-# Python runs `build` targets for the target module, and `transpile` targets for dependencies and tests.
-# Dafny team should upload DafnyRuntime (_dafny.py) to PyPi,
-# TODO: Once DafnyRuntime is on PyPi, reference that and migrate Python builds to `transpile_implementation`.
-
-=======
 transpile_implementation: SRC_INDEX_TRANSPILE=$(if $(SRC_INDEX),$(SRC_INDEX),src/Index.dfy)
->>>>>>> b01612e7
 transpile_implementation:
 	dafny \
 			-vcsCores:$(CORES) \
@@ -182,6 +173,7 @@
 	$(OUTPUT_DOTNET) \
 	$(OUTPUT_JAVA) \
 	$(OUTPUT_PYTHON) \
+    $(POLYMORPH_PYTHON_MODULE_NAME) \
 	--model $(LIBRARY_ROOT)/Model \
 	--dependent-model $(PROJECT_ROOT)/dafny-dependencies/Model \
 	$(patsubst %, --dependent-model $(PROJECT_ROOT)/%/Model, $(LIBRARIES)) \
@@ -197,6 +189,7 @@
 	$(OUTPUT_DOTNET_WRAPPED) \
 	$(OUTPUT_JAVA_WRAPPED) \
 	$(OUTPUT_PYTHON_WRAPPED) \
+    $(POLYMORPH_PYTHON_MODULE_NAME) \
 	--model $(LIBRARY_ROOT)/Model \
 	--dependent-model $(PROJECT_ROOT)/dafny-dependencies/Model \
 	$(patsubst %, --dependent-model $(PROJECT_ROOT)/%/Model, $(LIBRARIES)) \
@@ -248,6 +241,7 @@
 polymorph_java: _polymorph_dependencies
 
 polymorph_python: OUTPUT_PYTHON=--output-python $(LIBRARY_ROOT)/runtimes/python/smithygenerated
+polymorph_python: POLYMORPH_PYTHON_MODULE_NAME=--python-module-name $(PYTHON_MODULE_NAME)
 polymorph_python: _polymorph
 # TODO-Python: Right now, wrapped code generation requires an isolated directory,
 #   as it runs `rm models.py` and `rm errors.py` after generating.
