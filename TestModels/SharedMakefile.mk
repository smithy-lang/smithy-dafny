--- conflicted
+++ resolved
@@ -217,19 +217,12 @@
 	$(OUTPUT_DAFNY) \
 	$(OUTPUT_DOTNET) \
 	$(OUTPUT_JAVA) \
-<<<<<<< HEAD
-	$(OUTPUT_PYTHON) \
-    $(POLYMORPH_PYTHON_MODULE_NAME) \
-	--model $(LIBRARY_ROOT)/Model \
-	--dependent-model $(PROJECT_ROOT)/dafny-dependencies/Model \
-	$(patsubst %, --dependent-model $(PROJECT_ROOT)/%/Model, $(LIBRARIES)) \
-	--namespace $(NAMESPACE) \
-=======
+  $(OUTPUT_PYTHON) \
+  $(POLYMORPH_PYTHON_MODULE_NAME) \
 	--model $(if $(DIR_STRUCTURE_V2),$(LIBRARY_ROOT)/dafny/$(SERVICE)/Model,$(LIBRARY_ROOT)/Model) \
 	--dependent-model $(PROJECT_ROOT)/$(SMITHY_DEPS) \
 	$(patsubst %, --dependent-model $(PROJECT_ROOT)/%/Model, $($(service_deps_var))) \
 	--namespace $($(namespace_var)) \
->>>>>>> 07b8dfe9
 	$(AWS_SDK_CMD)";
 
 _polymorph_wrapped:
@@ -240,19 +233,12 @@
 	$(OUTPUT_DAFNY_WRAPPED) \
 	$(OUTPUT_DOTNET_WRAPPED) \
 	$(OUTPUT_JAVA_WRAPPED) \
-<<<<<<< HEAD
 	$(OUTPUT_PYTHON_WRAPPED) \
-    $(POLYMORPH_PYTHON_MODULE_NAME) \
-	--model $(LIBRARY_ROOT)/Model \
-	--dependent-model $(PROJECT_ROOT)/dafny-dependencies/Model \
-	$(patsubst %, --dependent-model $(PROJECT_ROOT)/%/Model, $(LIBRARIES)) \
-	--namespace $(NAMESPACE) \
-=======
+  $(POLYMORPH_PYTHON_MODULE_NAME) \
 	--model $(if $(DIR_STRUCTURE_V2),$(LIBRARY_ROOT)/dafny/$(SERVICE)/Model,$(LIBRARY_ROOT)/Model) \
 	--dependent-model $(PROJECT_ROOT)/$(SMITHY_DEPS) \
 	$(patsubst %, --dependent-model $(PROJECT_ROOT)/%/Model, $($(service_deps_var))) \
 	--namespace $($(namespace_var)) \
->>>>>>> 07b8dfe9
 	$(OUTPUT_LOCAL_SERVICE) \
 	$(AWS_SDK_CMD)";
 
