// Copyright Amazon.com Inc. or its affiliates. All Rights Reserved.
// SPDX-License-Identifier: Apache-2.0

using Wrappers_Compile;
using Simple.Resources;
using Simple.Resources.Wrapped;
using Dafny.Simple.Resources.Types;
using TypeConversion = Simple.Resources.TypeConversion;
<<<<<<< HEAD
// TODO: Not sure what the fuck is going on... figure out why we no longer need the SimpleResources method.
=======
// TODO: Not sure what is going on... figure out why we no longer need the SimpleResources method.
>>>>>>> 77aeeb18
/*namespace Dafny.Simple.Resources
{
  public partial class __default
  {
    public static
      Wrappers_Compile._IResult<
        SimpleResources_Compile.SimpleResourcesClient, Dafny.Simple.Resources.Types._IError
      > SimpleResources(Dafny.Simple.Resources.Types._ISimpleResourcesConfig config)
    {
      return SimpleResources_Compile.__default.SimpleResources(config);
    }
  }
}*/

namespace Dafny.Simple.Resources.Wrapped
{
  public partial class __default
  {
    public static _IResult<
        Types.ISimpleResourcesClient, Types._IError
      > WrappedSimpleResources(Types._ISimpleResourcesConfig config)
    {
      var wrappedConfig =
        TypeConversion.FromDafny_N6_simple__N9_resources__S21_SimpleResourcesConfig(
          config);
      var impl = new SimpleResources(wrappedConfig);
      var wrappedClient = new SimpleResourcesShim(impl);
      return Result<
        Types.ISimpleResourcesClient, Types._IError
      >.create_Success(wrappedClient);
    }
  }
}<|MERGE_RESOLUTION|>--- conflicted
+++ resolved
@@ -6,11 +6,7 @@
 using Simple.Resources.Wrapped;
 using Dafny.Simple.Resources.Types;
 using TypeConversion = Simple.Resources.TypeConversion;
-<<<<<<< HEAD
-// TODO: Not sure what the fuck is going on... figure out why we no longer need the SimpleResources method.
-=======
 // TODO: Not sure what is going on... figure out why we no longer need the SimpleResources method.
->>>>>>> 77aeeb18
 /*namespace Dafny.Simple.Resources
 {
   public partial class __default
