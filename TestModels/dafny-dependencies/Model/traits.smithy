// Copyright Amazon.com Inc. or its affiliates. All Rights Reserved.
// SPDX-License-Identifier: Apache-2.0
namespace aws.polymorph

// Smithy doesn't allow passing resources or services as members of structures, 
// since it doesn't make sense in a client-server world to pass these over the
// wire. However, in our world we do want to be able to pass around references
// to things like Keyrings, so we create a new trait which indicates that 
// a target shape is not actually a structure but instead an opaque reference
// to a service or resource.
@trait(selector: "structure")
structure reference {
  // Can refer to either services or resources
  // @idRef(failWhenMissing: true, selector: "structure")
  service: String,
  // @idRef(failWhenMissing: true, selector: "service")
  resource: String
}

list ServiceList {
  @idRef(failWhenMissing: true, selector: "service")
  member: String
}
// A trait for explicitly modeling the configuration options that should be
// available in the generated methods for creating clients.
@trait(selector: "service")
<<<<<<< HEAD
@protocolDefinition
=======
@protocolDefinition()
>>>>>>> 86fdaeb2
structure localService {
  @required
  sdkId: String,
  @required
  @idRef(failWhenMissing: true, selector: "structure")
  config: String,
  // Explicitly NOT required
  dependencies: ServiceList
}

// Trait indicates that the member of the given structure MUST be expanded.
// To be used when we want operations to accept
// or return bare values rather than a nested structure.
// Code generation SHOULD throw an error if this is applied to a structure
// that is not used as input or output to an operation.
// At this time,
// Code generation MUST throw an error if this is applied to a structure
// with more than or less than one member.
// i.e: The structure MUST have one and only one member.
// At this time,
// the sole member's requirement status MUST NOT be determined by
// the positional trait.
// TODO: naming
@trait(selector: "structure")
structure positional {}

// Indicates that a string is represented as a sequence of UTF-8 encoded bytes
// in Dafny, rather than the default sequence of UTF-16 chars.
//
// This is a workaround that should be removed when Dafny's string definition
// is improved: <https://github.com/dafny-lang/dafny/issues/413>
@trait(selector: "string")
structure dafnyUtf8Bytes {}

// A trait indicating that the resource may be implemented by native code (instead of Dafny code).
// i.e.: Users may author their own classes that implement and extend this resource.
// Polymorph MUST generate and utilize NativeWrappers for these resources.
// Polymorph MUST generate conversion methods capabale of wrapping & un-wrapping
// these native resources.
// i.e.: The wrapping MUST NOT be a one way door.
@trait(selector: "resource")
structure extendable {}

// A trait to indicate that a resource stores local state
@trait(selector: "resource")
structure mutableLocalState {}

// This is a workaround that should be removed when
// Smithy-Dafny properly supports @documentation
// https://github.com/smithy-lang/smithy-dafny/issues/247
@trait(selector: "*")
string javadoc<|MERGE_RESOLUTION|>--- conflicted
+++ resolved
@@ -24,11 +24,7 @@
 // A trait for explicitly modeling the configuration options that should be
 // available in the generated methods for creating clients.
 @trait(selector: "service")
-<<<<<<< HEAD
-@protocolDefinition
-=======
 @protocolDefinition()
->>>>>>> 86fdaeb2
 structure localService {
   @required
   sdkId: String,
