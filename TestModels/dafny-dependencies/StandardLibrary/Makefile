# Copyright Amazon.com Inc. or its affiliates. All Rights Reserved.
# SPDX-License-Identifier: Apache-2.0

CORES=2

TRANSPILE_TESTS_IN_RUST=true

include ../../SharedMakefile.mk

MAX_RESOURCE_COUNT=500000000
PYTHON_MODULE_NAME=standard_library
LIBRARIES :=

GO_MODULE_NAME="github.com/dafny-lang/DafnyStandardLibGo"

# define standard colors
ifneq (,$(findstring xterm,${TERM}))
	RED          := $(shell tput -Txterm setaf 1)
	YELLOW       := $(shell tput -Txterm setaf 3)
	RESET := $(shell tput -Txterm sgr0)
else
	RED          := ""
	YELLOW       := ""
	RESET        := ""
endif

# Overriding this target just to generate the project.properties file
polymorph_dafny :
	cd $(CODEGEN_CLI_ROOT); \
	$(GRADLEW) run --args="\
	--dafny-version $(DAFNY_VERSION) \
	--library-root $(LIBRARY_ROOT) \
	--properties-file $(PROJECT_ROOT)/$(STD_LIBRARY)/project.properties \
	--model $(PROJECT_ROOT)/$(STD_LIBRARY)/Model \
	--namespace aws.polymorph \
	--dependent-model $(PROJECT_ROOT)/$(STD_LIBRARY)/../Model \
	";

polymorph_dotnet :
	echo "Skipping polymorph_dotnet for StandardLibrary"

polymorph_java :
	echo "Skipping polymorph_java for StandardLibrary"

polymorph_python :
	echo "Skipping polymorph_python for StandardLibrary"

# Using this target for the side-effect of maintaining patches,
# Since Dafny Rust code generation is incomplete and also needs to be patched.
# That only works if you run transpile_rust first.
polymorph_rust :
	echo "Skipping polymorph_rust for StandardLibrary"

_polymorph_dependencies: 
	echo "Skipping _polymorph_dependencies for StandardLibrary"

# Override SharedMakefile's transpile_net to not transpile
# StandardLibrary as a dependency
transpile_net: | transpile_implementation_net transpile_test_net

# Override SharedMakefile's transpile_java to not transpile
# StandardLibrary as a dependency
transpile_java: | transpile_implementation_java transpile_test_java

# Override SharedMakefile's transpile_python to not transpile
# StandardLibrary as a dependency
transpile_python: | transpile_implementation_python transpile_test_python

########################## Rust targets
# Override SharedMakefile's transpile_java to not transpile
# StandardLibrary as a dependency
transpile_rust: | transpile_implementation_rust

RUST_OTHER_FILES=runtimes/rust/src/conversion.rs runtimes/rust/src/UTF8_externs.rs

# Override this target to not insert a dependency on the standard library.
_mv_implementation_rust:
	mv implementation_from_dafny-rust/src/implementation_from_dafny.rs runtimes/rust/src/implementation_from_dafny.rs
	rustfmt runtimes/rust/src/implementation_from_dafny.rs
	rm -rf implementation_from_dafny-rust

transpile_dependencies:
	echo "Skipping transpile_dependencies for StandardLibrary"

# Override SharedMakefile's transpile_implementation to not reference
# StandardLibrary as a Library
transpile_implementation:
	find ./dafny/**/$(SRC_INDEX_TRANSPILE)/ ./$(SRC_INDEX_TRANSPILE)/ -name 'Index.dfy' | sed -e 's/^/include "/' -e 's/$$/"/' | dafny \
		-stdin \
		-noVerify \
		-vcsCores:$(CORES) \
		-compileTarget:$(TARGET) \
		-spillTargetCode:3 \
		-compile:0 \
		-optimizeErasableDatatypeWrapper:0 \
		-compileSuffix:1 \
		-unicodeChar:0 \
		-functionSyntax:3 \
		-useRuntimeLib \
		$(DAFNY_OPTIONS) \
		$(DAFNY_OTHER_FILES) \
		-out $(OUT)

<<<<<<< HEAD
# Override SharedMakefile's transpile_implementation to not reference
# StandardLibrary as a Library
transpile_implementation_new:
	dafny \
		translate go \
		--go-module-name $(GO_MODULE_NAME) \
=======
# TODO-new-cli: As part of supporting Dafny 4.8+, Java and NET SHOULD migrate to the new Dafny CLI,
# the `transpile_implementation` target should start using the new Dafny CLI,
# and the `transpile_implementation_new_cli` target should be removed
# in favor of `transpile_implementation` using the new CLI.
transpile_implementation_new_cli: SRC_INDEX_TRANSPILE=$(if $(SRC_INDEX),$(SRC_INDEX),src)
transpile_implementation_new_cli:
	find ./dafny/**/$(SRC_INDEX_TRANSPILE)/ ./$(SRC_INDEX_TRANSPILE)/ -name 'Index.dfy' | sed -e 's/^/include "/' -e 's/$$/"/' | dafny \
	translate $(TARGET) \
		--stdin \
		--no-verify \
>>>>>>> 317bfcb6
		--cores:$(CORES) \
		--optimize-erasable-datatype-wrapper:false \
		--unicode-char:false \
		--function-syntax:3 \
		--allow-warnings \
		--output $(OUT) \
<<<<<<< HEAD
		./src/Index.dfy
=======
		$(DAFNY_OPTIONS) \
		$(DAFNY_OTHER_FILES) \
		$(TRANSPILE_MODULE_NAME)
>>>>>>> 317bfcb6

# Override SharedMakefile's build_java to not install
# StandardLibrary as a dependency
build_java: transpile_java
	gradle -p runtimes/java build

# Override SharedMakefile's mvn_local_deploy to
# issue warning
mvn_local_deploy:
	@echo "${RED}Warning!!${YELLOW} Installing TestModel's STD to Maven Local replaces ESDK's STD!\n$(RESET)" >&2
	gradle -p runtimes/java publishToMavenLocal

dafny_benerate: DAFNY_RUST_OUTPUT=\
	runtimes/rust/implementation_from_dafny
dafny_benerate: DAFNY_RUST_OUTPUT_FOLDER=\
	$(DAFNY_RUST_OUTPUT)-rust/src
dafny_benerate: DAFNY_RUST_OUTPUT_RS=\
	$(DAFNY_RUST_OUTPUT_FOLDER)/implementation_from_dafny.rs
dafny_benerate: DAFNY_RUST_OUTPUT_RS_DTR=\
	$(DAFNY_RUST_OUTPUT_FOLDER)/implementation_from_dafny-rs.dtr
dafny_benerate: DAFNY_RUST_IMPL=\
	runtimes/rust/src/implementation_from_dafny.rs
dafny_benerate:
	$(DAFNY) translate rs src/Index.dfy  --emit-uncompilable-code --no-verify   --optimize-erasable-datatype-wrapper false   --include-runtime   --compile-suffix true   --unicode-char false   --function-syntax 3   --allow-warnings   --output $(DAFNY_RUST_OUTPUT)
	rustfmt $(DAFNY_RUST_OUTPUT_RS)
	# echo "Diffs remaining till code generation works:"
	# diff -u $(DAFNY_RUST_OUTPUT_RS) $(DAFNY_RUST_IMPL) | wc -l
	mv $(DAFNY_RUST_OUTPUT_RS) $(DAFNY_RUST_IMPL)
	rm $(DAFNY_RUST_OUTPUT_RS_DTR);
	rm -r $(DAFNY_RUST_OUTPUT_FOLDER);<|MERGE_RESOLUTION|>--- conflicted
+++ resolved
@@ -45,6 +45,9 @@
 polymorph_python :
 	echo "Skipping polymorph_python for StandardLibrary"
 
+polymorph_go :
+	echo "Skipping polymorph_go for StandardLibrary"
+
 # Using this target for the side-effect of maintaining patches,
 # Since Dafny Rust code generation is incomplete and also needs to be patched.
 # That only works if you run transpile_rust first.
@@ -65,6 +68,10 @@
 # Override SharedMakefile's transpile_python to not transpile
 # StandardLibrary as a dependency
 transpile_python: | transpile_implementation_python transpile_test_python
+
+# Override SharedMakefile's transpile_go to not transpile
+# StandardLibrary as a dependency
+transpile_go: | transpile_implementation_go transpile_test_go
 
 ########################## Rust targets
 # Override SharedMakefile's transpile_java to not transpile
@@ -101,14 +108,6 @@
 		$(DAFNY_OTHER_FILES) \
 		-out $(OUT)
 
-<<<<<<< HEAD
-# Override SharedMakefile's transpile_implementation to not reference
-# StandardLibrary as a Library
-transpile_implementation_new:
-	dafny \
-		translate go \
-		--go-module-name $(GO_MODULE_NAME) \
-=======
 # TODO-new-cli: As part of supporting Dafny 4.8+, Java and NET SHOULD migrate to the new Dafny CLI,
 # the `transpile_implementation` target should start using the new Dafny CLI,
 # and the `transpile_implementation_new_cli` target should be removed
@@ -119,20 +118,15 @@
 	translate $(TARGET) \
 		--stdin \
 		--no-verify \
->>>>>>> 317bfcb6
 		--cores:$(CORES) \
 		--optimize-erasable-datatype-wrapper:false \
 		--unicode-char:false \
 		--function-syntax:3 \
 		--allow-warnings \
 		--output $(OUT) \
-<<<<<<< HEAD
-		./src/Index.dfy
-=======
 		$(DAFNY_OPTIONS) \
 		$(DAFNY_OTHER_FILES) \
 		$(TRANSPILE_MODULE_NAME)
->>>>>>> 317bfcb6
 
 # Override SharedMakefile's build_java to not install
 # StandardLibrary as a dependency
