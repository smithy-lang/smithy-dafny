# Copyright Amazon.com Inc. or its affiliates. All Rights Reserved.
# SPDX-License-Identifier: Apache-2.0

CORES=2

TRANSPILE_TESTS_IN_RUST=true

include ../../SharedMakefile.mk

MAX_RESOURCE_COUNT=500000000
PYTHON_MODULE_NAME=standard_library
LIBRARIES :=

# define standard colors
ifneq (,$(findstring xterm,${TERM}))
	RED          := $(shell tput -Txterm setaf 1)
	YELLOW       := $(shell tput -Txterm setaf 3)
	RESET := $(shell tput -Txterm sgr0)
else
	RED          := ""
	YELLOW       := ""
	RESET        := ""
endif

# Overriding this target just to generate the project.properties file
polymorph_dafny :
	cd $(CODEGEN_CLI_ROOT); \
	$(GRADLEW) run --args="\
	--dafny-version $(DAFNY_VERSION) \
	--library-root $(LIBRARY_ROOT) \
	--properties-file $(PROJECT_ROOT)/$(STD_LIBRARY)/project.properties \
	--model $(PROJECT_ROOT)/$(STD_LIBRARY)/Model \
	--namespace aws.polymorph \
	--dependent-model $(PROJECT_ROOT)/$(STD_LIBRARY)/../Model \
	";

polymorph_dotnet :
	echo "Skipping polymorph_dotnet for StandardLibrary"

polymorph_java :
	echo "Skipping polymorph_java for StandardLibrary"

polymorph_python :
	echo "Skipping polymorph_python for StandardLibrary"

# Using this target for the side-effect of maintaining patches,
# Since Dafny Rust code generation is incomplete and also needs to be patched.
# That only works if you run transpile_rust first.
polymorph_rust :
	echo "Skipping polymorph_rust for StandardLibrary"

_polymorph_dependencies: 
	echo "Skipping _polymorph_dependencies for StandardLibrary"

# Override SharedMakefile's transpile_net to not transpile
# StandardLibrary as a dependency
transpile_net: | transpile_implementation_net transpile_test_net

# Override SharedMakefile's transpile_java to not transpile
# StandardLibrary as a dependency
transpile_java: | transpile_implementation_java transpile_test_java

# Override SharedMakefile's transpile_python to not transpile
# StandardLibrary as a dependency
transpile_python: | transpile_implementation_python transpile_test_python

########################## Rust targets
# Override SharedMakefile's transpile_java to not transpile
# StandardLibrary as a dependency
transpile_rust: | transpile_implementation_rust

RUST_OTHER_FILES=runtimes/rust/src/conversion.rs runtimes/rust/src/UTF8_externs.rs

# Override this target to not insert a dependency on the standard library.
_mv_implementation_rust:
	mv implementation_from_dafny-rust/src/implementation_from_dafny.rs runtimes/rust/src/implementation_from_dafny.rs
	rustfmt runtimes/rust/src/implementation_from_dafny.rs
	rm -rf implementation_from_dafny-rust

transpile_dependencies:
	echo "Skipping transpile_dependencies for StandardLibrary"

# Override SharedMakefile's transpile_implementation to not reference
# StandardLibrary as a Library
transpile_implementation: SRC_INDEX_TRANSPILE=$(if $(SRC_INDEX),$(SRC_INDEX),src)
transpile_implementation:
	find ./dafny/**/$(SRC_INDEX_TRANSPILE)/ ./$(SRC_INDEX_TRANSPILE)/ -name 'Index.dfy' | sed -e 's/^/include "/' -e 's/$$/"/' | dafny \
	translate $(TARGET) \
		--stdin \
		--no-verify \
		--cores:$(CORES) \
		--optimize-erasable-datatype-wrapper:false \
		--unicode-char:false \
		--function-syntax:3 \
		--allow-warnings \
		--output $(OUT) \
		$(DAFNY_OPTIONS) \
<<<<<<< HEAD
		$(TRANSPILE_MODULE_NAME)
=======
		$(DAFNY_OTHER_FILES) \
		-out $(OUT)
>>>>>>> main-1.x

# Override SharedMakefile's build_java to not install
# StandardLibrary as a dependency
build_java: transpile_java
	gradle -p runtimes/java build

# Override SharedMakefile's mvn_local_deploy to
# issue warning
mvn_local_deploy:
	@echo "${RED}Warning!!${YELLOW} Installing TestModel's STD to Maven Local replaces ESDK's STD!\n$(RESET)" >&2
	gradle -p runtimes/java publishToMavenLocal

dafny_benerate: DAFNY_RUST_OUTPUT=\
	runtimes/rust/implementation_from_dafny
dafny_benerate: DAFNY_RUST_OUTPUT_FOLDER=\
	$(DAFNY_RUST_OUTPUT)-rust/src
dafny_benerate: DAFNY_RUST_OUTPUT_RS=\
	$(DAFNY_RUST_OUTPUT_FOLDER)/implementation_from_dafny.rs
dafny_benerate: DAFNY_RUST_OUTPUT_RS_DTR=\
	$(DAFNY_RUST_OUTPUT_FOLDER)/implementation_from_dafny-rs.dtr
dafny_benerate: DAFNY_RUST_IMPL=\
	runtimes/rust/src/implementation_from_dafny.rs
dafny_benerate:
	$(DAFNY) translate rs src/Index.dfy  --emit-uncompilable-code --no-verify   --optimize-erasable-datatype-wrapper false   --include-runtime   --compile-suffix true   --unicode-char false   --function-syntax 3   --allow-warnings   --output $(DAFNY_RUST_OUTPUT)
	rustfmt $(DAFNY_RUST_OUTPUT_RS)
	# echo "Diffs remaining till code generation works:"
	# diff -u $(DAFNY_RUST_OUTPUT_RS) $(DAFNY_RUST_IMPL) | wc -l
	mv $(DAFNY_RUST_OUTPUT_RS) $(DAFNY_RUST_IMPL)
	rm $(DAFNY_RUST_OUTPUT_RS_DTR);
	rm -r $(DAFNY_RUST_OUTPUT_FOLDER);<|MERGE_RESOLUTION|>--- conflicted
+++ resolved
@@ -95,12 +95,8 @@
 		--allow-warnings \
 		--output $(OUT) \
 		$(DAFNY_OPTIONS) \
-<<<<<<< HEAD
+		$(DAFNY_OTHER_FILES) \
 		$(TRANSPILE_MODULE_NAME)
-=======
-		$(DAFNY_OTHER_FILES) \
-		-out $(OUT)
->>>>>>> main-1.x
 
 # Override SharedMakefile's build_java to not install
 # StandardLibrary as a dependency
