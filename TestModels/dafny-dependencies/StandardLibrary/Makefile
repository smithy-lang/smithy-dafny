--- conflicted
+++ resolved
@@ -40,15 +40,13 @@
 polymorph_java :
 	echo "Skipping polymorph_java for StandardLibrary"
 
-<<<<<<< HEAD
 polymorph_python :
 	echo "Skipping polymorph_python for StandardLibrary"
 
 # Using this target for the side-effect of maintaining patches,
 # Since Dafny Rust code generation is incomplete and also needs to be patched.
 # That only works if you run transpile_rust first.
-=======
->>>>>>> 86fdaeb2
+
 polymorph_rust :
 	echo "Skipping polymorph_rust for StandardLibrary"
 
@@ -98,12 +96,10 @@
 		--allow-warnings \
 		--output $(OUT) \
 		$(DAFNY_OPTIONS) \
-<<<<<<< HEAD
 		$(TRANSPILE_MODULE_NAME)
-=======
+
 		$(DAFNY_OTHER_FILES) \
 		-out $(OUT)
->>>>>>> 86fdaeb2
 
 # Override SharedMakefile's build_java to not install
 # StandardLibrary as a dependency
