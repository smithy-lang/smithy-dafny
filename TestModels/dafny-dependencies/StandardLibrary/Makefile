--- conflicted
+++ resolved
@@ -65,59 +65,9 @@
 # StandardLibrary as a dependency
 transpile_java: | transpile_implementation_java transpile_test_java
 
-<<<<<<< HEAD
-########################## Rust targets
-
-# Starting to add makefile targets for Rust, but only in individial libraries for now
-# since Rust support in Dafny is not yet complete.
-# But we want to lock down what IS working to ensure we don't have regressions
-# and gradually expand the scope of what we're testing.
-
-# TODO:
-#  1. Only building UInt.dfy to start because other files use unsupported features
-#     (e.g. the variance specifiers in Option<+T>).
-#     This scope should be expanded over time.
-#  2. Using -compile:1 instead of -compile:0 because the Rust backend incorrectly
-#     only outputs the runtime source when compiling the target program.
-#     See https://github.com/dafny-lang/dafny/issues/5203.
-#  3. Unlike other backends, the Rust backend emits full Rust projects,
-#     including Cargo.toml.
-#     This runs contrary to the smithy-dafny philosophy
-#     of translating code into predefined projects
-#     and combining it with smithy-generated and hand-written code.
-#     We'll need some Dafny-side design discussion to support both use cases.
-
-transpile_rust: | _transpile_implementation_just_uint_rust _mv_implementation_rust
-
-_transpile_implementation_just_uint_rust:
-	find ./src -name 'UInt.dfy' | sed -e 's/^/include "/' -e 's/$$/"/' | dafny \
-		-stdin \
-		-noVerify \
-		-vcsCores:$(CORES) \
-		-compileTarget:rs \
-		-spillTargetCode:3 \
-		-compile:1 \
-		-optimizeErasableDatatypeWrapper:0 \
-		-compileSuffix:0 \
-		-unicodeChar:0 \
-		-functionSyntax:3 \
-		-out ImplementationFromDafny \
-
-_mv_implementation_rust:
-	rm -rf runtimes/rust
-	mv ImplementationFromDafny-rust runtimes/rust
-
-# TODO: We have manually written code in runtimes/rust,
-# which calling transpile_rust would overwrite
-
-build_rust:
-	cd runtimes/rust; \
-	cargo build
-=======
 # Override SharedMakefile's transpile_java to not transpile
 # StandardLibrary as a dependency
 transpile_rust: | transpile_implementation_rust
->>>>>>> 0ba92c07
 
 RUST_TEST_INDEX=test_for_rust
 
