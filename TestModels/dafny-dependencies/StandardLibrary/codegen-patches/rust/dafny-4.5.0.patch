diff --git b/TestModels/dafny-dependencies/StandardLibrary/runtimes/rust/src/UTF8.rs a/TestModels/dafny-dependencies/StandardLibrary/runtimes/rust/src/UTF8.rs
new file mode 100644
index 00000000..fb5e7bf9
--- /dev/null
+++ a/TestModels/dafny-dependencies/StandardLibrary/runtimes/rust/src/UTF8.rs
@@ -0,0 +1,67 @@
+
+// Annotation to ignore the case of this module
+#[allow(non_snake_case)]
+pub mod UTF8 {
+  use crate::implementation_from_dafny::r#_Wrappers_Compile;
+  use crate::implementation_from_dafny::UTF8;
+
+  
+  impl crate::implementation_from_dafny::UTF8::_default {
+    pub fn Encode(s: &::dafny_runtime::Sequence<::dafny_runtime::DafnyCharUTF16>) -> ::std::rc::Rc<r#_Wrappers_Compile::Result<UTF8::ValidUTF8Bytes, ::dafny_runtime::Sequence<::dafny_runtime::DafnyCharUTF16>>> {
+      let v = s.to_array();
+      let mut _accumulator: Vec<u8> = vec![];
+      // Use of .encode_utf8 method.
+      let mut surrogate: Option<u16> = None;
+      for c in v.iter() {
+        let s = 
+          if let Some(s) = surrogate {
+            String::from_utf16(&[s, c.0])
+          } else {
+            String::from_utf16(&[c.0])
+          };
+        surrogate = None;
+        match s {
+          Ok(value) => {
+            _accumulator.extend(value.as_bytes());
+            continue;
+          },
+          Err(e) => {
+            if 0xD800 <= c.0 && c.0 <= 0xDFFF {
+              surrogate = Some(c.0);
+              continue;
+            } 
+            return ::std::rc::Rc::new(r#_Wrappers_Compile::Result::<UTF8::ValidUTF8Bytes, ::dafny_runtime::Sequence<::dafny_runtime::DafnyCharUTF16>>::Failure {
+              error: ::dafny_runtime::dafny_runtime_conversions::unicode_chars_false::string_to_dafny_string(
+                &e.to_string())
+            });
+          }
+        }
+      }
+      if let Some(s) = surrogate {
+        return ::std::rc::Rc::new(r#_Wrappers_Compile::Result::<UTF8::ValidUTF8Bytes, ::dafny_runtime::Sequence<::dafny_runtime::DafnyCharUTF16>>::Failure {
+          error: ::dafny_runtime::dafny_runtime_conversions::unicode_chars_false::string_to_dafny_string(
+            &format!("Surrogate pair missing: 0x{:04x}", s))
+        });
+      }
+      ::std::rc::Rc::new(r#_Wrappers_Compile::Result::<UTF8::ValidUTF8Bytes, ::dafny_runtime::Sequence<::dafny_runtime::DafnyCharUTF16>>::Success { value: ::dafny_runtime::Sequence::from_array_owned(_accumulator) })
+    }
+    pub fn Decode(b: &::dafny_runtime::Sequence<u8>) -> ::std::rc::Rc<r#_Wrappers_Compile::Result<::dafny_runtime::Sequence<::dafny_runtime::DafnyCharUTF16>, ::dafny_runtime::Sequence<::dafny_runtime::DafnyCharUTF16>>> {
+      let b = String::from_utf8(b.to_array().as_ref().clone());
+      match b {
+        Ok(s) => {
+          ::std::rc::Rc::new(r#_Wrappers_Compile::Result::<::dafny_runtime::Sequence<::dafny_runtime::DafnyCharUTF16>,
+            ::dafny_runtime::Sequence<::dafny_runtime::DafnyCharUTF16>>::Success {
+              value: ::dafny_runtime::dafny_runtime_conversions::unicode_chars_false::string_to_dafny_string(&s)
+          })
+        },
+        Err(e) => {
+          return ::std::rc::Rc::new(r#_Wrappers_Compile::Result::<::dafny_runtime::Sequence<::dafny_runtime::DafnyCharUTF16>,
+            ::dafny_runtime::Sequence<::dafny_runtime::DafnyCharUTF16>>::Failure {
+              error: ::dafny_runtime::dafny_runtime_conversions::unicode_chars_false::string_to_dafny_string(
+                &e.to_string())
+            })
+        }
+      }
+    }
+  }
+}
\ No newline at end of file
diff --git b/TestModels/dafny-dependencies/StandardLibrary/runtimes/rust/src/conversion.rs a/TestModels/dafny-dependencies/StandardLibrary/runtimes/rust/src/conversion.rs
new file mode 100644
index 00000000..3b7c2e76
--- /dev/null
+++ a/TestModels/dafny-dependencies/StandardLibrary/runtimes/rust/src/conversion.rs
@@ -0,0 +1,104 @@
+use crate::implementation_from_dafny::*;
+
+pub fn ostring_to_dafny(
+    input: &Option<String>,
+) -> ::std::rc::Rc<
+    _Wrappers_Compile::Option<::dafny_runtime::Sequence<::dafny_runtime::DafnyCharUTF16>>,
+> {
+    let dafny_value = match input {
+    Some(b) => _Wrappers_Compile::Option::Some { value:
+        dafny_runtime::dafny_runtime_conversions::unicode_chars_false::string_to_dafny_string(&b)
+        },
+    None => _Wrappers_Compile::Option::None {},
+};
+    ::std::rc::Rc::new(dafny_value)
+}
+
+pub fn ostring_from_dafny(
+    input: ::std::rc::Rc<
+        _Wrappers_Compile::Option<::dafny_runtime::Sequence<::dafny_runtime::DafnyCharUTF16>>,
+    >,
+) -> Option<String> {
+    if matches!(input.as_ref(), _Wrappers_Compile::Option::Some { .. }) {
+        Some(
+            dafny_runtime::dafny_runtime_conversions::unicode_chars_false::dafny_string_to_string(
+                &input.Extract(),
+            ),
+        )
+    } else {
+        None
+    }
+}
+
+pub fn obool_to_dafny(input: Option<bool>) -> ::std::rc::Rc<_Wrappers_Compile::Option<bool>> {
+    let dafny_value = match input {
+        Some(b) => _Wrappers_Compile::Option::Some { value: b },
+        None => _Wrappers_Compile::Option::None {},
+    };
+    ::std::rc::Rc::new(dafny_value)
+}
+
+pub fn obool_from_dafny(input: ::std::rc::Rc<_Wrappers_Compile::Option<bool>>) -> Option<bool> {
+    if matches!(input.as_ref(), _Wrappers_Compile::Option::Some { .. }) {
+        Some(input.Extract())
+    } else {
+        None
+    }
+}
+
+pub fn oint_to_dafny(input: Option<i32>) -> ::std::rc::Rc<_Wrappers_Compile::Option<i32>> {
+    let dafny_value = match input {
+        Some(b) => _Wrappers_Compile::Option::Some { value: b },
+        None => _Wrappers_Compile::Option::None {},
+    };
+    ::std::rc::Rc::new(dafny_value)
+}
+
+pub fn oint_from_dafny(input: ::std::rc::Rc<_Wrappers_Compile::Option<i32>>) -> Option<i32> {
+    if matches!(input.as_ref(), _Wrappers_Compile::Option::Some { .. }) {
+        Some(input.Extract())
+    } else {
+        None
+    }
+}
+
+pub fn olong_to_dafny(input: Option<i64>) -> ::std::rc::Rc<_Wrappers_Compile::Option<i64>> {
+    let dafny_value = match input {
+        Some(b) => _Wrappers_Compile::Option::Some { value: b },
+        None => _Wrappers_Compile::Option::None {},
+    };
+    ::std::rc::Rc::new(dafny_value)
+}
+
+pub fn olong_from_dafny(input: ::std::rc::Rc<_Wrappers_Compile::Option<i64>>) -> Option<i64> {
+    if matches!(input.as_ref(), _Wrappers_Compile::Option::Some { .. }) {
+        Some(input.Extract())
+    } else {
+        None
+    }
+}
+
+pub fn oblob_to_dafny(
+    input: &Option<Vec<u8>>,
+) -> ::std::rc::Rc<_Wrappers_Compile::Option<::dafny_runtime::Sequence<u8>>> {
+    let dafny_value = match input {
+        Some(b) => _Wrappers_Compile::Option::Some {
+            value: ::dafny_runtime::Sequence::from_array(&b),
+        },
+        None => _Wrappers_Compile::Option::None {},
+    };
+    ::std::rc::Rc::new(dafny_value)
+}
+
+pub fn oblob_from_dafny(
+    input: ::std::rc::Rc<_Wrappers_Compile::Option<::dafny_runtime::Sequence<u8>>>,
+) -> Option<Vec<u8>> {
+    if matches!(input.as_ref(), _Wrappers_Compile::Option::Some { .. }) {
+        Some(
+            ::std::rc::Rc::try_unwrap(input.Extract().to_array())
+                .unwrap_or_else(|rc| (*rc).clone()),
+        )
+    } else {
+        None
+    }
+}
<<<<<<< HEAD
diff --git b/TestModels/dafny-dependencies/StandardLibrary/runtimes/rust/src/implementation_from_dafny.rs a/TestModels/dafny-dependencies/StandardLibrary/runtimes/rust/src/implementation_from_dafny.rs
index ecfecc03..20cb9f07 100644
--- b/TestModels/dafny-dependencies/StandardLibrary/runtimes/rust/src/implementation_from_dafny.rs
+++ a/TestModels/dafny-dependencies/StandardLibrary/runtimes/rust/src/implementation_from_dafny.rs
@@ -515,12 +515,6 @@ pub mod r#_StandardLibrary_Compile_dUInt_Compile {
     #[repr(transparent)]
     pub struct uint8(pub u8);
 
-    impl uint8 {
-        pub fn is(_source: u8) -> bool {
-            return true;
-        }
-    }
-
     impl ::std::default::Default for uint8 {
         fn default() -> Self {
             uint8(::std::default::Default::default())
@@ -548,12 +542,6 @@ pub mod r#_StandardLibrary_Compile_dUInt_Compile {
     #[repr(transparent)]
     pub struct uint16(pub u16);
 
-    impl uint16 {
-        pub fn is(_source: u16) -> bool {
-            return true;
-        }
-    }
-
     impl ::std::default::Default for uint16 {
         fn default() -> Self {
             uint16(::std::default::Default::default())
@@ -581,12 +569,6 @@ pub mod r#_StandardLibrary_Compile_dUInt_Compile {
     #[repr(transparent)]
     pub struct uint32(pub u32);
 
-    impl uint32 {
-        pub fn is(_source: u32) -> bool {
-            return true;
-        }
-    }
-
     impl ::std::default::Default for uint32 {
         fn default() -> Self {
             uint32(::std::default::Default::default())
@@ -614,12 +596,6 @@ pub mod r#_StandardLibrary_Compile_dUInt_Compile {
     #[repr(transparent)]
     pub struct uint64(pub u64);
 
-    impl uint64 {
-        pub fn is(_source: u64) -> bool {
-            return true;
-        }
-    }
-
     impl ::std::default::Default for uint64 {
         fn default() -> Self {
             uint64(::std::default::Default::default())
@@ -647,12 +623,6 @@ pub mod r#_StandardLibrary_Compile_dUInt_Compile {
     #[repr(transparent)]
     pub struct int32(pub i32);
 
-    impl int32 {
-        pub fn is(_source: i32) -> bool {
-            return true;
-        }
-    }
-
     impl ::std::default::Default for int32 {
         fn default() -> Self {
             int32(::std::default::Default::default())
@@ -680,12 +650,6 @@ pub mod r#_StandardLibrary_Compile_dUInt_Compile {
     #[repr(transparent)]
     pub struct int64(pub i64);
 
-    impl int64 {
-        pub fn is(_source: i64) -> bool {
-            return true;
-        }
-    }
-
     impl ::std::default::Default for int64 {
         fn default() -> Self {
             int64(::std::default::Default::default())
@@ -713,15 +677,6 @@ pub mod r#_StandardLibrary_Compile_dUInt_Compile {
     #[repr(transparent)]
     pub struct posInt64(pub u64);
 
-    impl posInt64 {
-        pub fn is(_source: u64) -> bool {
-            let mut x: ::dafny_runtime::DafnyInt =
-                Into::<::dafny_runtime::DafnyInt>::into(_source.clone());
-            return ::dafny_runtime::int!(0) < x.clone()
-                && x.clone() < ::dafny_runtime::int!(b"9223372036854775808");
-        }
-    }
-
     impl ::std::default::Default for posInt64 {
         fn default() -> Self {
             posInt64(1)
@@ -1013,7 +968,7 @@ pub mod r#_StandardLibrary_Compile {
           let mut a = a.clone();
           let mut b = b.clone();
           let mut less = less.clone();
-          ::std::rc::Rc::new(move |r#__exists_var_0: &::dafny_runtime::DafnyInt| -> bool {
+          ::std::rc::Rc::new(move |r#__exists_var_0: ::dafny_runtime::DafnyInt| -> bool {
               let mut k: ::dafny_runtime::DafnyInt = r#__exists_var_0.clone();
               ::dafny_runtime::int!(0) <= k.clone() && k.clone() <= a.cardinality() && super::r#_StandardLibrary_Compile::_default::LexicographicLessOrEqualAux::<_T>(&a, &b, &less, &k)
             })
@@ -1036,7 +991,7 @@ pub mod r#_StandardLibrary_Compile {
                         let mut a = a.clone();
                         let mut b = b.clone();
                         ::std::rc::Rc::new(
-                            move |r#__forall_var_0: &::dafny_runtime::DafnyInt| -> bool {
+                            move |r#__forall_var_0: ::dafny_runtime::DafnyInt| -> bool {
                                 let mut i: ::dafny_runtime::DafnyInt = r#__forall_var_0.clone();
                                 !(::dafny_runtime::int!(0) <= i.clone()
                                     && i.clone() < lengthOfCommonPrefix.clone())
@@ -1092,11 +1047,11 @@ pub mod r#_StandardLibrary_Compile {
             s: &::dafny_runtime::Set<::dafny_runtime::Sequence<_T>>,
             less: &::std::rc::Rc<dyn::std::ops::Fn(&_T, &_T) -> bool>,
         ) -> bool {
-            s.contains(a) && s.iter().all(({
+            s.contains(a) && s.iter().cloned().all(({
           let mut a = a.clone();
           let mut s = s.clone();
           let mut less = less.clone();
-          ::std::rc::Rc::new(move |r#__forall_var_1: &::dafny_runtime::Sequence<_T>| -> bool {
+          ::std::rc::Rc::new(move |r#__forall_var_1: ::dafny_runtime::Sequence<_T>| -> bool {
               let mut z: ::dafny_runtime::Sequence<_T> = r#__forall_var_1.clone();
               !s.contains(&z) || super::r#_StandardLibrary_Compile::_default::LexicographicLessOrEqual::<_T>(&a, &z, &less)
             })
=======
>>>>>>> c902dcd8
diff --git b/TestModels/dafny-dependencies/StandardLibrary/runtimes/rust/src/lib.rs a/TestModels/dafny-dependencies/StandardLibrary/runtimes/rust/src/lib.rs
new file mode 100644
index 00000000..4b9fb6f8
--- /dev/null
+++ a/TestModels/dafny-dependencies/StandardLibrary/runtimes/rust/src/lib.rs
@@ -0,0 +1,298 @@
+#[allow(non_snake_case)]
+pub mod UTF8;
+pub mod conversion;
+pub mod implementation_from_dafny;
+
+#[cfg(test)]
+#[allow(non_snake_case)]
+mod TestUTF8 {
+    use super::*;
+    #[test]
+    fn TestEncodeHappyCase() {
+        let unicodeString = ::dafny_runtime::string_utf16_of("abc\u{0306}\u{01FD}\u{03B2}");
+        let expectedBytes =
+            dafny_runtime::seq![0x61, 0x62, 0x63, 0xCC, 0x86, 0xC7, 0xBD, 0xCE, 0xB2];
+        let _r = implementation_from_dafny::UTF8::_default::Encode(&unicodeString);
+        if _r.IsFailure() {
+            panic!("Encode failed");
+        }
+        let encoded = _r.Extract();
+        assert_eq!(expectedBytes, encoded);
+    }
+
+    #[test]
+    fn TestEncodeInvalidUnicode() {
+        let invalidUnicode = ::dafny_runtime::seq![
+            ::dafny_runtime::DafnyCharUTF16('a' as u16),
+            ::dafny_runtime::DafnyCharUTF16('b' as u16),
+            ::dafny_runtime::DafnyCharUTF16('c' as u16),
+            ::dafny_runtime::DafnyCharUTF16(0xD800)
+        ];
+        let encoded = implementation_from_dafny::UTF8::_default::Encode(&invalidUnicode);
+        assert!(encoded.IsFailure());
+    }
+
+    #[test]
+    fn TestDecodeHappyCase() {
+        let unicodeBytes =
+            ::dafny_runtime::seq![0x61, 0x62, 0x63, 0xCC, 0x86, 0xC7, 0xBD, 0xCE, 0xB2];
+        assert!(
+            implementation_from_dafny::UTF8::_default::Uses2Bytes(
+                &::dafny_runtime::seq![0xC7 as u8, 0xBD as u8, 0xCE as u8, 0xB2 as u8]
+            )
+        );
+        assert_eq!(
+            ::dafny_runtime::seq![0xC7 as u8, 0xBD as u8, 0xCE as u8, 0xB2 as u8],
+            unicodeBytes.slice(&::dafny_runtime::int!(5), &::dafny_runtime::int!(9))
+        );
+        assert!(
+            implementation_from_dafny::UTF8::_default::ValidUTF8Range(
+                &unicodeBytes,
+                &::dafny_runtime::int!(7),
+                &::dafny_runtime::int!(9)
+            )
+        );
+        assert!(
+            implementation_from_dafny::UTF8::_default::ValidUTF8Range(
+                &unicodeBytes,
+                &::dafny_runtime::int!(0),
+                &::dafny_runtime::int!(9)
+            )
+        );
+        let expectedString = ::dafny_runtime::string_utf16_of("abc\u{0306}\u{01FD}\u{03B2}");
+        let _r = implementation_from_dafny::UTF8::_default::Decode(&unicodeBytes);
+        if _r.IsFailure() {
+            panic!("Decode failed");
+        }
+        let decoded = _r.Extract();
+        assert_eq!(expectedString, decoded);
+    }
+
+    #[test]
+    fn TestDecodeInvalidUnicode() {
+        let invalidUnicode = ::dafny_runtime::seq![
+            0x61 as u8, 0x62 as u8, 0x63 as u8, 0xED as u8, 0xA0 as u8, 0x80 as u8
+        ];
+        let _r = implementation_from_dafny::UTF8::_default::Decode(&invalidUnicode);
+        assert!(_r.IsFailure());
+    }
+
+    #[test]
+    fn Test1Byte() {
+        // Null
+        let mut decoded = ::dafny_runtime::string_utf16_of("\u{0000}");
+        let mut _r = implementation_from_dafny::UTF8::_default::Encode(&decoded);
+        assert!(!_r.IsFailure());
+        let mut encoded = _r.Extract();
+        assert_eq!(::dafny_runtime::seq![0x00 as u8], encoded);
+        assert!(implementation_from_dafny::UTF8::_default::Uses1Byte(&encoded));
+        let mut _r2 = implementation_from_dafny::UTF8::_default::Decode(&encoded);
+        assert!(!_r2.IsFailure());
+        let mut redecoded = _r2.Extract();
+        assert_eq!(decoded, redecoded);
+
+        // Space
+        decoded = ::dafny_runtime::string_utf16_of(" ");
+        _r = implementation_from_dafny::UTF8::_default::Encode(&decoded);
+        assert!(!_r.IsFailure());
+        encoded = _r.Extract();
+        assert_eq!(::dafny_runtime::seq![0x20 as u8], encoded);
+        assert!(implementation_from_dafny::UTF8::_default::Uses1Byte(&encoded));
+        _r2 = implementation_from_dafny::UTF8::_default::Decode(&encoded);
+        assert!(!_r2.IsFailure());
+        redecoded = _r2.Extract();
+        assert_eq!(decoded, redecoded);
+
+        decoded = ::dafny_runtime::string_utf16_of("$");
+        _r = implementation_from_dafny::UTF8::_default::Encode(&decoded);
+        assert!(!_r.IsFailure());
+        encoded = _r.Extract();
+        assert_eq!(::dafny_runtime::seq![0x24 as u8], encoded);
+        assert!(implementation_from_dafny::UTF8::_default::Uses1Byte(&encoded));
+        _r2 = implementation_from_dafny::UTF8::_default::Decode(&encoded);
+        assert!(!_r2.IsFailure());
+        redecoded = _r2.Extract();
+        assert_eq!(decoded, redecoded);
+
+        decoded = ::dafny_runtime::string_utf16_of("0");
+        _r = implementation_from_dafny::UTF8::_default::Encode(&decoded);
+        assert!(!_r.IsFailure());
+        encoded = _r.Extract();
+        assert_eq!(::dafny_runtime::seq![0x30 as u8], encoded);
+        assert!(implementation_from_dafny::UTF8::_default::Uses1Byte(&encoded));
+        _r2 = implementation_from_dafny::UTF8::_default::Decode(&encoded);
+        assert!(!_r2.IsFailure());
+        redecoded = _r2.Extract();
+        assert_eq!(decoded, redecoded);
+        decoded = ::dafny_runtime::string_utf16_of("A");
+        _r = implementation_from_dafny::UTF8::_default::Encode(&decoded);
+        assert!(!_r.IsFailure());
+        encoded = _r.Extract();
+        assert_eq!(::dafny_runtime::seq![0x41 as u8], encoded);
+        assert!(implementation_from_dafny::UTF8::_default::Uses1Byte(&encoded));
+        _r2 = implementation_from_dafny::UTF8::_default::Decode(&encoded);
+        assert!(!_r2.IsFailure());
+        redecoded = _r2.Extract();
+        assert_eq!(decoded, redecoded);
+        decoded = ::dafny_runtime::string_utf16_of("a");
+        _r = implementation_from_dafny::UTF8::_default::Encode(&decoded);
+        assert!(!_r.IsFailure());
+        encoded = _r.Extract();
+        assert_eq!(::dafny_runtime::seq![0x61 as u8], encoded);
+        assert!(implementation_from_dafny::UTF8::_default::Uses1Byte(&encoded));
+        _r2 = implementation_from_dafny::UTF8::_default::Decode(&encoded);
+        assert!(!_r2.IsFailure());
+        redecoded = _r2.Extract();
+        assert_eq!(decoded, redecoded);
+    }
+
+    #[test]
+    fn Test2Bytes() {
+        let mut decoded = ::dafny_runtime::string_utf16_of("\u{00A3}");
+        let mut _r = implementation_from_dafny::UTF8::_default::Encode(&decoded);
+        assert!(!_r.IsFailure());
+        let mut encoded = _r.Extract();
+        assert_eq!(::dafny_runtime::seq![0xC2 as u8, 0xA3 as u8], encoded);
+        assert!(implementation_from_dafny::UTF8::_default::Uses2Bytes(&encoded));
+        let mut _r2 = implementation_from_dafny::UTF8::_default::Decode(&encoded);
+        assert!(!_r2.IsFailure());
+        let mut redecoded = _r2.Extract();
+        assert_eq!(decoded, redecoded);
+        decoded = ::dafny_runtime::string_utf16_of("\u{00A9}");
+        _r = implementation_from_dafny::UTF8::_default::Encode(&decoded);
+        assert!(!_r.IsFailure());
+        encoded = _r.Extract();
+        assert_eq!(::dafny_runtime::seq![0xC2 as u8, 0xA9 as u8], encoded);
+        assert!(implementation_from_dafny::UTF8::_default::Uses2Bytes(&encoded));
+        _r2 = implementation_from_dafny::UTF8::_default::Decode(&encoded);
+        assert!(!_r2.IsFailure());
+        redecoded = _r2.Extract();
+        assert_eq!(decoded, redecoded);
+        decoded = ::dafny_runtime::string_utf16_of("\u{00AE}");
+        _r = implementation_from_dafny::UTF8::_default::Encode(&decoded);
+        assert!(!_r.IsFailure());
+        encoded = _r.Extract();
+        assert_eq!(::dafny_runtime::seq![0xC2 as u8, 0xAE as u8], encoded);
+        assert!(implementation_from_dafny::UTF8::_default::Uses2Bytes(&encoded));
+        _r2 = implementation_from_dafny::UTF8::_default::Decode(&encoded);
+        assert!(!_r2.IsFailure());
+        redecoded = _r2.Extract();
+        assert_eq!(decoded, redecoded);
+        decoded = ::dafny_runtime::string_utf16_of("\u{03C0}");
+        _r = implementation_from_dafny::UTF8::_default::Encode(&decoded);
+        assert!(!_r.IsFailure());
+        encoded = _r.Extract();
+        assert_eq!(::dafny_runtime::seq![0xCF as u8, 0x80 as u8], encoded);
+        assert!(implementation_from_dafny::UTF8::_default::Uses2Bytes(&encoded));
+        _r2 = implementation_from_dafny::UTF8::_default::Decode(&encoded);
+        assert!(!_r2.IsFailure());
+        redecoded = _r2.Extract();
+        assert_eq!(decoded, redecoded);
+    }
+
+    #[test]
+    fn Test3Bytes() {
+        let mut decoded = ::dafny_runtime::string_utf16_of("\u{2386}");
+        let mut _r = implementation_from_dafny::UTF8::_default::Encode(&decoded);
+        assert!(!_r.IsFailure());
+        let mut encoded = _r.Extract();
+        assert_eq!(
+            ::dafny_runtime::seq![0xE2 as u8, 0x8E as u8, 0x86 as u8],
+            encoded
+        );
+        assert!(implementation_from_dafny::UTF8::_default::Uses3Bytes(&encoded));
+        let mut _r2 = implementation_from_dafny::UTF8::_default::Decode(&encoded);
+        assert!(!_r2.IsFailure());
+        let mut redecoded = _r2.Extract();
+        assert_eq!(decoded, redecoded);
+        decoded = ::dafny_runtime::string_utf16_of("\u{2387}");
+        _r = implementation_from_dafny::UTF8::_default::Encode(&decoded);
+        assert!(!_r.IsFailure());
+        encoded = _r.Extract();
+        assert_eq!(
+            ::dafny_runtime::seq![0xE2 as u8, 0x8E as u8, 0x87 as u8],
+            encoded
+        );
+        assert!(implementation_from_dafny::UTF8::_default::Uses3Bytes(&encoded));
+        _r2 = implementation_from_dafny::UTF8::_default::Decode(&encoded);
+        assert!(!_r2.IsFailure());
+        redecoded = _r2.Extract();
+        assert_eq!(decoded, redecoded);
+        decoded = ::dafny_runtime::string_utf16_of("\u{231B}");
+        _r = implementation_from_dafny::UTF8::_default::Encode(&decoded);
+        assert!(!_r.IsFailure());
+        encoded = _r.Extract();
+        assert_eq!(
+            ::dafny_runtime::seq![0xE2 as u8, 0x8C as u8, 0x9B as u8],
+            encoded
+        );
+        assert!(implementation_from_dafny::UTF8::_default::Uses3Bytes(&encoded));
+        _r2 = implementation_from_dafny::UTF8::_default::Decode(&encoded);
+        assert!(!_r2.IsFailure());
+        redecoded = _r2.Extract();
+        assert_eq!(decoded, redecoded);
+        decoded = ::dafny_runtime::string_utf16_of("\u{1D78}");
+        _r = implementation_from_dafny::UTF8::_default::Encode(&decoded);
+        assert!(!_r.IsFailure());
+        encoded = _r.Extract();
+        assert_eq!(
+            ::dafny_runtime::seq![0xE1 as u8, 0xB5 as u8, 0xB8 as u8],
+            encoded
+        );
+        assert!(implementation_from_dafny::UTF8::_default::Uses3Bytes(&encoded));
+        _r2 = implementation_from_dafny::UTF8::_default::Decode(&encoded);
+        assert!(!_r2.IsFailure());
+        redecoded = _r2.Extract();
+        assert_eq!(decoded, redecoded);
+        decoded = ::dafny_runtime::string_utf16_of("\u{732B}");
+        _r = implementation_from_dafny::UTF8::_default::Encode(&decoded);
+        assert!(!_r.IsFailure());
+        encoded = _r.Extract();
+        assert_eq!(
+            ::dafny_runtime::seq![0xE7 as u8, 0x8C as u8, 0xAB as u8],
+            encoded
+        );
+        assert!(implementation_from_dafny::UTF8::_default::Uses3Bytes(&encoded));
+        _r2 = implementation_from_dafny::UTF8::_default::Decode(&encoded);
+        assert!(!_r2.IsFailure());
+        redecoded = _r2.Extract();
+        assert_eq!(decoded, redecoded);
+    }
+
+    #[test]
+    fn Test4Bytes() {
+        let mut decoded = ::dafny_runtime::seq![
+            ::dafny_runtime::DafnyCharUTF16(0xD808),
+            ::dafny_runtime::DafnyCharUTF16(0xDC00)
+        ];
+        let mut _r = implementation_from_dafny::UTF8::_default::Encode(&decoded);
+        println!(
+            "{}",
+            ::dafny_runtime::DafnyPrintWrapper(&_r.as_ref().clone())
+        );
+        assert!(!_r.IsFailure());
+        let mut encoded = _r.Extract();
+        assert_eq!(
+            ::dafny_runtime::seq![0xF0 as u8, 0x92 as u8, 0x80 as u8, 0x80 as u8],
+            encoded
+        );
+        assert!(implementation_from_dafny::UTF8::_default::Uses4Bytes(&encoded));
+        let mut _r2 = implementation_from_dafny::UTF8::_default::Decode(&encoded);
+        assert!(!_r2.IsFailure());
+        let mut redecoded = _r2.Extract();
+        assert_eq!(decoded, redecoded);
+        decoded = ::dafny_runtime::string_utf16_of("\u{1D7C1}");
+        _r = implementation_from_dafny::UTF8::_default::Encode(&decoded);
+        assert!(!_r.IsFailure());
+        encoded = _r.Extract();
+        assert_eq!(
+            ::dafny_runtime::seq![0xF0 as u8, 0x9D as u8, 0x9F as u8, 0x81 as u8],
+            encoded
+        );
+        assert!(implementation_from_dafny::UTF8::_default::Uses4Bytes(&encoded));
+        _r2 = implementation_from_dafny::UTF8::_default::Decode(&encoded);
+        assert!(!_r2.IsFailure());
+        redecoded = _r2.Extract();
+        assert_eq!(decoded, redecoded);
+    }
+}<|MERGE_RESOLUTION|>--- conflicted
+++ resolved
@@ -182,139 +182,6 @@
 +        None
 +    }
 +}
-<<<<<<< HEAD
-diff --git b/TestModels/dafny-dependencies/StandardLibrary/runtimes/rust/src/implementation_from_dafny.rs a/TestModels/dafny-dependencies/StandardLibrary/runtimes/rust/src/implementation_from_dafny.rs
-index ecfecc03..20cb9f07 100644
---- b/TestModels/dafny-dependencies/StandardLibrary/runtimes/rust/src/implementation_from_dafny.rs
-+++ a/TestModels/dafny-dependencies/StandardLibrary/runtimes/rust/src/implementation_from_dafny.rs
-@@ -515,12 +515,6 @@ pub mod r#_StandardLibrary_Compile_dUInt_Compile {
-     #[repr(transparent)]
-     pub struct uint8(pub u8);
- 
--    impl uint8 {
--        pub fn is(_source: u8) -> bool {
--            return true;
--        }
--    }
--
-     impl ::std::default::Default for uint8 {
-         fn default() -> Self {
-             uint8(::std::default::Default::default())
-@@ -548,12 +542,6 @@ pub mod r#_StandardLibrary_Compile_dUInt_Compile {
-     #[repr(transparent)]
-     pub struct uint16(pub u16);
- 
--    impl uint16 {
--        pub fn is(_source: u16) -> bool {
--            return true;
--        }
--    }
--
-     impl ::std::default::Default for uint16 {
-         fn default() -> Self {
-             uint16(::std::default::Default::default())
-@@ -581,12 +569,6 @@ pub mod r#_StandardLibrary_Compile_dUInt_Compile {
-     #[repr(transparent)]
-     pub struct uint32(pub u32);
- 
--    impl uint32 {
--        pub fn is(_source: u32) -> bool {
--            return true;
--        }
--    }
--
-     impl ::std::default::Default for uint32 {
-         fn default() -> Self {
-             uint32(::std::default::Default::default())
-@@ -614,12 +596,6 @@ pub mod r#_StandardLibrary_Compile_dUInt_Compile {
-     #[repr(transparent)]
-     pub struct uint64(pub u64);
- 
--    impl uint64 {
--        pub fn is(_source: u64) -> bool {
--            return true;
--        }
--    }
--
-     impl ::std::default::Default for uint64 {
-         fn default() -> Self {
-             uint64(::std::default::Default::default())
-@@ -647,12 +623,6 @@ pub mod r#_StandardLibrary_Compile_dUInt_Compile {
-     #[repr(transparent)]
-     pub struct int32(pub i32);
- 
--    impl int32 {
--        pub fn is(_source: i32) -> bool {
--            return true;
--        }
--    }
--
-     impl ::std::default::Default for int32 {
-         fn default() -> Self {
-             int32(::std::default::Default::default())
-@@ -680,12 +650,6 @@ pub mod r#_StandardLibrary_Compile_dUInt_Compile {
-     #[repr(transparent)]
-     pub struct int64(pub i64);
- 
--    impl int64 {
--        pub fn is(_source: i64) -> bool {
--            return true;
--        }
--    }
--
-     impl ::std::default::Default for int64 {
-         fn default() -> Self {
-             int64(::std::default::Default::default())
-@@ -713,15 +677,6 @@ pub mod r#_StandardLibrary_Compile_dUInt_Compile {
-     #[repr(transparent)]
-     pub struct posInt64(pub u64);
- 
--    impl posInt64 {
--        pub fn is(_source: u64) -> bool {
--            let mut x: ::dafny_runtime::DafnyInt =
--                Into::<::dafny_runtime::DafnyInt>::into(_source.clone());
--            return ::dafny_runtime::int!(0) < x.clone()
--                && x.clone() < ::dafny_runtime::int!(b"9223372036854775808");
--        }
--    }
--
-     impl ::std::default::Default for posInt64 {
-         fn default() -> Self {
-             posInt64(1)
-@@ -1013,7 +968,7 @@ pub mod r#_StandardLibrary_Compile {
-           let mut a = a.clone();
-           let mut b = b.clone();
-           let mut less = less.clone();
--          ::std::rc::Rc::new(move |r#__exists_var_0: &::dafny_runtime::DafnyInt| -> bool {
-+          ::std::rc::Rc::new(move |r#__exists_var_0: ::dafny_runtime::DafnyInt| -> bool {
-               let mut k: ::dafny_runtime::DafnyInt = r#__exists_var_0.clone();
-               ::dafny_runtime::int!(0) <= k.clone() && k.clone() <= a.cardinality() && super::r#_StandardLibrary_Compile::_default::LexicographicLessOrEqualAux::<_T>(&a, &b, &less, &k)
-             })
-@@ -1036,7 +991,7 @@ pub mod r#_StandardLibrary_Compile {
-                         let mut a = a.clone();
-                         let mut b = b.clone();
-                         ::std::rc::Rc::new(
--                            move |r#__forall_var_0: &::dafny_runtime::DafnyInt| -> bool {
-+                            move |r#__forall_var_0: ::dafny_runtime::DafnyInt| -> bool {
-                                 let mut i: ::dafny_runtime::DafnyInt = r#__forall_var_0.clone();
-                                 !(::dafny_runtime::int!(0) <= i.clone()
-                                     && i.clone() < lengthOfCommonPrefix.clone())
-@@ -1092,11 +1047,11 @@ pub mod r#_StandardLibrary_Compile {
-             s: &::dafny_runtime::Set<::dafny_runtime::Sequence<_T>>,
-             less: &::std::rc::Rc<dyn::std::ops::Fn(&_T, &_T) -> bool>,
-         ) -> bool {
--            s.contains(a) && s.iter().all(({
-+            s.contains(a) && s.iter().cloned().all(({
-           let mut a = a.clone();
-           let mut s = s.clone();
-           let mut less = less.clone();
--          ::std::rc::Rc::new(move |r#__forall_var_1: &::dafny_runtime::Sequence<_T>| -> bool {
-+          ::std::rc::Rc::new(move |r#__forall_var_1: ::dafny_runtime::Sequence<_T>| -> bool {
-               let mut z: ::dafny_runtime::Sequence<_T> = r#__forall_var_1.clone();
-               !s.contains(&z) || super::r#_StandardLibrary_Compile::_default::LexicographicLessOrEqual::<_T>(&a, &z, &less)
-             })
-=======
->>>>>>> c902dcd8
 diff --git b/TestModels/dafny-dependencies/StandardLibrary/runtimes/rust/src/lib.rs a/TestModels/dafny-dependencies/StandardLibrary/runtimes/rust/src/lib.rs
 new file mode 100644
 index 00000000..4b9fb6f8
