--- conflicted
+++ resolved
@@ -71,19 +71,11 @@
 \ No newline at end of file
 diff --git b/TestModels/dafny-dependencies/StandardLibrary/runtimes/rust/src/conversion.rs a/TestModels/dafny-dependencies/StandardLibrary/runtimes/rust/src/conversion.rs
 new file mode 100644
-<<<<<<< HEAD
-index 00000000..ae727841
---- /dev/null
-+++ a/TestModels/dafny-dependencies/StandardLibrary/runtimes/rust/src/conversion.rs
-@@ -0,0 +1,250 @@
-+use crate::implementation_from_dafny::*;
-=======
 index 00000000..c4bdc057
 --- /dev/null
 +++ a/TestModels/dafny-dependencies/StandardLibrary/runtimes/rust/src/conversion.rs
 @@ -0,0 +1,173 @@
 +use crate::*;
->>>>>>> 89cbe7fe
 +
 +pub fn ostring_to_dafny(
 +    input: &Option<String>,
@@ -115,9 +107,9 @@
 +    }
 +}
 +
-+pub fn obool_to_dafny(input: &Option<bool>) -> ::std::rc::Rc<_Wrappers_Compile::Option<bool>> {
-+    let dafny_value = match input {
-+        Some(b) => _Wrappers_Compile::Option::Some { value: *b },
++pub fn obool_to_dafny(input: Option<bool>) -> ::std::rc::Rc<_Wrappers_Compile::Option<bool>> {
++    let dafny_value = match input {
++        Some(b) => _Wrappers_Compile::Option::Some { value: b },
 +        None => _Wrappers_Compile::Option::None {},
 +    };
 +    ::std::rc::Rc::new(dafny_value)
@@ -196,81 +188,6 @@
 +) -> Option<::aws_smithy_types::Blob> {
 +    if matches!(input.as_ref(), _Wrappers_Compile::Option::Some { .. }) {
 +        Some(blob_from_dafny(input.Extract()))
-+    } else {
-+        None
-+    }
-+}
-+
-+pub fn double_to_dafny(
-+    input: f64,
-+) -> ::dafny_runtime::Sequence<u8> {
-+    ::dafny_runtime::dafny_runtime_conversions::vec_to_dafny_sequence(
-+        &f64::to_be_bytes(input).to_vec(),
-+        |x| *x)
-+}
-+
-+pub fn odouble_to_dafny(
-+    input: &Option<f64>,
-+) -> ::std::rc::Rc<_Wrappers_Compile::Option<::dafny_runtime::Sequence<u8>>> {
-+    let dafny_value = match input {
-+        Some(f) => _Wrappers_Compile::Option::Some {
-+            value: double_to_dafny(*f),
-+        },
-+        None => _Wrappers_Compile::Option::None {},
-+    };
-+    ::std::rc::Rc::new(dafny_value)
-+}
-+
-+pub fn double_from_dafny(
-+    input: &::dafny_runtime::Sequence<u8>,
-+) -> f64 {
-+    let v = ::dafny_runtime::dafny_runtime_conversions::dafny_sequence_to_vec(input, |x| *x);
-+    f64::from_be_bytes(v.try_into().expect("Error converting Sequence to f64"))
-+}
-+
-+pub fn odouble_from_dafny(
-+    input: ::std::rc::Rc<_Wrappers_Compile::Option<::dafny_runtime::Sequence<u8>>>,
-+) -> Option<f64> {
-+    if matches!(input.as_ref(), _Wrappers_Compile::Option::Some { .. }) {
-+        Some(double_from_dafny(&input.Extract()))
-+    } else {
-+        None
-+    }
-+}
-+
-+pub fn timestamp_to_dafny(
-+    input: ::aws_smithy_types::DateTime,
-+) -> ::dafny_runtime::Sequence<::dafny_runtime::DafnyCharUTF16> {
-+    ::dafny_runtime::dafny_runtime_conversions::unicode_chars_false::string_to_dafny_string(&input.to_string())
-+}
-+
-+pub fn otimestamp_to_dafny(
-+    input: &Option<::aws_smithy_types::DateTime>,
-+) -> ::std::rc::Rc<_Wrappers_Compile::Option<::dafny_runtime::Sequence<::dafny_runtime::DafnyCharUTF16>>> {
-+    let dafny_value = match input {
-+        Some(f) => _Wrappers_Compile::Option::Some {
-+            value: timestamp_to_dafny(*f),
-+        },
-+        None => _Wrappers_Compile::Option::None {},
-+    };
-+    ::std::rc::Rc::new(dafny_value)
-+}
-+
-+pub fn timestamp_from_dafny(
-+    input: ::dafny_runtime::Sequence<::dafny_runtime::DafnyCharUTF16>,
-+) -> ::aws_smithy_types::DateTime {
-+    let s = dafny_runtime::dafny_runtime_conversions::unicode_chars_false::dafny_string_to_string(&input);
-+    ::aws_smithy_types::DateTime::from_str(
-+        &s,
-+        aws_smithy_types::date_time::Format::DateTime,
-+    ).unwrap()
-+}
-+
-+pub fn otimestamp_from_dafny(
-+    input: ::std::rc::Rc<_Wrappers_Compile::Option<::dafny_runtime::Sequence<::dafny_runtime::DafnyCharUTF16>>>,
-+) -> Option<::aws_smithy_types::DateTime> {
-+    if matches!(input.as_ref(), _Wrappers_Compile::Option::Some { .. }) {
-+        Some(timestamp_from_dafny(input.Extract()))
 +    } else {
 +        None
 +    }
