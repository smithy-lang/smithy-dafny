--- conflicted
+++ resolved
@@ -5,18 +5,8 @@
 
 include ../SharedMakefile.mk
 
-<<<<<<< HEAD
-NAMESPACE=simple.dependencies
-# TODO-Python: Move to smithy-build.json once Dafny SmithyBuildPlugin supports language-specific config
 PYTHON_MODULE_NAME=simple_dependencies
 
-# This project takes dependencies on:
-# - SimpleResource
-# - SimpleErrors
-# - SimpleExtendableResource
-# - and SimpleConstraints modules.
-DEPENDENT-MODELS:= \
-=======
 PROJECT_SERVICES := \
 	SimpleDependencies
 
@@ -25,7 +15,6 @@
 # In java they MUST be built
 # in the order they depend on each other
 PROJECT_DEPENDENCIES := \
->>>>>>> 07b8dfe9
 	Resource \
 	Errors \
 	Extendable \
