--- conflicted
+++ resolved
@@ -27,11 +27,8 @@
     DISABLED_TESTS.add("SimpleTypes/SimpleFloat");
     DISABLED_TESTS.add("SimpleTypes/SimpleShort");
     // V2 Models are not yet supported in Net.
-<<<<<<< HEAD
     DISABLED_TESTS.add("aws-sdks/ddbv2");
-=======
     DISABLED_TESTS.add("aws-sdks/kmsv2");
->>>>>>> fca8456d
   }
 
   @ParameterizedTest
