--- conflicted
+++ resolved
@@ -26,13 +26,10 @@
     DISABLED_TESTS.add("SimpleTypes/SimpleByte");
     DISABLED_TESTS.add("SimpleTypes/SimpleFloat");
     DISABLED_TESTS.add("SimpleTypes/SimpleShort");
-<<<<<<< HEAD
     DISABLED_TESTS.add("CallingAWSSDKFromLocalService");
-=======
     // V2 Models are not yet supported in Net.
     DISABLED_TESTS.add("aws-sdks/ddbv2");
     DISABLED_TESTS.add("aws-sdks/kmsv2");
->>>>>>> 940cdbc8
   }
 
   @ParameterizedTest
