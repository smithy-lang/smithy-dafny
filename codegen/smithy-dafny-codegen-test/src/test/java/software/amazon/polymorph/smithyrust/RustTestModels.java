// Copyright Amazon.com Inc. or its affiliates. All Rights Reserved.
// SPDX-License-Identifier: Apache-2.0

package software.amazon.polymorph.smithyrust;

import java.nio.file.Path;
import java.util.HashSet;
import java.util.Set;
import org.junit.jupiter.api.Assumptions;
import org.junit.jupiter.params.ParameterizedTest;
import org.junit.jupiter.params.provider.MethodSource;
import software.amazon.polymorph.TestModelTest;

class RustTestModels extends TestModelTest {

  private static final Set<String> DISABLED_TESTS = new HashSet<>();

  static {
    DISABLED_TESTS.add("AggregateReferences");
    DISABLED_TESTS.add("CodegenPatches");
    DISABLED_TESTS.add("Dependencies");
<<<<<<< HEAD
    DISABLED_TESTS.add("Extendable");
=======
    DISABLED_TESTS.add("Documentation");
>>>>>>> 8e768fda
    DISABLED_TESTS.add("Extern");
    DISABLED_TESTS.add("SimpleTypes/BigDecimal");
    DISABLED_TESTS.add("SimpleTypes/BigInteger");
    DISABLED_TESTS.add("SimpleTypes/SimpleByte");
    DISABLED_TESTS.add("SimpleTypes/SimpleFloat");
    DISABLED_TESTS.add("SimpleTypes/SimpleShort");
    DISABLED_TESTS.add("aws-sdks/glue");
    DISABLED_TESTS.add("aws-sdks/lakeformation");
    DISABLED_TESTS.add("aws-sdks/sqs");
    DISABLED_TESTS.add("aws-sdks/sqs-via-cli");
    // V2 Models are not yet supported in Rust.
    DISABLED_TESTS.add("aws-sdks/ddbv2");
    DISABLED_TESTS.add("aws-sdks/kmsv2");
  }

  @ParameterizedTest
  @MethodSource("discoverTestModels")
  void testModelsForRust(String relativeTestModelPath) {
    Assumptions.assumeFalse(DISABLED_TESTS.contains(relativeTestModelPath));

    Path testModelPath = getTestModelPath(relativeTestModelPath);
    make(testModelPath, "polymorph_dafny");
    // Note we transpile first because we're currently patching
    // the Dafny-generated code as well.
    make(testModelPath, "transpile_rust");
    make(testModelPath, "polymorph_rust");
    make(testModelPath, "test_rust");
    // Since we're checking in generated (or benerated) code,
    // make sure the state matches what's checked in.
    make(testModelPath, "check_polymorph_diff");
  }
}<|MERGE_RESOLUTION|>--- conflicted
+++ resolved
@@ -19,11 +19,6 @@
     DISABLED_TESTS.add("AggregateReferences");
     DISABLED_TESTS.add("CodegenPatches");
     DISABLED_TESTS.add("Dependencies");
-<<<<<<< HEAD
-    DISABLED_TESTS.add("Extendable");
-=======
-    DISABLED_TESTS.add("Documentation");
->>>>>>> 8e768fda
     DISABLED_TESTS.add("Extern");
     DISABLED_TESTS.add("SimpleTypes/BigDecimal");
     DISABLED_TESTS.add("SimpleTypes/BigInteger");
