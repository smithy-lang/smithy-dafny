--- conflicted
+++ resolved
@@ -1,23 +1,6 @@
 {
-<<<<<<< HEAD
-    "version": "1.0",
-    "plugins": {
-        "dafny-client-codegen": {
-            "service": "simple.types.boolean#SimpleTypesBoolean",
-            "module": "github.com/aws/smithy-dafny/internal/tests/service/SimpleTypesBoolean",
-            "moduleVersion": "0.0.1",
-            "generateGoMod": true,
-            "goDirective": "1.18",
-            "edition":"2023",
-            "targetLanguages":["GO"],
-            "includeDafnyFile":""
-        }
-    },
-    "imports": ["../../TestModels/dafny-dependencies/Model/"]
-=======
   "version": "1.0",
   "plugins": {
     "_comment": "TODO"
   }
->>>>>>> 0ba92c07
 }