--- conflicted
+++ resolved
@@ -36,12 +36,6 @@
     implementation("software.amazon.awssdk:codegen:2.20.26")
     implementation("com.squareup:javapoet:1.13.0")
 
-<<<<<<< HEAD
-    implementation("dafny.lang:DafnyRuntime:3.10.0")
-    implementation("software.amazon.dafny:conversion:1.0-SNAPSHOT")
-
-=======
->>>>>>> c226c579
     // Used for parsing-based tests
     testImplementation("org.antlr:antlr4:4.9.2")
 }
