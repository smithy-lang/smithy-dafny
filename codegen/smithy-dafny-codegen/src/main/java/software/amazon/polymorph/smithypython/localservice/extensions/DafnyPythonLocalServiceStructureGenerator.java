package software.amazon.polymorph.smithypython.localservice.extensions;

import static java.lang.String.format;
import static software.amazon.polymorph.smithypython.awssdk.nameresolver.AwsSdkNameResolver.isAwsSdkShape;
import static software.amazon.smithy.utils.StringUtils.capitalize;

import java.util.Set;
import software.amazon.polymorph.smithypython.common.nameresolver.SmithyNameResolver;
import software.amazon.polymorph.traits.PositionalTrait;
import software.amazon.polymorph.traits.ReferenceTrait;
import software.amazon.polymorph.utils.ConstrainTraitUtils;
import software.amazon.polymorph.smithypython.localservice.ConstraintUtils;
import software.amazon.smithy.codegen.core.Symbol;
import software.amazon.smithy.codegen.core.SymbolProvider;
import software.amazon.smithy.model.Model;
import software.amazon.smithy.model.knowledge.NullableIndex;
import software.amazon.smithy.model.shapes.MemberShape;
import software.amazon.smithy.model.shapes.Shape;
import software.amazon.smithy.model.shapes.StructureShape;
import software.amazon.smithy.model.traits.*;
import software.amazon.smithy.python.codegen.PythonSettings;
import software.amazon.smithy.python.codegen.PythonWriter;
import software.amazon.smithy.python.codegen.StructureGenerator;

/**
 * Override Smithy-Python's StructureGenerator:
 * - Do not render StructureShapes with {@link PositionalTrait}s
 * - Support errors from other namespaces
 * - Support {@link ReferenceTrait}s (forward references, other namespaces)
 * - Support Smithy constraints in constructors ({@link RangeTrait}, {@link LengthTrait})
 */
public class DafnyPythonLocalServiceStructureGenerator extends StructureGenerator {

  public DafnyPythonLocalServiceStructureGenerator(
      Model model,
      PythonSettings settings,
      SymbolProvider symbolProvider,
      PythonWriter writer,
      StructureShape shape,
      Set<Shape> recursiveShapes) {
    super(model, settings, symbolProvider, writer, shape, recursiveShapes);
  }

  @Override
  public void run() {
    if (shape.hasTrait(PositionalTrait.class)) {
      // Do not need to render shapes with positional trait, their linked shapes are rendered
      return;
    }
    if (!shape.hasTrait(ErrorTrait.class)) {
      renderStructure();
    } else {
      renderError();
    }
  }

  /**
   * Override Smithy-Python renderError to use the correct namespace via
   * getPythonModuleSmithygeneratedPathForSmithyNamespace.
   */
  @Override
  protected void renderError() {
    writer.addStdlibImport("typing", "Dict");
    writer.addStdlibImport("typing", "Any");
    writer.addStdlibImport("typing", "Literal");
    var code = shape.getId().getName();
    var symbol = symbolProvider.toSymbol(shape);
    var apiError =
        Symbol.builder()
            .name("ApiError")
            .namespace(
                format(
                    "%s.errors",
                    SmithyNameResolver.getPythonModuleSmithygeneratedPathForSmithyNamespace(
                        settings.getService().getNamespace(), settings)),
                ".")
            .definitionFile(
                format(
                    "./%s/errors.py",
                    SmithyNameResolver.getServiceSmithygeneratedDirectoryNameForNamespace(
                        settings.getService().getNamespace())))
            .build();
    writer.openBlock(
        "class $L($T[Literal[$S]]):",
        "",
        symbol.getName(),
        apiError,
        code,
        () -> {
          writer.write("code: Literal[$1S] = $1S", code);
          writer.write("message: str");
          writeProperties(true);
          writeInit(true);
          writeAsDict(true);
          writeFromDict(true);
          writeRepr(true);
          writeEq(true);
        });
    writer.write("");
  }

    /**
     * Override Smithy-Python to not unambiguously write a `message`
     * attribute on errors;
     * Smithy-Dafny defines this attribute on its errors,
     * so Smithy-Python behavior is changed to not write `message` multiple times.
     * (In particular, OpaqueErrors may not have a `message` attribute,
     * which leads to issues.)
     * @param isError
     */
  @Override
  protected void writeReprMembers(boolean isError) {
    var iter = shape.members().iterator();
    while (iter.hasNext()) {
      var member = iter.next();
      var memberName = symbolProvider.toMemberName(member);
      var trailingComma = iter.hasNext() ? ", " : "";
      if (member.hasTrait(SensitiveTrait.class)) {
        // Sensitive members must not be printed
        // see: https://smithy.io/2.0/spec/documentation-traits.html#smithy-api-sensitive-trait
        writer.write(
            """
                    if self.$1L is not None:
                        result += f"$1L=...$2L"
                    """,
            memberName,
            trailingComma);
      } else {
        writer.write(
            """
                    if self.$1L is not None:
                        result += f"$1L={repr(self.$1L)}$2L"
                    """,
            memberName,
            trailingComma);
      }
    }
  }

  /**
   * Override Smithy-Python writePropertyForMember to handle importing reference modules to avoid
   * circular imports. If the {@param memberShape} is not a reference shape or a list of reference
   * shapes, this defers to Smithy-Python's implementation. Maps containing reference shapes not
   * supported yet. (Unused in MPL.)
   *
   * @param isError
   * @param memberShape
   */
  @Override
  protected void writePropertyForMember(boolean isError, MemberShape memberShape) {
    Shape target = model.expectShape(memberShape.getTarget());
    String memberName = symbolProvider.toMemberName(memberShape);

    if (target.isListShape()
        && model
            .expectShape(target.asListShape().get().getMember().getTarget())
            .hasTrait(ReferenceTrait.class)) {
      Shape listMemberShape = model.expectShape(target.asListShape().get().getMember().getTarget());
      Shape referentShape =
          model.expectShape(listMemberShape.expectTrait(ReferenceTrait.class).getReferentId());
      Symbol targetSymbol = symbolProvider.toSymbol(referentShape);

      // Use forward reference for reference traits to avoid circular import
      String formatString = "$L: list['$L']";
      writer.write(
          formatString, memberName, targetSymbol.getNamespace() + "." + targetSymbol.getName());
      return;
    }

    // We currently don't have any map shapes that have values with reference traits;
    // once we do, this needs to be filled in
    if (target.isMapShape()
        && model
            .expectShape(target.asMapShape().get().getValue().getTarget())
            .hasTrait(ReferenceTrait.class)) {
      throw new IllegalArgumentException(
          "Map shapes containing references currently unsupported: " + target);
    }

    if (target.hasTrait(ReferenceTrait.class)) {
      Shape referentShape =
          model.expectShape(target.expectTrait(ReferenceTrait.class).getReferentId());

      NullableIndex index = NullableIndex.of(model);

      if (index.isMemberNullable(memberShape)) {
        writer.addStdlibImport("typing", "Optional");
        // Use forward reference for reference traits to avoid circular import
        String formatString = "$L: Optional['$L']";
        writer.write(
            formatString,
            memberName,
            symbolProvider.toSymbol(referentShape).getNamespace()
                + "."
                + symbolProvider.toSymbol(referentShape).getName());
        writer.addStdlibImport(symbolProvider.toSymbol(referentShape).getNamespace());
      } else {
        // Use forward reference for reference traits to avoid circular import,
        String formatString = "$L: '$L'";
        writer.write(
            formatString,
            memberName,
            symbolProvider.toSymbol(referentShape).getNamespace()
                + "."
                + symbolProvider.toSymbol(referentShape).getName());
        writer.addStdlibImport(symbolProvider.toSymbol(referentShape).getNamespace());
      }
    } else {
      super.writePropertyForMember(isError, memberShape);
    }
  }

  /**
   * Override Smithy-Python writeInitMethodParameterForRequiredMember to handle importing reference
   * modules to avoid circular imports. If the {@param memberShape} is not a reference shape or a
   * list of reference shapes, this defers to Smithy-Python's implementation. Maps containing
   * reference shapes not supported yet. (Unused in MPL.)
   *
   * @param isError
   * @param memberShape
   */
  @Override
  protected void writeInitMethodParameterForRequiredMember(
      boolean isError, MemberShape memberShape) {
    Shape target = model.expectShape(memberShape.getTarget());
    String memberName = symbolProvider.toMemberName(memberShape);

    if (target.isListShape()
        && model
            .expectShape(target.asListShape().get().getMember().getTarget())
            .hasTrait(ReferenceTrait.class)) {
      Shape listMemberShape = model.expectShape(target.asListShape().get().getMember().getTarget());
      Shape referentShape =
          model.expectShape(listMemberShape.expectTrait(ReferenceTrait.class).getReferentId());
      Symbol targetSymbol = symbolProvider.toSymbol(referentShape);

      // Use forward reference for reference traits to avoid circular import
      String formatString = "$L: list['$L'],";
      writer.write(
          formatString, memberName, targetSymbol.getNamespace() + "." + targetSymbol.getName());
      return;
    }

    // We currently don't have any map shapes that have values with reference traits;
    // once we do, this needs to be filled in
    if (target.isMapShape()
        && model
            .expectShape(target.asMapShape().get().getValue().getTarget())
            .hasTrait(ReferenceTrait.class)) {
      throw new IllegalArgumentException(
          "Map shapes containing references currently unsupported: " + target);
    }

    if (target.hasTrait(ReferenceTrait.class)) {
      Shape referentShape =
          model.expectShape(target.expectTrait(ReferenceTrait.class).getReferentId());
      // Use forward reference for reference traits to avoid circular import
      String formatString = "$L: '$L',";
      writer.write(
          formatString,
          memberName,
          symbolProvider.toSymbol(referentShape).getNamespace()
              + "."
              + symbolProvider.toSymbol(referentShape).getName());
      writer.addStdlibImport(symbolProvider.toSymbol(referentShape).getNamespace());
    } else {
      super.writeInitMethodParameterForRequiredMember(isError, memberShape);
    }
  }

  /**
   * Override Smithy-Python writeInitMethodParameterForOptionalMember to handle importing reference
   * modules to avoid circular imports. If the {@param memberShape} is not a reference shape, this
   * defers to Smithy-Python's implementation.
   *
   * @param isError
   * @param memberShape
   */
  @Override
  protected void writeInitMethodParameterForOptionalMember(
      boolean isError, MemberShape memberShape) {
    Shape target = model.expectShape(memberShape.getTarget());

    if (target.hasTrait(ReferenceTrait.class)) {
      Shape referentShape =
          model.expectShape(target.expectTrait(ReferenceTrait.class).getReferentId());
      String memberName = symbolProvider.toMemberName(memberShape);

      writer.addStdlibImport("typing", "Optional");
      // Use forward reference for reference traits to avoid circular import
      String formatString = "$L: Optional['$L'] = None,";
      writer.write(
          formatString,
          memberName,
          symbolProvider.toSymbol(referentShape).getNamespace()
              + "."
              + symbolProvider.toSymbol(referentShape).getName());
      writer.addStdlibImport(symbolProvider.toSymbol(referentShape).getNamespace());
    } else {
      super.writeInitMethodParameterForOptionalMember(isError, memberShape);
    }
  }

  /**
   * Override Smithy-Python writeFromDict to handle shapes with {@link ReferenceTrait}s.
   * Most of this is lifted directly from Smithy-Python; the changed components are
   * highlighted.
   *
   * @param isError
   */
  protected void writeFromDict(boolean isError) {
    writer.write("@staticmethod");
    var shapeName = symbolProvider.toSymbol(shape).getName();
    writer.openBlock(
        "def from_dict(d: Dict[str, Any]) -> $S:",
        "",
        shapeName,
        () -> {
          writer.writeDocs(
              () -> {
                writer.write("Creates a $L from a dictionary.\n", shapeName);
                writer.write(
                    writer.formatDocs(
                        """
                        The dictionary is expected to use the modeled shape names rather \
                        than the parameter names as keys to be mostly compatible with boto3."""));
              });

          if (shape.members().isEmpty() && !isError) {
            writer.write("return $L()", shapeName);
            return;
          }

          // Block below is new.
          // Import any modules required for reference shapes to convert from_dict.
          // Import within function to avoid circular imports from top-level imports
          for (MemberShape memberShape : shape.members()) {
            var target = model.expectShape(memberShape.getTarget());
            if (target.hasTrait(ReferenceTrait.class)) {
              Symbol targetSymbol = symbolProvider.toSymbol(target);
              writer.write(
                  "from $L import $L", targetSymbol.getNamespace(), targetSymbol.getName());
            }
          }

          if (requiredMembers.isEmpty() && !isError) {
            writer.write("kwargs: Dict[str, Any] = {}");
          } else {
            writer.openBlock(
                "kwargs: Dict[str, Any] = {",
                "}",
                () -> {
                  if (isError) {
                    writer.write("'message': d['message'],");
                  }
                  for (MemberShape member : requiredMembers) {
                    var memberName = symbolProvider.toMemberName(member);
                    var target = model.expectShape(member.getTarget());
                    Symbol targetSymbol = symbolProvider.toSymbol(target);
                    // Block below is new.
                    // If passing a boto3 client, just pass the client.
                    if (target.hasTrait(ReferenceTrait.class)
                        && target.expectTrait(ReferenceTrait.class).isService()
                        && isAwsSdkShape(target.expectTrait(ReferenceTrait.class).getReferentId())
                      ) {
                          writer.write(
                            "$S: d[$S],",
                            memberName,
<<<<<<< HEAD
                            capitalize(member.getMemberName()));
=======
                            memberName);
>>>>>>> b861ad4e
                    } else if (target.isStructureShape()) {
                      writer.write(
                          "$S: $L.from_dict(d[$S]),",
                          memberName,
                          targetSymbol.getName(),
<<<<<<< HEAD
                          capitalize(member.getMemberName()));
=======
                          memberName);
>>>>>>> b861ad4e
                    } else if (targetSymbol.getProperty("fromDict").isPresent()) {
                      var targetFromDictSymbol =
                          targetSymbol.expectProperty("fromDict", Symbol.class);
                      writer.write(
                          "$S: $T(d[$S]),",
                          memberName,
                          targetFromDictSymbol,
<<<<<<< HEAD
                          capitalize(member.getMemberName()));
                    } else {
                      writer.write("$S: d[$S],", memberName, capitalize(member.getMemberName()));
=======
                          memberName);
                    } else {
                      writer.write("$S: d[$S],", memberName, memberName);
>>>>>>> b861ad4e
                    }
                  }
                });
          }
          writer.write("");

          for (MemberShape member : optionalMembers) {
            var memberName = symbolProvider.toMemberName(member);
            var target = model.expectShape(member.getTarget());
            writer.openBlock(
                "if $S in d:",
                "",
<<<<<<< HEAD
                capitalize(member.getMemberName()),
=======
                memberName,
>>>>>>> b861ad4e
                () -> {
                  var targetSymbol = symbolProvider.toSymbol(target);
                  // Block below is new.
                  // If passing a boto3 client, just pass the client.
                  if (target.hasTrait(ReferenceTrait.class)
                    && target.expectTrait(ReferenceTrait.class).isService()
                    && isAwsSdkShape(target.expectTrait(ReferenceTrait.class).getReferentId())
                  ) {
                    writer.write(
                      "kwargs[$S] = d[$S]",
                      memberName,
<<<<<<< HEAD
                      capitalize(member.getMemberName()));
=======
                      memberName);
>>>>>>> b861ad4e
                  } else if (target.isStructureShape()) {
                    writer.write(
                        "kwargs[$S] = $L.from_dict(d[$S])",
                        memberName,
                        targetSymbol.getName(),
<<<<<<< HEAD
                        capitalize(member.getMemberName()));
=======
                        memberName);
>>>>>>> b861ad4e
                  } else if (targetSymbol.getProperty("fromDict").isPresent()) {
                    var targetFromDictSymbol =
                        targetSymbol.expectProperty("fromDict", Symbol.class);
                    writer.write(
                        "kwargs[$S] = $T(d[$S]),",
                        memberName,
                        targetFromDictSymbol,
<<<<<<< HEAD
                        capitalize(member.getMemberName()));
                  } else {
                    writer.write("kwargs[$S] = d[$S]", memberName, capitalize(member.getMemberName()));
=======
                        memberName);
                  } else {
                    writer.write("kwargs[$S] = d[$S]", memberName, memberName);
>>>>>>> b861ad4e
                  }
                });
          }

          writer.write("return $L(**kwargs)", shapeName);
        });
    writer.write("");
  }

  /**
   * Override Smithy-Python writeAsDict to handle shapes with {@link ReferenceTrait}s.
   * Most of this is lifted directly from Smithy-Python; the changed components are
   * highlighted.
   *
   * @param isError
   */
  protected void writeAsDict(boolean isError) {
    writer.openBlock("def as_dict(self) -> Dict[str, Any]:", "", () -> {
      writer.writeDocs(() -> {
        writer.write("Converts the $L to a dictionary.\n", symbolProvider.toSymbol(shape).getName());
        writer.write(writer.formatDocs("""
                        The dictionary uses the modeled shape names rather than the parameter names \
                        as keys to be mostly compatible with boto3."""));
      });

      // If there aren't any optional members, it's best to return immediately.
      String dictPrefix = optionalMembers.isEmpty() ? "return" : "d: Dict[str, Any] =";
      if (requiredMembers.isEmpty() && !isError) {
        writer.write("$L {}", dictPrefix);
      } else {
        writer.openBlock("$L {", "}", dictPrefix, () -> {
          if (isError) {
            writer.write("'message': self.message,");
            writer.write("'code': self.code,");
          }
          for (MemberShape member : requiredMembers) {
            var memberName = symbolProvider.toMemberName(member);
            var target = model.expectShape(member.getTarget());
            var targetSymbol = symbolProvider.toSymbol(target);
            // Block below is new.
            // If passing a boto3 client, just pass the client.
            if (target.hasTrait(ReferenceTrait.class)
              && target.expectTrait(ReferenceTrait.class).isService()
              && isAwsSdkShape(target.expectTrait(ReferenceTrait.class).getReferentId())
            ) {
                writer.write(
                  "$S: self.$L,",
<<<<<<< HEAD
                  capitalize(member.getMemberName()),
                  memberName);
            } else if (target.isStructureShape() || target.isUnionShape()) {
              writer.write("$S: self.$L.as_dict(),", capitalize(member.getMemberName()), memberName);
            } else if (targetSymbol.getProperty("asDict").isPresent()) {
              var targetAsDictSymbol = targetSymbol.expectProperty("asDict", Symbol.class);
              writer.write("$S: $T(self.$L),", capitalize(member.getMemberName()), targetAsDictSymbol, memberName);
            } else {
              writer.write("$S: self.$L,", capitalize(member.getMemberName()), memberName);
=======
                  memberName,
                  memberName);
            } else if (target.isStructureShape() || target.isUnionShape()) {
              writer.write("$S: self.$L.as_dict(),", memberName, memberName);
            } else if (targetSymbol.getProperty("asDict").isPresent()) {
              var targetAsDictSymbol = targetSymbol.expectProperty("asDict", Symbol.class);
              writer.write("$S: $T(self.$L),", memberName, targetAsDictSymbol, memberName);
            } else {
              writer.write("$S: self.$L,", memberName, memberName);
>>>>>>> b861ad4e
            }
          }
        });
      }

      if (!optionalMembers.isEmpty()) {
        writer.write("");
        for (MemberShape member : optionalMembers) {
          var memberName = symbolProvider.toMemberName(member);
          var target = model.expectShape(member.getTarget());
          var targetSymbol = symbolProvider.toSymbol(target);
          writer.openBlock("if self.$1L is not None:", "", memberName, () -> {
            // Block below is new.
            // If passing a boto3 client, just pass the client.
            if (target.hasTrait(ReferenceTrait.class)
              && target.expectTrait(ReferenceTrait.class).isService()
              && isAwsSdkShape(target.expectTrait(ReferenceTrait.class).getReferentId())
            ) {
                writer.write(
                  "d[$S] = self.$L",
<<<<<<< HEAD
                  capitalize(member.getMemberName()),
                  memberName);
            }
            if (target.isStructureShape() || target.isUnionShape()) {
              writer.write("d[$S] = self.$L.as_dict()", capitalize(member.getMemberName()), memberName);
            } else if (targetSymbol.getProperty("asDict").isPresent()) {
              var targetAsDictSymbol = targetSymbol.expectProperty("asDict", Symbol.class);
              writer.write("d[$S] = $T(self.$L),", capitalize(member.getMemberName()), targetAsDictSymbol,
                      memberName);
            } else {
              writer.write("d[$S] = self.$L", capitalize(member.getMemberName()), memberName);
=======
                  memberName,
                  memberName);
            }
            if (target.isStructureShape() || target.isUnionShape()) {
              writer.write("d[$S] = self.$L.as_dict()", memberName, memberName);
            } else if (targetSymbol.getProperty("asDict").isPresent()) {
              var targetAsDictSymbol = targetSymbol.expectProperty("asDict", Symbol.class);
              writer.write("d[$S] = $T(self.$L),", memberName, targetAsDictSymbol,
                      memberName);
            } else {
              writer.write("d[$S] = self.$L", memberName, memberName);
>>>>>>> b861ad4e
            }
          });
        }
        writer.write("return d");
      }
    });
    writer.write("");
  }

  /**
   * Write assignment from __init__ method parameter to new object's required attribute.
   * Writes any constraint-checking code before writing assignment.
   * @param member
   * @param memberName
   */
  protected void writeInitMethodAssignerForRequiredMember(MemberShape member, String memberName) {
    ConstraintUtils.writeInitMethodConstraintsChecksForMember(writer, model, member, memberName);
    writer.write("self.$1L = $1L", memberName);
  }

  /**
   * Write assignment from __init__ method parameter to new object's optional attribute.
   * Writes any constraint-checking code before writing assignment.
   * @param member
   * @param memberName
   */
  protected void writeInitMethodAssignerForOptionalMember(MemberShape member, String memberName) {
    ConstraintUtils.writeInitMethodConstraintsChecksForMember(writer, model, member, memberName);
    writer.write(
        "self.$1L = $1L if $1L is not None else $2L", memberName, getDefaultValue(writer, member));
  }
}<|MERGE_RESOLUTION|>--- conflicted
+++ resolved
@@ -366,21 +366,13 @@
                           writer.write(
                             "$S: d[$S],",
                             memberName,
-<<<<<<< HEAD
-                            capitalize(member.getMemberName()));
-=======
                             memberName);
->>>>>>> b861ad4e
                     } else if (target.isStructureShape()) {
                       writer.write(
                           "$S: $L.from_dict(d[$S]),",
                           memberName,
                           targetSymbol.getName(),
-<<<<<<< HEAD
-                          capitalize(member.getMemberName()));
-=======
                           memberName);
->>>>>>> b861ad4e
                     } else if (targetSymbol.getProperty("fromDict").isPresent()) {
                       var targetFromDictSymbol =
                           targetSymbol.expectProperty("fromDict", Symbol.class);
@@ -388,15 +380,9 @@
                           "$S: $T(d[$S]),",
                           memberName,
                           targetFromDictSymbol,
-<<<<<<< HEAD
-                          capitalize(member.getMemberName()));
-                    } else {
-                      writer.write("$S: d[$S],", memberName, capitalize(member.getMemberName()));
-=======
                           memberName);
                     } else {
                       writer.write("$S: d[$S],", memberName, memberName);
->>>>>>> b861ad4e
                     }
                   }
                 });
@@ -409,11 +395,7 @@
             writer.openBlock(
                 "if $S in d:",
                 "",
-<<<<<<< HEAD
-                capitalize(member.getMemberName()),
-=======
                 memberName,
->>>>>>> b861ad4e
                 () -> {
                   var targetSymbol = symbolProvider.toSymbol(target);
                   // Block below is new.
@@ -425,21 +407,13 @@
                     writer.write(
                       "kwargs[$S] = d[$S]",
                       memberName,
-<<<<<<< HEAD
-                      capitalize(member.getMemberName()));
-=======
                       memberName);
->>>>>>> b861ad4e
                   } else if (target.isStructureShape()) {
                     writer.write(
                         "kwargs[$S] = $L.from_dict(d[$S])",
                         memberName,
                         targetSymbol.getName(),
-<<<<<<< HEAD
-                        capitalize(member.getMemberName()));
-=======
                         memberName);
->>>>>>> b861ad4e
                   } else if (targetSymbol.getProperty("fromDict").isPresent()) {
                     var targetFromDictSymbol =
                         targetSymbol.expectProperty("fromDict", Symbol.class);
@@ -447,15 +421,9 @@
                         "kwargs[$S] = $T(d[$S]),",
                         memberName,
                         targetFromDictSymbol,
-<<<<<<< HEAD
-                        capitalize(member.getMemberName()));
-                  } else {
-                    writer.write("kwargs[$S] = d[$S]", memberName, capitalize(member.getMemberName()));
-=======
                         memberName);
                   } else {
                     writer.write("kwargs[$S] = d[$S]", memberName, memberName);
->>>>>>> b861ad4e
                   }
                 });
           }
@@ -503,17 +471,6 @@
             ) {
                 writer.write(
                   "$S: self.$L,",
-<<<<<<< HEAD
-                  capitalize(member.getMemberName()),
-                  memberName);
-            } else if (target.isStructureShape() || target.isUnionShape()) {
-              writer.write("$S: self.$L.as_dict(),", capitalize(member.getMemberName()), memberName);
-            } else if (targetSymbol.getProperty("asDict").isPresent()) {
-              var targetAsDictSymbol = targetSymbol.expectProperty("asDict", Symbol.class);
-              writer.write("$S: $T(self.$L),", capitalize(member.getMemberName()), targetAsDictSymbol, memberName);
-            } else {
-              writer.write("$S: self.$L,", capitalize(member.getMemberName()), memberName);
-=======
                   memberName,
                   memberName);
             } else if (target.isStructureShape() || target.isUnionShape()) {
@@ -523,7 +480,6 @@
               writer.write("$S: $T(self.$L),", memberName, targetAsDictSymbol, memberName);
             } else {
               writer.write("$S: self.$L,", memberName, memberName);
->>>>>>> b861ad4e
             }
           }
         });
@@ -544,19 +500,6 @@
             ) {
                 writer.write(
                   "d[$S] = self.$L",
-<<<<<<< HEAD
-                  capitalize(member.getMemberName()),
-                  memberName);
-            }
-            if (target.isStructureShape() || target.isUnionShape()) {
-              writer.write("d[$S] = self.$L.as_dict()", capitalize(member.getMemberName()), memberName);
-            } else if (targetSymbol.getProperty("asDict").isPresent()) {
-              var targetAsDictSymbol = targetSymbol.expectProperty("asDict", Symbol.class);
-              writer.write("d[$S] = $T(self.$L),", capitalize(member.getMemberName()), targetAsDictSymbol,
-                      memberName);
-            } else {
-              writer.write("d[$S] = self.$L", capitalize(member.getMemberName()), memberName);
-=======
                   memberName,
                   memberName);
             }
@@ -568,7 +511,6 @@
                       memberName);
             } else {
               writer.write("d[$S] = self.$L", memberName, memberName);
->>>>>>> b861ad4e
             }
           });
         }
