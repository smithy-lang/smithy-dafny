--- conflicted
+++ resolved
@@ -33,10 +33,6 @@
   }
 
   public static String getType(final Symbol symbol, final Shape shape) {
-<<<<<<< HEAD
-    // symbol.getProperty(SymbolUtils.GO_ELEMENT_TYPE, Symbol.class).isEmpty()
-=======
->>>>>>> f04495a6
     if (
       symbol.getProperty(SymbolUtils.GO_ELEMENT_TYPE, Symbol.class).isEmpty()
       ) {
@@ -55,11 +51,7 @@
     return type;
   }
 
-<<<<<<< HEAD
-  public static Symbol getRootSymbol(Symbol symbol) {
-=======
   public static Symbol getRootSymbol(final Symbol symbol) {
->>>>>>> f04495a6
     if (
       symbol.getProperty(SymbolUtils.GO_ELEMENT_TYPE, Symbol.class).isEmpty()
     ) {
