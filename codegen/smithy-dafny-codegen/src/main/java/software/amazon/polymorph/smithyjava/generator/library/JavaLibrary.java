--- conflicted
+++ resolved
@@ -118,24 +118,6 @@
         };
     }
 
-<<<<<<< HEAD
-    /**
-     * @param method      MethodSpec.Builder that SHOULD have Parameters,
-     *                    Returns, and Modifiers set correctly
-     *                    ( note that
-     *                    void or parameterless methods would
-     *                    not have any Returns or Parameters).
-     * @param resolvedInput  A ResolvedShapeId representing the input
-     * @param resolvedOutput A ResolvedShapeId representing the output
-     */
-    public record MethodSignature(
-            MethodSpec.Builder method,
-            ModelUtils.ResolvedShapeId resolvedInput,
-            ModelUtils.ResolvedShapeId resolvedOutput
-    ) {}
-
-=======
->>>>>>> 77aeeb18
     @Override
     public Map<Path, TokenTree> generate() {
         Map<Path, TokenTree> rtn = new LinkedHashMap<>();
