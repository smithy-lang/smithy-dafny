package software.amazon.polymorph.smithygo.localservice.shapevisitor;

import static software.amazon.polymorph.smithygo.codegen.SymbolUtils.POINTABLE;

import software.amazon.polymorph.smithygo.codegen.GenerationContext;
import software.amazon.polymorph.smithygo.codegen.GoWriter;
import software.amazon.polymorph.smithygo.codegen.SmithyGoDependency;
import software.amazon.polymorph.smithygo.codegen.knowledge.GoPointableIndex;
import software.amazon.polymorph.smithygo.localservice.nameresolver.DafnyNameResolver;
import software.amazon.polymorph.smithygo.localservice.nameresolver.SmithyNameResolver;
import software.amazon.polymorph.traits.DafnyUtf8BytesTrait;
import software.amazon.polymorph.traits.PositionalTrait;
import software.amazon.polymorph.traits.ReferenceTrait;
import software.amazon.smithy.codegen.core.CodegenException;
import software.amazon.smithy.codegen.core.Symbol;
import software.amazon.smithy.model.shapes.BlobShape;
import software.amazon.smithy.model.shapes.BooleanShape;
import software.amazon.smithy.model.shapes.DoubleShape;
import software.amazon.smithy.model.shapes.IntegerShape;
import software.amazon.smithy.model.shapes.ListShape;
import software.amazon.smithy.model.shapes.LongShape;
import software.amazon.smithy.model.shapes.MapShape;
import software.amazon.smithy.model.shapes.MemberShape;
import software.amazon.smithy.model.shapes.Shape;
import software.amazon.smithy.model.shapes.ShapeVisitor;
import software.amazon.smithy.model.shapes.StringShape;
import software.amazon.smithy.model.shapes.StructureShape;
import software.amazon.smithy.model.shapes.TimestampShape;
import software.amazon.smithy.model.shapes.UnionShape;
import software.amazon.smithy.model.traits.EnumTrait;
import software.amazon.smithy.utils.StringUtils;

public class DafnyToSmithyShapeVisitor extends ShapeVisitor.Default<String> {

  private final GenerationContext context;
  private final String dataSource;
  private final GoWriter writer;
  private final boolean isConfigShape;
  private final boolean isOptional;

  public DafnyToSmithyShapeVisitor(
    final GenerationContext context,
    final String dataSource,
    final GoWriter writer,
    final boolean isConfigShape
  ) {
    this(context, dataSource, writer, isConfigShape, false);
  }

  public DafnyToSmithyShapeVisitor(
    final GenerationContext context,
    final String dataSource,
    final GoWriter writer,
    final boolean isConfigShape,
    final boolean isOptional
  ) {
    this.context = context;
    this.dataSource = dataSource;
    this.writer = writer;
    this.isConfigShape = isConfigShape;
    this.isOptional = isOptional;
  }

  protected String referenceStructureShape(StructureShape shape) {
    ReferenceTrait referenceTrait = shape.expectTrait(ReferenceTrait.class);
    Shape resourceOrService = context
      .model()
      .expectShape(referenceTrait.getReferentId());
    var namespace = "";
    if (resourceOrService.asResourceShape().isPresent()) {
      var resourceShape = resourceOrService.asResourceShape().get();
      if (
        !resourceOrService
          .toShapeId()
          .getNamespace()
          .equals(context.settings().getService().getNamespace())
      ) {
        writer.addImportFromModule(
          SmithyNameResolver.getGoModuleNameForSmithyNamespace(
            resourceOrService.toShapeId().getNamespace()
          ),
          SmithyNameResolver.shapeNamespace(resourceShape)
        );
        namespace =
          SmithyNameResolver.shapeNamespace(resourceOrService).concat(".");
      }
      if (!this.isOptional) {
        return "%s_FromDafny(%s)".formatted(
            namespace.concat(resourceShape.toShapeId().getName()),
            dataSource
          );
      }
      return """
      func () %s.I%s {
          if %s == nil {
              return nil;
          }
          return %s
      }()""".formatted(
          SmithyNameResolver.smithyTypesNamespace(resourceShape),
          resourceShape.getId().getName(),
          dataSource,
          "%s_FromDafny(%s.(%s.I%s))".formatted(
              namespace.concat(resourceShape.toShapeId().getName()),
              dataSource,
              DafnyNameResolver.dafnyTypesNamespace(resourceShape),
              resourceShape.getId().getName()
            )
        );
    } else {
      var serviceShape = resourceOrService.asServiceShape().get();
      if (
        !resourceOrService
          .toShapeId()
          .getNamespace()
          .equals(context.settings().getService().getNamespace())
      ) {
        writer.addImportFromModule(
          SmithyNameResolver.getGoModuleNameForSmithyNamespace(
            resourceOrService.toShapeId().getNamespace()
          ),
          SmithyNameResolver.shapeNamespace(serviceShape)
        );
        namespace =
          SmithyNameResolver.shapeNamespace(resourceOrService).concat(".");
      }
      if (!this.isOptional) {
        return "%1$s{%2$s}".formatted(
            namespace.concat(
              context.symbolProvider().toSymbol(serviceShape).getName()
            ),
            dataSource
          );
      }
      return """
      func () *%s {
          if %s == nil {
              return nil;
          }
          return &%s{%s.(*%s)}
      }()""".formatted(
          namespace.concat(
            context.symbolProvider().toSymbol(serviceShape).getName()
          ),
          dataSource,
          namespace.concat(
            context.symbolProvider().toSymbol(serviceShape).getName()
          ),
          dataSource,
          DafnyNameResolver.getDafnyClient(
            serviceShape,
            serviceShape.toShapeId().getName()
          )
        );
    }
  }

  @Override
  protected String getDefault(Shape shape) {
    throw new CodegenException(
      String.format(
        "Unsupported conversion of %s to %s using the %s protocol",
        shape,
        shape.getType(),
        context.protocolGenerator().getName()
      )
    );
  }

  @Override
  public String blobShape(BlobShape shape) {
    writer.addImportFromModule("github.com/dafny-lang/DafnyRuntimeGo", "dafny");
    return """
    func () []byte {
    var b []byte
    if %s == nil {
        return nil
    }
    for i := dafny.Iterate(%s) ; ; {
        val, ok := i()
        if !ok {
            return b
        } else {
            b = append(b, val.(byte))
        }
    }
    }()""".formatted(dataSource, dataSource);
  }

  @Override
  public String structureShape(final StructureShape shape) {
    if (shape.hasTrait(ReferenceTrait.class)) {
      return referenceStructureShape(shape);
    }
    final var builder = new StringBuilder();
    writer.addImportFromModule(
      SmithyNameResolver.getGoModuleNameForSmithyNamespace(
        shape.toShapeId().getNamespace()
      ),
      DafnyNameResolver.dafnyTypesNamespace(shape)
    );

    builder.append(
      "%1$s{".formatted(
          SmithyNameResolver
            .smithyTypesNamespace(shape)
            .concat(".")
            .concat(shape.getId().getName())
        )
    );
    String fieldSeparator = ",";
    for (final var memberShapeEntry : shape.getAllMembers().entrySet()) {
      final var memberName = memberShapeEntry.getKey();
      final var memberShape = memberShapeEntry.getValue();
      final var targetShape = context
        .model()
        .expectShape(memberShape.getTarget());
      //TODO: Is it ever possible for structure to be nil?
      final var derivedDataSource =
        "%1$s%2$s%3$s%4$s".formatted(
            dataSource,
            ".Dtor_%s()".formatted(memberName),
            memberShape.isOptional() ? ".UnwrapOr(nil)" : "",
            memberShape.isOptional() &&
              targetShape.isStructureShape() &&
              !targetShape.hasTrait(ReferenceTrait.class)
              ? ".(%s)".formatted(
                  DafnyNameResolver.getDafnyType(
                    targetShape,
                    context.symbolProvider().toSymbol(memberShape)
                  )
                )
              : ""
          );
      builder.append(
        "%1$s: %2$s%3$s,".formatted(
            StringUtils.capitalize(memberName),
            (targetShape.isStructureShape() && memberShape.isOptional()) &&
              !targetShape.hasTrait(ReferenceTrait.class)
              ? "&"
              : "",
            targetShape.accept(
              new DafnyToSmithyShapeVisitor(
                context,
                derivedDataSource,
                writer,
                isConfigShape,
                memberShape.isOptional()
              )
            )
          )
      );
    }

<<<<<<< HEAD
    @Override
    public String structureShape(final StructureShape shape) {
        if (shape.hasTrait(ReferenceTrait.class)) {
            return referenceStructureShape(shape);
        }
        final var builder = new StringBuilder();
        writer.addImportFromModule(SmithyNameResolver.getGoModuleNameForSmithyNamespace(shape.toShapeId().getNamespace()), DafnyNameResolver.dafnyTypesNamespace(shape));

        builder.append("%1$s{".formatted(SmithyNameResolver.smithyTypesNamespace(shape).concat(".").concat(shape.getId().getName())));
        String fieldSeparator = ",";
        for (final var memberShapeEntry : shape.getAllMembers().entrySet()) {
            final var memberName = memberShapeEntry.getKey();
            final var memberShape = memberShapeEntry.getValue();
            final var targetShape = context.model().expectShape(memberShape.getTarget());
            final String DtorConversion; 
            if (!shape.hasTrait(PositionalTrait.class)) {
                DtorConversion = ".Dtor_%s()".formatted(memberName);
            } else {
                // Shapes with PositionalTrait already gets input unwrapped so no conversion needed.
                DtorConversion = "";
            }
            //TODO: Is it ever possible for structure to be nil?
            final var derivedDataSource = "%1$s%2$s%3$s%4$s".formatted(dataSource,
                                                                       DtorConversion,
                                                                       memberShape.isOptional() ? ".UnwrapOr(nil)" : "",
                                                                       memberShape.isOptional() && targetShape.isStructureShape() && !targetShape.hasTrait(ReferenceTrait.class) ? ".(%s)".formatted(DafnyNameResolver.getDafnyType(targetShape, context.symbolProvider().toSymbol(memberShape))) : "");
                builder.append("%1$s: %2$s%3$s,".formatted(
                        StringUtils.capitalize(memberName),
                        (targetShape.isStructureShape() && memberShape.isOptional()) && !targetShape.hasTrait(ReferenceTrait.class) ? "&" : "",
                        targetShape.accept(
                                new DafnyToSmithyShapeVisitor(context, derivedDataSource, writer, isConfigShape, memberShape.isOptional())
                        )
                ));
        }
=======
    return builder.append("}").toString();
  }
>>>>>>> ac8a6a47

  // TODO: smithy-dafny-conversion library
  @Override
  public String listShape(ListShape shape) {
    writer.addImportFromModule("github.com/dafny-lang/DafnyRuntimeGo", "dafny");
    StringBuilder builder = new StringBuilder();

    MemberShape memberShape = shape.getMember();
    final Shape targetShape = context
      .model()
      .expectShape(memberShape.getTarget());
    var typeName = targetShape.isStructureShape()
      ? context.symbolProvider().toSymbol(memberShape)
      : context.symbolProvider().toSymbol(memberShape);
    builder.append(
      """
                           func() []%s{
                           var fieldValue []%s
                    if %s == nil {
                        return nil
                    }
      for i := dafny.Iterate(%s.(dafny.Sequence)); ; {
      	val, ok := i()
      	if !ok {
      		break
      	}
      	fieldValue = append(fieldValue, %s)}
      	""".formatted(
          SmithyNameResolver.getSmithyType(shape, typeName),
          SmithyNameResolver.getSmithyType(shape, typeName),
          dataSource,
          dataSource,
          targetShape.accept(
            new DafnyToSmithyShapeVisitor(
              context,
              "val%s".formatted(
                  targetShape.isStructureShape()
                    ? ".(%s)".formatted(
                        DafnyNameResolver.getDafnyType(
                          targetShape,
                          context.symbolProvider().toSymbol(targetShape)
                        )
                      )
                    : ""
                ),
              writer,
              isConfigShape
            )
          )
        )
    );

    // Close structure
    return builder
      .append("return fieldValue }()".formatted(dataSource))
      .toString();
  }

  @Override
  public String mapShape(MapShape shape) {
    writer.addImportFromModule("github.com/dafny-lang/DafnyRuntimeGo", "dafny");
    StringBuilder builder = new StringBuilder();

    MemberShape keyMemberShape = shape.getKey();
    final Shape keyTargetShape = context
      .model()
      .expectShape(keyMemberShape.getTarget());
    MemberShape valueMemberShape = shape.getValue();
    final Shape valueTargetShape = context
      .model()
      .expectShape(valueMemberShape.getTarget());
    final var type = context
      .symbolProvider()
      .toSymbol(valueTargetShape)
      .getName();

    builder.append(
      """
                                    func() map[string]%s {
                                    var m map[string]%s = make(map[string]%s)
                     if %s == nil {
                         return nil
                     }
      for i := dafny.Iterate(%s.(dafny.Map).Items());; {
      	val, ok := i()
      	if !ok {
      		break;
      	}
      	m[%s] = %s
      }
      return m
                                    }()""".formatted(
          type,
          type,
          type,
          dataSource,
          dataSource,
          keyTargetShape.accept(
            new DafnyToSmithyShapeVisitor(
              context,
              "(*val.(dafny.Tuple).IndexInt(0))",
              writer,
              isConfigShape
            )
          ),
          valueTargetShape.accept(
            new DafnyToSmithyShapeVisitor(
              context,
              "(*val.(dafny.Tuple).IndexInt(1))",
              writer,
              isConfigShape
            )
          )
        )
    );
    return builder.toString();
  }

  @Override
  public String booleanShape(BooleanShape shape) {
    writer.addImportFromModule("github.com/dafny-lang/DafnyRuntimeGo", "dafny");
    if (this.isOptional) {
      return """
      func() *bool {
          var b bool
          if %s == nil {
              return nil
          }
          b = %s.(%s)
          return &b
      }()""".formatted(
          dataSource,
          dataSource,
          context.symbolProvider().toSymbol(shape).getName()
        );
    } else {
      return "%s.(%s)".formatted(
          dataSource,
          context.symbolProvider().toSymbol(shape).getName()
        );
    }
  }

  @Override
  public String stringShape(StringShape shape) {
    writer.addImportFromModule("github.com/dafny-lang/DafnyRuntimeGo", "dafny");
    if (shape.hasTrait(EnumTrait.class)) {
      return """
         func () *%s.%s {
         var u %s.%s
                     if %s == nil {
                         return nil
                     }
      	inputEnum := %s.(%s)
      	index := -1;
      	for allEnums := dafny.Iterate(%s{}.AllSingletonConstructors()); ; {
      		enum, ok := allEnums()
      		if ok {
      			index++
      			if enum.(%s).Equals(inputEnum) {
      				break;
      			}
      		}
      	}

      	return &u.Values()[index]
      }()""".formatted(
          SmithyNameResolver.smithyTypesNamespace(shape),
          context.symbolProvider().toSymbol(shape).getName(),
          SmithyNameResolver.smithyTypesNamespace(shape),
          context.symbolProvider().toSymbol(shape).getName(),
          dataSource,
          dataSource,
          DafnyNameResolver.getDafnyType(
            shape,
            context.symbolProvider().toSymbol(shape)
          ),
          DafnyNameResolver.getDafnyCompanionStructType(
            shape,
            context.symbolProvider().toSymbol(shape)
          ),
          DafnyNameResolver.getDafnyType(
            shape,
            context.symbolProvider().toSymbol(shape)
          )
        );
    }

    var underlyingType = shape.hasTrait(DafnyUtf8BytesTrait.class)
      ? "uint8"
      : "dafny.Char";
    var strConv = "s = s + string(val.(%s))".formatted(underlyingType);
    if (underlyingType == "uint8") {
      strConv =
        """
            // UTF bytes should be always converted from bytes to string in go
            // Otherwise go treats the string as a unicode codepoint

            var valUint, _ = val.(%s)
            var byteSlice = []byte{valUint}
            s = s + string(byteSlice)
        """.formatted(underlyingType);
    }
    if ((boolean) isOptional) {
      return """
       func() (*string) {
           var s string
       if %s == nil {
           return nil
       }
           for i := dafny.Iterate(%s) ; ; {
               val, ok := i()
               if !ok {
                   return &[]string{s}[0]
               } else {
                   %s
               }
          }
      }()""".formatted(dataSource, dataSource, strConv);
    } else {
      return """
       func() (string) {
           var s string
           for i := dafny.Iterate(%s) ; ; {
               val, ok := i()
               if !ok {
                   return s
               } else {
                   %s
               }
          }
      }()""".formatted(dataSource, strConv);
    }
  }

  @Override
  public String integerShape(IntegerShape shape) {
    writer.addImportFromModule("github.com/dafny-lang/DafnyRuntimeGo", "dafny");

    if ((boolean) isOptional) {
      return (
        """
        func() *int32 {
            var b int32
            if %s == nil {
                return nil
            }
            b = %s.(int32)
            return &b
        }()""".formatted(dataSource, dataSource)
      );
    } else {
      return """
      func() int32 {
          var b = %s.(int32)
          return b
      }()
          """.formatted(dataSource);
    }
  }

  @Override
  public String longShape(LongShape shape) {
    writer.addImportFromModule("github.com/dafny-lang/DafnyRuntimeGo", "dafny");
    return (
      """
      func() *int64 {
          var b int64
          if %s == nil {
              return nil
          }
          b = %s.(int64)
          return &b
      }()"""
    ).formatted(dataSource, dataSource);
  }

  @Override
  public String doubleShape(DoubleShape shape) {
    writer.addImportFromModule("github.com/dafny-lang/DafnyRuntimeGo", "dafny");
    writer.addUseImports(SmithyGoDependency.MATH);
    return """
    func () *float64 {
        var b []byte
    if %s == nil {
        return nil
    }
        for i := dafny.Iterate(%s) ; ; {
            val, ok := i()
    	    if !ok {
          return &[]float64{math.Float64frombits(binary.LittleEndian.Uint64(b))}[0]
         } else {
          b = append(b, val.(byte))
         }
        }
    }()""".formatted(dataSource, dataSource);
  }

  @Override
  public String unionShape(UnionShape shape) {
    writer.addImportFromModule("github.com/dafny-lang/DafnyRuntimeGo", "dafny");
    String nilCheck;
    if (GoPointableIndex.of(context.model()).isPointable(shape) == false) {
      nilCheck = "";
    } else {
      nilCheck =
        """
        if %s == nil {
                return nil
        }""".formatted(dataSource);
    }
    final String functionInit =
      """
      func() %s {
          var union %s
          %s
      """.formatted(
          context.symbolProvider().toSymbol(shape),
          context.symbolProvider().toSymbol(shape),
          nilCheck
        );
    StringBuilder eachMemberInUnion = new StringBuilder();
    for (var member : shape.getAllMembers().values()) {
      final Shape targetShape = context.model().expectShape(member.getTarget());
      final String memberName = context.symbolProvider().toMemberName(member);
      final String rawUnionDataSource =
        "(" +
        dataSource +
        ".(" +
        DafnyNameResolver.getDafnyType(
          shape,
          context.symbolProvider().toSymbol(shape)
        ) +
        "))";
      // unwrap union type, assert it then convert it to its member type with Dtor_ (example: Dtor_BlobValue()). unionDataSource is not a wrapper object until now.
      String unionDataSource =
        rawUnionDataSource +
        ".Dtor_" +
        memberName.replace(shape.getId().getName() + "Member", "") +
        "()";
      final Boolean isMemberShapePointable =
        (GoPointableIndex.of(context.model()).isPointable(targetShape) &&
          GoPointableIndex.of(context.model()).isDereferencable(targetShape)) &&
        !targetShape.isStructureShape();
      final String pointerForPointableShape = isMemberShapePointable ? "*" : "";
      final String isMemberCheck =
        """
        if ((%s).%s()) {""".formatted(
            rawUnionDataSource,
            memberName.replace(shape.getId().getName() + "Member", "Is_")
          );
      String wrappedDataSource = "";
      if (!(targetShape.isStructureShape())) {
        // All other shape except structure needs a Wrapper object but unionDataSource is not a Wrapper object.
        wrappedDataSource =
          """
          var dataSource = Wrappers.Companion_Option_.Create_Some_(%s)""".formatted(
              unionDataSource
            );
        unionDataSource = "dataSource.UnwrapOr(nil)";
      }
      eachMemberInUnion.append(
        """
        %s
        %s
        union = &%s.%s{
                Value: %s(%s),
            }
        }
        """.formatted(
            isMemberCheck,
            wrappedDataSource,
            SmithyNameResolver.smithyTypesNamespace(shape),
            memberName,
            pointerForPointableShape,
            targetShape.accept(
              new DafnyToSmithyShapeVisitor(
                context,
                unionDataSource,
                writer,
                isConfigShape,
                isMemberShapePointable
              )
            )
          )
      );
    }
    return """
        %s
        %s
        return union
    }()""".formatted(functionInit, eachMemberInUnion);
  }

  @Override
  public String timestampShape(TimestampShape shape) {
    return "nil";
  }
}<|MERGE_RESOLUTION|>--- conflicted
+++ resolved
@@ -252,7 +252,6 @@
       );
     }
 
-<<<<<<< HEAD
     @Override
     public String structureShape(final StructureShape shape) {
         if (shape.hasTrait(ReferenceTrait.class)) {
@@ -287,10 +286,6 @@
                         )
                 ));
         }
-=======
-    return builder.append("}").toString();
-  }
->>>>>>> ac8a6a47
 
   // TODO: smithy-dafny-conversion library
   @Override
