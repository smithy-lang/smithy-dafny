package software.amazon.polymorph.smithygo.localservice.shapevisitor;

<<<<<<< HEAD
import java.util.HashMap;
import java.util.Map;
import java.util.Set;
=======
import static software.amazon.polymorph.smithygo.codegen.SymbolUtils.POINTABLE;
import static software.amazon.polymorph.smithygo.utils.Constants.DAFNY_RUNTIME_GO_LIBRARY_MODULE;
>>>>>>> 0bafb682

import software.amazon.polymorph.smithygo.codegen.GenerationContext;
import software.amazon.polymorph.smithygo.codegen.GoWriter;
import software.amazon.polymorph.smithygo.codegen.SmithyGoDependency;
import software.amazon.polymorph.smithygo.codegen.knowledge.GoPointableIndex;
import software.amazon.polymorph.smithygo.localservice.nameresolver.DafnyNameResolver;
import software.amazon.polymorph.smithygo.localservice.nameresolver.SmithyNameResolver;
import software.amazon.polymorph.smithygo.utils.GoCodegenUtils;
import software.amazon.polymorph.traits.DafnyUtf8BytesTrait;
import software.amazon.polymorph.traits.ReferenceTrait;
import software.amazon.smithy.codegen.core.CodegenException;
import software.amazon.smithy.model.shapes.BlobShape;
import software.amazon.smithy.model.shapes.BooleanShape;
import software.amazon.smithy.model.shapes.DoubleShape;
import software.amazon.smithy.model.shapes.IntegerShape;
import software.amazon.smithy.model.shapes.ListShape;
import software.amazon.smithy.model.shapes.LongShape;
import software.amazon.smithy.model.shapes.MapShape;
import software.amazon.smithy.model.shapes.MemberShape;
import software.amazon.smithy.model.shapes.Shape;
import software.amazon.smithy.model.shapes.ShapeVisitor;
import software.amazon.smithy.model.shapes.StringShape;
import software.amazon.smithy.model.shapes.StructureShape;
import software.amazon.smithy.model.shapes.TimestampShape;
import software.amazon.smithy.model.shapes.UnionShape;
import software.amazon.smithy.model.traits.EnumTrait;
import software.amazon.smithy.utils.StringUtils;

// TODO: Remove anonymous function in each of the shape visitor and test if it will work
public class DafnyToSmithyShapeVisitor extends ShapeVisitor.Default<String> {

  private final GenerationContext context;
  private final String dataSource;
  private final GoWriter writer;
  private final boolean isConfigShape;
  private final boolean isOptional;
  //TODO: Ideally this shouldn't be static but with current design we need to access this across instances.
  private static final Map<MemberShape, String> memberShapeConversionFuncMap = new HashMap<>();

  public DafnyToSmithyShapeVisitor(
    final GenerationContext context,
    final String dataSource,
    final GoWriter writer,
    final boolean isConfigShape
  ) {
    this(context, dataSource, writer, isConfigShape, false);
  }

  public DafnyToSmithyShapeVisitor(
    final GenerationContext context,
    final String dataSource,
    final GoWriter writer,
    final boolean isConfigShape,
    final boolean isOptional
  ) {
    this.context = context;
    this.dataSource = dataSource;
    this.writer = writer;
    this.isConfigShape = isConfigShape;
    this.isOptional = isOptional;
  }

  public static Set<MemberShape> getAllShapesRequiringConversionFunc() {
    return memberShapeConversionFuncMap.keySet();
  }

  public static void putShapesWithConversionFunc(final MemberShape shape, final String conversionFunc) {
    memberShapeConversionFuncMap.put(shape, conversionFunc);
  }

  public static String getConversionFunc(final MemberShape shape) {
    return memberShapeConversionFuncMap.get(shape);
  }

  protected String referenceStructureShape(final StructureShape shape) {
    final ReferenceTrait referenceTrait = shape.expectTrait(ReferenceTrait.class);
    final Shape resourceOrService = context
      .model()
      .expectShape(referenceTrait.getReferentId());
    var namespace = "";
    if (resourceOrService.asResourceShape().isPresent()) {
      final var resourceShape = resourceOrService.asResourceShape().get();
      if (
        !resourceOrService
          .toShapeId()
          .getNamespace()
          .equals(context.settings().getService().getNamespace())
      ) {
        writer.addImportFromModule(
          SmithyNameResolver.getGoModuleNameForSmithyNamespace(
            resourceOrService.toShapeId().getNamespace()
          ),
          SmithyNameResolver.shapeNamespace(resourceShape)
        );
        namespace =
          SmithyNameResolver.shapeNamespace(resourceOrService).concat(".");
      }
      if (!this.isOptional) {
        return "%s_FromDafny(%s)".formatted(
            namespace.concat(resourceShape.toShapeId().getName()),
            dataSource
          );
      }
      return """
      func () %s.I%s {
          if %s == nil {
              return nil;
          }
          return %s
      }()""".formatted(
          SmithyNameResolver.smithyTypesNamespace(resourceShape),
          resourceShape.getId().getName(),
          dataSource,
          "%s_FromDafny(%s.(%s.I%s))".formatted(
              namespace.concat(resourceShape.toShapeId().getName()),
              dataSource,
              DafnyNameResolver.dafnyTypesNamespace(resourceShape),
              resourceShape.getId().getName()
            )
        );
    } else {
      final var serviceShape = resourceOrService.asServiceShape().get();
      if (
        !resourceOrService
          .toShapeId()
          .getNamespace()
          .equals(context.settings().getService().getNamespace())
      ) {
        writer.addImportFromModule(
          SmithyNameResolver.getGoModuleNameForSmithyNamespace(
            resourceOrService.toShapeId().getNamespace()
          ),
          SmithyNameResolver.shapeNamespace(serviceShape)
        );
        namespace =
          SmithyNameResolver.shapeNamespace(resourceOrService).concat(".");
      }
      if (!this.isOptional) {
        return "return %1$s{%2$s}".formatted(
            namespace.concat(
              context.symbolProvider().toSymbol(serviceShape).getName()
            ),
            dataSource
          );
      }
      return """
      return func () *%s {
          if %s == nil {
              return nil;
          }
          return &%s{%s.(*%s)}
      }()""".formatted(
          namespace.concat(
            context.symbolProvider().toSymbol(serviceShape).getName()
          ),
          dataSource,
          namespace.concat(
            context.symbolProvider().toSymbol(serviceShape).getName()
          ),
          dataSource,
          DafnyNameResolver.getDafnyClient(
            serviceShape.toShapeId().getName()
          )
        );
    }
  }

  @Override
  protected String getDefault(final Shape shape) {
    throw new CodegenException(
      String.format(
        "Unsupported conversion of %s to %s using the %s protocol",
        shape,
        shape.getType(),
        context.protocolGenerator().getName()
      )
    );
  }

  @Override
<<<<<<< HEAD
  public String blobShape(final BlobShape shape) {
    writer.addImportFromModule("github.com/dafny-lang/DafnyRuntimeGo", "dafny");
=======
  public String blobShape(BlobShape shape) {
    writer.addImportFromModule(DAFNY_RUNTIME_GO_LIBRARY_MODULE, "dafny");
>>>>>>> 0bafb682
    return """
    return func () []byte {
    var b []byte
    if %s == nil {
        return nil
    }
    for i := dafny.Iterate(%s) ; ; {
        val, ok := i()
        if !ok {
            return b
        } else {
            b = append(b, val.(byte))
        }
    }
    }()""".formatted(dataSource, dataSource);
  }

  @Override
  public String structureShape(final StructureShape shape) {
    if (shape.hasTrait(ReferenceTrait.class)) {
      return referenceStructureShape(shape);
    }
    final var builder = new StringBuilder();
    writer.addImportFromModule(
      SmithyNameResolver.getGoModuleNameForSmithyNamespace(
        shape.toShapeId().getNamespace()
      ),
      DafnyNameResolver.dafnyTypesNamespace(shape)
    );
    final String referenceType = (this.isOptional) ? "&" : "";
    builder.append(
      "return %1$s%2$s{".formatted(
          referenceType,
          SmithyNameResolver
            .smithyTypesNamespace(shape)
            .concat(".")
            .concat(shape.getId().getName())
        )
    );
    for (final var memberShapeEntry : shape.getAllMembers().entrySet()) {
      final var memberName = memberShapeEntry.getKey();
      final var memberShape = memberShapeEntry.getValue();
      final var targetShape = context
        .model()
        .expectShape(memberShape.getTarget());
      //TODO: Is it ever possible for structure to be nil?
      String maybeAssertion = "";
      if (dataSource.equals("input")) {
        maybeAssertion =
        ".(".concat(
            DafnyNameResolver.getDafnyType(
              shape,
              context.symbolProvider().toSymbol(shape)
            )
          )
          .concat(")");
      }
      final boolean assertionRequired =
        memberShape.isOptional() &&
        targetShape.isStructureShape() &&
        !targetShape.hasTrait(ReferenceTrait.class);
      final var derivedDataSource =
        "%1$s%2$s%3$s%4$s%5$s".formatted(
            dataSource,
            maybeAssertion,
            ".Dtor_%s()".formatted(memberName),
            memberShape.isOptional() ? ".UnwrapOr(nil)" : "",
            assertionRequired
              ? ".(%s)".formatted(
                  DafnyNameResolver.getDafnyType(
                    targetShape,
                    context.symbolProvider().toSymbol(memberShape)
                  )
                )
              : ""
          );
      builder.append(
        """
           %1$s: %2$s,
        """.formatted(
            StringUtils.capitalize(memberName),
            ShapeVisitorHelper.toNativeShapeVisitorWriter(
              memberShape,
              context,
              derivedDataSource,
              assertionRequired,
              writer,
              isConfigShape,
              memberShape.isOptional()
            )
          )
      );
    }

    return builder.append("}").toString();
  }

  // TODO: smithy-dafny-conversion library
  @Override
<<<<<<< HEAD
  public String listShape(final ListShape shape) {
    writer.addImportFromModule("github.com/dafny-lang/DafnyRuntimeGo", "dafny");
    final StringBuilder builder = new StringBuilder();
=======
  public String listShape(ListShape shape) {
    writer.addImportFromModule(DAFNY_RUNTIME_GO_LIBRARY_MODULE, "dafny");
    StringBuilder builder = new StringBuilder();
>>>>>>> 0bafb682

    final MemberShape memberShape = shape.getMember();
    final Shape targetShape = context
      .model()
      .expectShape(memberShape.getTarget());
    final var symbol = context.symbolProvider().toSymbol(shape);
    final Boolean assertionRequired = targetShape.isStructureShape();
    builder.append(
      """
                           var fieldValue %s
                    if %s == nil {
                        return nil
                    }
      for i := dafny.Iterate(%s.(dafny.Sequence)); ; {
      	val, ok := i()
      	if !ok {
      		break
      	}
      	fieldValue = append(fieldValue, %s)}
      	""".formatted(
          GoCodegenUtils.getType(symbol, shape),
          dataSource,
          dataSource,
          ShapeVisitorHelper.toNativeShapeVisitorWriter(
            memberShape,
            context,
            "val",
            assertionRequired,
            writer,
            isConfigShape,
            false
          )
        )
    );
    // Close structure
    return builder.append("return fieldValue").toString();
  }

  @Override
<<<<<<< HEAD
  public String mapShape(final MapShape shape) {
    writer.addImportFromModule("github.com/dafny-lang/DafnyRuntimeGo", "dafny");
    final StringBuilder builder = new StringBuilder();
=======
  public String mapShape(MapShape shape) {
    writer.addImportFromModule(DAFNY_RUNTIME_GO_LIBRARY_MODULE, "dafny");
    StringBuilder builder = new StringBuilder();
>>>>>>> 0bafb682

    final MemberShape keyMemberShape = shape.getKey();
    final MemberShape valueMemberShape = shape.getValue();
    final Shape valueTargetShape = context
      .model()
      .expectShape(valueMemberShape.getTarget());
    final var type = SmithyNameResolver.getSmithyType(
      valueTargetShape,
      context.symbolProvider().toSymbol(valueTargetShape)
    );
    final String valueDataSource = "(*val.(dafny.Tuple).IndexInt(1))";
    builder.append(
      """
                     var m map[string]%s = make(map[string]%s)
                     if %s == nil {
                         return nil
                     }
      for i := dafny.Iterate(%s.(dafny.Map).Items());; {
      	val, ok := i()
      	if !ok {
      		break;
      	}
      	m[%s] = %s
      }
      return m
                                    """.formatted(
          type,
          type,
          dataSource,
          dataSource,
          ShapeVisitorHelper.toNativeShapeVisitorWriter(
            keyMemberShape,
            context,
            "(*val.(dafny.Tuple).IndexInt(0))",
            false,
            writer,
            isConfigShape,
            false
          ),
          ShapeVisitorHelper.toNativeShapeVisitorWriter(
            valueMemberShape,
            context,
            valueDataSource,
            false,
            writer,
            isConfigShape,
            false
          )
        )
    );
    return builder.toString();
  }

  @Override
<<<<<<< HEAD
  public String booleanShape(final BooleanShape shape) {
    writer.addImportFromModule("github.com/dafny-lang/DafnyRuntimeGo", "dafny");
=======
  public String booleanShape(BooleanShape shape) {
    writer.addImportFromModule(DAFNY_RUNTIME_GO_LIBRARY_MODULE, "dafny");
>>>>>>> 0bafb682
    if (this.isOptional) {
      return """
      return func() *bool {
          var b bool
          if %s == nil {
              return nil
          }
          b = %s.(%s)
          return &b
      }()""".formatted(
          dataSource,
          dataSource,
          context.symbolProvider().toSymbol(shape).getName()
        );
    } else {
      return "return %s.(%s)".formatted(
          dataSource,
          context.symbolProvider().toSymbol(shape).getName()
        );
    }
  }

  @Override
<<<<<<< HEAD
  public String stringShape(final StringShape shape) {
    writer.addImportFromModule("github.com/dafny-lang/DafnyRuntimeGo", "dafny");
=======
  public String stringShape(StringShape shape) {
    writer.addImportFromModule(DAFNY_RUNTIME_GO_LIBRARY_MODULE, "dafny");
>>>>>>> 0bafb682
    if (shape.hasTrait(EnumTrait.class)) {
      return """
         return func () *%s.%s {
         var u %s.%s
                     if %s == nil {
                         return nil
                     }
      	inputEnum := %s.(%s)
      	index := -1;
      	for allEnums := dafny.Iterate(%s{}.AllSingletonConstructors()); ; {
      		enum, ok := allEnums()
      		if ok {
      			index++
      			if enum.(%s).Equals(inputEnum) {
      				break;
      			}
      		}
      	}

      	return &u.Values()[index]
      }()""".formatted(
          SmithyNameResolver.smithyTypesNamespace(shape),
          context.symbolProvider().toSymbol(shape).getName(),
          SmithyNameResolver.smithyTypesNamespace(shape),
          context.symbolProvider().toSymbol(shape).getName(),
          dataSource,
          dataSource,
          DafnyNameResolver.getDafnyType(
            shape,
            context.symbolProvider().toSymbol(shape)
          ),
          DafnyNameResolver.getDafnyCompanionStructType(
            shape,
            context.symbolProvider().toSymbol(shape)
          ),
          DafnyNameResolver.getDafnyType(
            shape,
            context.symbolProvider().toSymbol(shape)
          )
        );
    }

    final var underlyingType = shape.hasTrait(DafnyUtf8BytesTrait.class)
      ? "uint8"
      : "dafny.Char";
    var strConv = "s = s + string(val.(%s))".formatted(underlyingType);
    if (underlyingType.equals("uint8")) {
      strConv =
        """
            // UTF bytes should be always converted from bytes to string in go
            // Otherwise go treats the string as a unicode codepoint

            var valUint, _ = val.(%s)
            var byteSlice = []byte{valUint}
            s = s + string(byteSlice)
        """.formatted(underlyingType);
    }
    if (isOptional) {
      return """
       return func() (*string) {
           var s string
       if %s == nil {
           return nil
       }
           for i := dafny.Iterate(%s) ; ; {
               val, ok := i()
               if !ok {
                   return &[]string{s}[0]
               } else {
                   %s
               }
          }
      }()""".formatted(dataSource, dataSource, strConv);
    } else {
      return """
       return func() (string) {
           var s string
           for i := dafny.Iterate(%s) ; ; {
               val, ok := i()
               if !ok {
                   return s
               } else {
                   %s
               }
          }
      }()""".formatted(dataSource, strConv);
    }
  }

  @Override
<<<<<<< HEAD
  public String integerShape(final IntegerShape shape) {
    writer.addImportFromModule("github.com/dafny-lang/DafnyRuntimeGo", "dafny");
=======
  public String integerShape(IntegerShape shape) {
    writer.addImportFromModule(DAFNY_RUNTIME_GO_LIBRARY_MODULE, "dafny");
>>>>>>> 0bafb682

    if (isOptional) {
      return (
        """
        return func() *int32 {
            var b int32
            if %s == nil {
                return nil
            }
            b = %s.(int32)
            return &b
        }()""".formatted(dataSource, dataSource)
      );
    } else {
      return """
      return func() int32 {
          var b = %s.(int32)
          return b
      }()""".formatted(dataSource);
    }
  }

  @Override
<<<<<<< HEAD
  public String longShape(final LongShape shape) {
    writer.addImportFromModule("github.com/dafny-lang/DafnyRuntimeGo", "dafny");
    if (isOptional) {
      return (
        """
        return func() *int64 {
            var b int64
            if %s == nil {
                return nil
            }
            b = %s.(int64)
            return &b
        }()"""
      ).formatted(dataSource, dataSource);
    } else {
      return """
      return func() int64 {
          var b = %s.(int64)
          return b
      }()
          """.formatted(dataSource);
    }
  }

  @Override
  public String doubleShape(final DoubleShape shape) {
    writer.addImportFromModule("github.com/dafny-lang/DafnyRuntimeGo", "dafny");
=======
  public String longShape(LongShape shape) {
    writer.addImportFromModule(DAFNY_RUNTIME_GO_LIBRARY_MODULE, "dafny");
    return (
      """
      func() *int64 {
          var b int64
          if %s == nil {
              return nil
          }
          b = %s.(int64)
          return &b
      }()"""
    ).formatted(dataSource, dataSource);
  }

  @Override
  public String doubleShape(DoubleShape shape) {
    writer.addImportFromModule(DAFNY_RUNTIME_GO_LIBRARY_MODULE, "dafny");
>>>>>>> 0bafb682
    writer.addUseImports(SmithyGoDependency.MATH);
    if (isOptional) {
      return """
      return func () *float64 {
          var b []byte
      if %s == nil {
          return nil
      }
          for i := dafny.Iterate(%s) ; ; {
              val, ok := i()
      	    if !ok {
            return &[]float64{math.Float64frombits(binary.LittleEndian.Uint64(b))}[0]
           } else {
            b = append(b, val.(byte))
           }
          }
      }()""".formatted(dataSource, dataSource);
    } else {
      return """
      return func () float64 {
          var b []byte
          for i := dafny.Iterate(%s) ; ; {
              val, ok := i()
      	    if !ok {
            return []float64{math.Float64frombits(binary.LittleEndian.Uint64(b))}[0]
           } else {
            b = append(b, val.(byte))
           }
          }
      }()""".formatted(dataSource);
    }
  }

  @Override
<<<<<<< HEAD
  public String unionShape(final UnionShape shape) {
    writer.addImportFromModule("github.com/dafny-lang/DafnyRuntimeGo", "dafny");
    String nilCheck = "";
    if (isOptional) {
=======
  public String unionShape(UnionShape shape) {
    writer.addImportFromModule(DAFNY_RUNTIME_GO_LIBRARY_MODULE, "dafny");
    String nilCheck;
    if (GoPointableIndex.of(context.model()).isPointable(shape) == false) {
      nilCheck = "";
    } else {
>>>>>>> 0bafb682
      nilCheck =
        """
        if %s == nil {
                return nil
        }""".formatted(dataSource);
    }
    final String functionInit =
      """
          var union %s
          %s
      """.formatted(context.symbolProvider().toSymbol(shape), nilCheck);
    final StringBuilder eachMemberInUnion = new StringBuilder();
    for (final var member : shape.getAllMembers().values()) {
      final Shape targetShape = context.model().expectShape(member.getTarget());
      final String memberName = context.symbolProvider().toMemberName(member);
      final String rawUnionDataSource =
        "(" +
        dataSource +
        ".(" +
        DafnyNameResolver.getDafnyType(
          shape,
          context.symbolProvider().toSymbol(shape)
        ) +
        "))";
      // unwrap union type, assert it then convert it to its member type with Dtor_ (example: Dtor_BlobValue()). unionDataSource is not a wrapper object until now.
      String unionDataSource =
        rawUnionDataSource +
        ".Dtor_" +
        memberName.replace(shape.getId().getName().concat("Member"), "") +
        "()";
      final boolean isMemberShapePointable =
        (GoPointableIndex.of(context.model()).isPointable(member)) &&
        !targetShape.isStructureShape();
      final String pointerForPointableShape = isMemberShapePointable ? "*" : "";
      final String isMemberCheck = "if ((%s).%s()) {".formatted(
            rawUnionDataSource,
            memberName.replace(shape.getId().getName().concat("Member"), "Is_")
          );
      String wrappedDataSource = "";
      boolean requireAssertion = true;
      if (!(targetShape.isStructureShape())) {
        // All other shape except structure needs a Wrapper object but unionDataSource is not a Wrapper object.
        wrappedDataSource ="var dataSource = Wrappers.Companion_Option_.Create_Some_(%s)".formatted(
              unionDataSource
            );
        unionDataSource = "dataSource.UnwrapOr(nil)";
        requireAssertion = false;
      }
      eachMemberInUnion.append(
        """
        %s
        %s
        union = &%s.%s{
                Value: %s(%s),
            }
        }
        """.formatted(
            isMemberCheck,
            wrappedDataSource,
            SmithyNameResolver.smithyTypesNamespace(shape),
            memberName,
            pointerForPointableShape,
            ShapeVisitorHelper.toNativeShapeVisitorWriter(
              member,
              context,
              unionDataSource,
              requireAssertion,
              writer,
              isConfigShape,
              isMemberShapePointable
            )
          )
      );
    }
    return """
        %s
        %s
        return union
    """.formatted(functionInit, eachMemberInUnion);
  }

  @Override
  public String timestampShape(final TimestampShape shape) {
    // TODO: Figure out timestamp types when working on timestampShape 
    writer.addImport("time");
    return "nil";
  }
}<|MERGE_RESOLUTION|>--- conflicted
+++ resolved
@@ -1,13 +1,11 @@
 package software.amazon.polymorph.smithygo.localservice.shapevisitor;
 
-<<<<<<< HEAD
 import java.util.HashMap;
 import java.util.Map;
 import java.util.Set;
-=======
+
 import static software.amazon.polymorph.smithygo.codegen.SymbolUtils.POINTABLE;
 import static software.amazon.polymorph.smithygo.utils.Constants.DAFNY_RUNTIME_GO_LIBRARY_MODULE;
->>>>>>> 0bafb682
 
 import software.amazon.polymorph.smithygo.codegen.GenerationContext;
 import software.amazon.polymorph.smithygo.codegen.GoWriter;
@@ -188,13 +186,8 @@
   }
 
   @Override
-<<<<<<< HEAD
   public String blobShape(final BlobShape shape) {
-    writer.addImportFromModule("github.com/dafny-lang/DafnyRuntimeGo", "dafny");
-=======
-  public String blobShape(BlobShape shape) {
-    writer.addImportFromModule(DAFNY_RUNTIME_GO_LIBRARY_MODULE, "dafny");
->>>>>>> 0bafb682
+    writer.addImportFromModule(DAFNY_RUNTIME_GO_LIBRARY_MODULE, "dafny");
     return """
     return func () []byte {
     var b []byte
@@ -294,16 +287,9 @@
 
   // TODO: smithy-dafny-conversion library
   @Override
-<<<<<<< HEAD
   public String listShape(final ListShape shape) {
-    writer.addImportFromModule("github.com/dafny-lang/DafnyRuntimeGo", "dafny");
+    writer.addImportFromModule(DAFNY_RUNTIME_GO_LIBRARY_MODULE, "dafny");
     final StringBuilder builder = new StringBuilder();
-=======
-  public String listShape(ListShape shape) {
-    writer.addImportFromModule(DAFNY_RUNTIME_GO_LIBRARY_MODULE, "dafny");
-    StringBuilder builder = new StringBuilder();
->>>>>>> 0bafb682
-
     final MemberShape memberShape = shape.getMember();
     final Shape targetShape = context
       .model()
@@ -342,16 +328,9 @@
   }
 
   @Override
-<<<<<<< HEAD
   public String mapShape(final MapShape shape) {
-    writer.addImportFromModule("github.com/dafny-lang/DafnyRuntimeGo", "dafny");
+    writer.addImportFromModule(DAFNY_RUNTIME_GO_LIBRARY_MODULE, "dafny");
     final StringBuilder builder = new StringBuilder();
-=======
-  public String mapShape(MapShape shape) {
-    writer.addImportFromModule(DAFNY_RUNTIME_GO_LIBRARY_MODULE, "dafny");
-    StringBuilder builder = new StringBuilder();
->>>>>>> 0bafb682
-
     final MemberShape keyMemberShape = shape.getKey();
     final MemberShape valueMemberShape = shape.getValue();
     final Shape valueTargetShape = context
@@ -405,13 +384,8 @@
   }
 
   @Override
-<<<<<<< HEAD
   public String booleanShape(final BooleanShape shape) {
-    writer.addImportFromModule("github.com/dafny-lang/DafnyRuntimeGo", "dafny");
-=======
-  public String booleanShape(BooleanShape shape) {
-    writer.addImportFromModule(DAFNY_RUNTIME_GO_LIBRARY_MODULE, "dafny");
->>>>>>> 0bafb682
+    writer.addImportFromModule(DAFNY_RUNTIME_GO_LIBRARY_MODULE, "dafny");
     if (this.isOptional) {
       return """
       return func() *bool {
@@ -435,13 +409,8 @@
   }
 
   @Override
-<<<<<<< HEAD
   public String stringShape(final StringShape shape) {
-    writer.addImportFromModule("github.com/dafny-lang/DafnyRuntimeGo", "dafny");
-=======
-  public String stringShape(StringShape shape) {
-    writer.addImportFromModule(DAFNY_RUNTIME_GO_LIBRARY_MODULE, "dafny");
->>>>>>> 0bafb682
+    writer.addImportFromModule(DAFNY_RUNTIME_GO_LIBRARY_MODULE, "dafny");
     if (shape.hasTrait(EnumTrait.class)) {
       return """
          return func () *%s.%s {
@@ -532,14 +501,8 @@
   }
 
   @Override
-<<<<<<< HEAD
   public String integerShape(final IntegerShape shape) {
-    writer.addImportFromModule("github.com/dafny-lang/DafnyRuntimeGo", "dafny");
-=======
-  public String integerShape(IntegerShape shape) {
-    writer.addImportFromModule(DAFNY_RUNTIME_GO_LIBRARY_MODULE, "dafny");
->>>>>>> 0bafb682
-
+    writer.addImportFromModule(DAFNY_RUNTIME_GO_LIBRARY_MODULE, "dafny");
     if (isOptional) {
       return (
         """
@@ -562,9 +525,8 @@
   }
 
   @Override
-<<<<<<< HEAD
   public String longShape(final LongShape shape) {
-    writer.addImportFromModule("github.com/dafny-lang/DafnyRuntimeGo", "dafny");
+    writer.addImportFromModule(DAFNY_RUNTIME_GO_LIBRARY_MODULE, "dafny");
     if (isOptional) {
       return (
         """
@@ -589,27 +551,7 @@
 
   @Override
   public String doubleShape(final DoubleShape shape) {
-    writer.addImportFromModule("github.com/dafny-lang/DafnyRuntimeGo", "dafny");
-=======
-  public String longShape(LongShape shape) {
-    writer.addImportFromModule(DAFNY_RUNTIME_GO_LIBRARY_MODULE, "dafny");
-    return (
-      """
-      func() *int64 {
-          var b int64
-          if %s == nil {
-              return nil
-          }
-          b = %s.(int64)
-          return &b
-      }()"""
-    ).formatted(dataSource, dataSource);
-  }
-
-  @Override
-  public String doubleShape(DoubleShape shape) {
-    writer.addImportFromModule(DAFNY_RUNTIME_GO_LIBRARY_MODULE, "dafny");
->>>>>>> 0bafb682
+    writer.addImportFromModule(DAFNY_RUNTIME_GO_LIBRARY_MODULE, "dafny");
     writer.addUseImports(SmithyGoDependency.MATH);
     if (isOptional) {
       return """
@@ -644,19 +586,10 @@
   }
 
   @Override
-<<<<<<< HEAD
   public String unionShape(final UnionShape shape) {
-    writer.addImportFromModule("github.com/dafny-lang/DafnyRuntimeGo", "dafny");
+    writer.addImportFromModule(DAFNY_RUNTIME_GO_LIBRARY_MODULE, "dafny");
     String nilCheck = "";
     if (isOptional) {
-=======
-  public String unionShape(UnionShape shape) {
-    writer.addImportFromModule(DAFNY_RUNTIME_GO_LIBRARY_MODULE, "dafny");
-    String nilCheck;
-    if (GoPointableIndex.of(context.model()).isPointable(shape) == false) {
-      nilCheck = "";
-    } else {
->>>>>>> 0bafb682
       nilCheck =
         """
         if %s == nil {
