--- conflicted
+++ resolved
@@ -3,11 +3,12 @@
 import static software.amazon.polymorph.smithygo.localservice.nameresolver.Constants.BLANK;
 import static software.amazon.polymorph.smithygo.localservice.nameresolver.Constants.DOT;
 
-<<<<<<< HEAD
+import java.util.Map;
+import static software.amazon.polymorph.smithygo.localservice.nameresolver.Constants.BLANK;
+import static software.amazon.polymorph.smithygo.localservice.nameresolver.Constants.DOT;
+
 import java.util.Arrays;
 import java.util.HashSet;
-=======
->>>>>>> 992a33e8
 import java.util.Map;
 import software.amazon.smithy.aws.traits.ServiceTrait;
 import software.amazon.smithy.codegen.core.Symbol;
@@ -18,15 +19,11 @@
 import software.amazon.smithy.model.shapes.MemberShape;
 import software.amazon.smithy.model.shapes.ServiceShape;
 import software.amazon.smithy.model.shapes.Shape;
-<<<<<<< HEAD
-=======
 import software.amazon.smithy.model.shapes.SimpleShape;
->>>>>>> 992a33e8
 
 public class SmithyNameResolver {
 
   private static Map<String, String> smithyNamespaceToGoModuleNameMap;
-<<<<<<< HEAD
   // Known native type of simple shapes
   private static HashSet<String> knownSmithyType = new HashSet<>(
     Arrays.asList(
@@ -38,8 +35,6 @@
       "bool" //boolean shape
     )
   );
-=======
->>>>>>> 992a33e8
 
   public static void setSmithyNamespaceToGoModuleNameMap(
     Map<String, String> smithyNamespaceToGoModuleNameMap
@@ -56,13 +51,12 @@
       throw new IllegalArgumentException(
         "Go module name not found for Smithy namespace: " + smithyNamespace
       );
-<<<<<<< HEAD
     }
     return smithyNamespaceToGoModuleNameMap.get(smithyNamespace);
   }
 
   public static String shapeNamespace(final Shape shape) {
-    return shape.toShapeId().getNamespace().replace(DOT, BLANK).toLowerCase();
+    return shape.toShapeId().getNamespace().replace(DOT, BLANK).toLowerCase().concat("smithygenerated");
   }
 
   public static String smithyTypesNamespace(final Shape shape) {
@@ -71,7 +65,7 @@
       .getNamespace()
       .replace(DOT, BLANK)
       .toLowerCase()
-      .concat("types");
+      .concat("smithygeneratedtypes");
   }
 
   public static String getGoModuleNameForSdkNamespace(
@@ -129,73 +123,10 @@
     }
     return SmithyNameResolver
       .smithyTypesNamespace(shape)
-=======
-    }
-    return smithyNamespaceToGoModuleNameMap.get(smithyNamespace);
-  }
-
-  public static String shapeNamespace(final Shape shape) {
-    return shape.toShapeId().getNamespace().replace(DOT, BLANK).toLowerCase().concat("smithygenerated");
-  }
-
-  public static String smithyTypesNamespace(final Shape shape) {
-    return shape
-      .toShapeId()
-      .getNamespace()
-      .replace(DOT, BLANK)
-      .toLowerCase()
-      .concat("smithygeneratedtypes");
-  }
-
-  public static String getGoModuleNameForSdkNamespace(
-    final String smithyNamespace
-  ) {
-    return getGoModuleNameForSmithyNamespace("sdk.".concat(smithyNamespace));
-  }
-
-  public static String smithyTypesNamespaceAws(
-    final ServiceTrait serviceTrait,
-    boolean isAwsSubType
-  ) {
-    if (isAwsSubType) {
-      return "types";
-    }
-    return serviceTrait.getSdkId().toLowerCase();
-  }
-
-  public static String getSmithyType(final Shape shape, final Symbol symbol) {
-    if (
-      symbol.getNamespace().contains("smithy.") ||
-      symbol.getName().contains("string")
-    ) {
-      return symbol.getName();
-    }
-    return SmithyNameResolver
-      .smithyTypesNamespace(shape)
       .concat(DOT)
       .concat(symbol.getName());
   }
 
-  public static String getSmithyTypeAws(
-    final ServiceTrait serviceTrait,
-    final Symbol symbol,
-    boolean subtype
-  ) {
-    if (
-      symbol.getNamespace().contains("smithy.") ||
-      symbol.getName().equals("string") ||
-      symbol.getName().equals("float64")
-    ) {
-      return symbol.getName();
-    }
-    return SmithyNameResolver
-      .smithyTypesNamespaceAws(serviceTrait, subtype)
->>>>>>> 992a33e8
-      .concat(DOT)
-      .concat(symbol.getName());
-  }
-
-<<<<<<< HEAD
   public static String getSmithyType(final Shape shape, final Symbol symbol) {
     if (
       symbol.getNamespace().contains("smithy.") ||
@@ -262,22 +193,27 @@
         .concat(DOT)
         .concat(methodName);
     }
-=======
-  public static String getSmithyType(final Shape shape) {
-    return SmithyNameResolver
-      .smithyTypesNamespace(shape)
-      .concat(DOT)
-      .concat(shape.toShapeId().getName());
   }
 
   public static String getToDafnyMethodName(
+    final Shape shape,
+    final String disambiguator
+  ) {
+    final var methodName = shape.getId().getName().concat("_ToDafny");
+    return SmithyNameResolver
+      .shapeNamespace(shape)
+      .concat(DOT)
+      .concat(methodName);
+  }
+
+  public static String getFromDafnyMethodName(
     final ServiceShape serviceShape,
     final Shape shape,
     final String disambiguator
   ) {
     final var methodName = serviceShape
       .getContextualName(shape)
-      .concat("_ToDafny");
+      .concat("_FromDafny");
     if (
       serviceShape
         .toShapeId()
@@ -291,54 +227,19 @@
         .concat(DOT)
         .concat(methodName);
     }
->>>>>>> 992a33e8
-  }
-
-  public static String getToDafnyMethodName(
-    final Shape shape,
-    final String disambiguator
-  ) {
-    final var methodName = shape.getId().getName().concat("_ToDafny");
+  }
+
+  public static String getFromDafnyMethodName(
+    final Shape shape,
+    final String disambiguator
+  ) {
+    final var methodName = shape.getId().getName().concat("_FromDafny");
     return SmithyNameResolver
       .shapeNamespace(shape)
       .concat(DOT)
       .concat(methodName);
   }
 
-  public static String getFromDafnyMethodName(
-    final ServiceShape serviceShape,
-    final Shape shape,
-    final String disambiguator
-  ) {
-    final var methodName = serviceShape
-      .getContextualName(shape)
-      .concat("_FromDafny");
-    if (
-      serviceShape
-        .toShapeId()
-        .getNamespace()
-        .equals(shape.toShapeId().getNamespace())
-    ) {
-      return methodName;
-    } else {
-      return SmithyNameResolver
-        .shapeNamespace(shape)
-        .concat(DOT)
-        .concat(methodName);
-    }
-  }
-
-  public static String getFromDafnyMethodName(
-    final Shape shape,
-    final String disambiguator
-  ) {
-    final var methodName = shape.getId().getName().concat("_FromDafny");
-    return SmithyNameResolver
-      .shapeNamespace(shape)
-      .concat(DOT)
-      .concat(methodName);
-  }
-
   public static String getAwsServiceClient(final ServiceTrait serviceTrait) {
     return SmithyNameResolver
       .smithyTypesNamespaceAws(serviceTrait, false)
