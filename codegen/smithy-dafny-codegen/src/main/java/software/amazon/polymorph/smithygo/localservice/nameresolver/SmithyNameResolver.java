--- conflicted
+++ resolved
@@ -122,8 +122,6 @@
         .concat(DOT)
         .concat(methodName);
     }
-<<<<<<< HEAD
-
     public static String getSmithyType(final Shape shape, final Symbol symbol) {
         if(symbol.getNamespace().contains("smithy.") || symbol.getName().contains("string")) {
             return symbol.getName();
@@ -178,41 +176,6 @@
         return SmithyNameResolver.smithyTypesNamespaceAws(serviceTrait, false)
                                 .concat(DOT)
                                 .concat("Client");
-=======
-  }
-
-  public static String getToDafnyMethodName(
-    final Shape shape,
-    final String disambiguator
-  ) {
-    final var methodName = shape.getId().getName().concat("_ToDafny");
-    return SmithyNameResolver
-      .shapeNamespace(shape)
-      .concat(DOT)
-      .concat(methodName);
-  }
-
-  public static String getFromDafnyMethodName(
-    final ServiceShape serviceShape,
-    final Shape shape,
-    final String disambiguator
-  ) {
-    final var methodName = serviceShape
-      .getContextualName(shape)
-      .concat("_FromDafny");
-    if (
-      serviceShape
-        .toShapeId()
-        .getNamespace()
-        .equals(shape.toShapeId().getNamespace())
-    ) {
-      return methodName;
-    } else {
-      return SmithyNameResolver
-        .shapeNamespace(shape)
-        .concat(DOT)
-        .concat(methodName);
->>>>>>> ac8a6a47
     }
   }
 
