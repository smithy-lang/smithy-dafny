package software.amazon.polymorph.smithyrust.generator;

import static software.amazon.polymorph.utils.IOUtils.evalTemplate;
import static software.amazon.smithy.rust.codegen.core.util.StringsKt.toPascalCase;
import static software.amazon.smithy.rust.codegen.core.util.StringsKt.toSnakeCase;

import java.nio.file.Path;
import java.util.HashMap;
import java.util.HashSet;
import java.util.Locale;
import java.util.Map;
import java.util.Set;
import java.util.stream.Collectors;
import java.util.stream.Stream;
import software.amazon.polymorph.utils.MapUtils;
import software.amazon.polymorph.utils.TokenTree;
import software.amazon.smithy.aws.traits.ServiceTrait;
import software.amazon.smithy.model.Model;
import software.amazon.smithy.model.shapes.OperationShape;
import software.amazon.smithy.model.shapes.ServiceShape;
import software.amazon.smithy.model.shapes.Shape;
import software.amazon.smithy.model.shapes.ShapeId;
import software.amazon.smithy.model.shapes.StructureShape;
import software.amazon.smithy.model.traits.EnumTrait;

/**
 * Generates all Rust modules needed to wrap
 * a Rust AWS SDK into a Dafny SDK.
 */
// TODO: There is a lot of duplication in the various calls to evalTemplate.
// The best way to clean this up is to thread SimpleCodeWriters through the methods and use the stateful
// putContext method, instead of trying to work purely functionality with map literals.
public class RustAwsSdkShimGenerator extends AbstractRustShimGenerator {

  public RustAwsSdkShimGenerator(Model model, ServiceShape service) {
    super(model, service);
  }

  @Override
  protected Set<RustFile> rustFiles() {
    Set<RustFile> result = new HashSet<>();
    result.add(clientModule());
    result.addAll(
      allErrorShapes()
        .map(this::errorConversionModule)
        .collect(Collectors.toSet())
    );

    result.addAll(
      model
        .getStringShapesWithTrait(EnumTrait.class)
        .stream()
        .map(this::enumConversionModule)
        .collect(Collectors.toSet())
    );

    result.add(conversionsModule());
    result.addAll(allOperationConversionModules());
    result.addAll(allStructureConversionModules());
    result.add(conversionsErrorModule());
    // TODO union conversion modules

    return result;
  }

  private RustFile clientModule() {
    final Map<String, String> variables = MapUtils.merge(
      serviceVariables(),
      dafnyModuleVariables()
    );
    variables.put("clientName", "%sClient".formatted(getSdkId()));

    var preamble = TokenTree.of(
      evalTemplate(
        """
        use crate::conversions;

        struct Client {
            inner: $sdkCrate:L::Client,

            rt: tokio::runtime::Runtime,
        }

        impl dafny_runtime::UpcastObject<dyn std::any::Any> for Client {
            ::dafny_runtime::UpcastObjectFn!(dyn::std::any::Any);
        }

        impl dafny_runtime::UpcastObject<dyn crate::r#$dafnyTypesModuleName:L::I$clientName:L> for Client {
          ::dafny_runtime::UpcastObjectFn!(dyn crate::r#$dafnyTypesModuleName:L::I$clientName:L);
        }

        impl crate::r#$dafnyTypesModuleName:L::I$clientName:L
          for Client {

        """,
        variables
      )
    );

    var operations = TokenTree
      .of(
        service
          .getOperations()
          .stream()
          .map(id ->
            operationClientFunction(model.expectShape(id, OperationShape.class))
          )
      )
      .lineSeparated();

    var postamble = TokenTree.of(
      evalTemplate(
        """
        }

        #[allow(non_snake_case)]
        impl crate::r#$dafnyInternalModuleName:L::_default {
          pub fn $clientName:L() -> ::std::rc::Rc<
            crate::r#_Wrappers_Compile::Result<
              ::dafny_runtime::Object<dyn crate::r#$dafnyTypesModuleName:L::I$clientName:L>,
              ::std::rc::Rc<crate::r#$dafnyTypesModuleName:L::Error>
              >
            > {
            let rt_result = tokio::runtime::Builder::new_current_thread()
              .enable_all()
              .build();
            if rt_result.is_err() {
              return conversions::error::to_opaque_error_result(rt_result.err());
            }
            let rt = rt_result.unwrap();

            let shared_config = rt.block_on(aws_config::load_defaults(aws_config::BehaviorVersion::v2024_03_28()));
            let inner = $sdkCrate:L::Client::new(&shared_config);
            let client = Client { inner, rt };
            let dafny_client = ::dafny_runtime::upcast_object()(::dafny_runtime::object::new(client));
            std::rc::Rc::new(crate::r#_Wrappers_Compile::Result::Success { value: dafny_client })
          }
        }
        """,
        variables
      )
    );

    return new RustFile(
      Path.of("src", "client.rs"),
      TokenTree.of(preamble, operations, postamble)
    );
  }

  private TokenTree operationClientFunction(
    final OperationShape operationShape
  ) {
    final Map<String, String> variables = MapUtils.merge(
      serviceVariables(),
      dafnyModuleVariables(),
      operationVariables(operationShape)
    );
    variables.put("clientName", "%sClient".formatted(getSdkId()));

    final ShapeId outputShapeId = operationShape.getOutputShape();
    final String outputType = outputShapeId.equals(
        ShapeId.from("smithy.api#Unit")
      )
      ? "()"
      : evalTemplate(
        "std::rc::Rc<crate::r#$dafnyTypesModuleName:L::$operationOutputName:L>",
        variables
      );
    variables.put("outputType", outputType);

    return TokenTree.of(
      evalTemplate(
        """
        fn $operationName:L(&mut self, input: &std::rc::Rc<crate::r#$dafnyTypesModuleName:L::$operationInputName:L>)
          -> std::rc::Rc<crate::r#_Wrappers_Compile::Result<
            $outputType:L,
            std::rc::Rc<crate::r#$dafnyTypesModuleName:L::Error>
          >
        > {
          let native_result =\s
            self.rt.block_on(conversions::$snakeCaseOperationName:L::_$snakeCaseOperationName:L_request::from_dafny(input.clone(), self.inner.clone()).send());
          crate::standard_library_conversions::result_to_dafny(&native_result,\s
            conversions::$snakeCaseOperationName:L::_$snakeCaseOperationName:L_response::to_dafny,
            conversions::$snakeCaseOperationName:L::to_dafny_error)
        }
        """,
        variables
      )
    );
  }

  protected Set<RustFile> allStructureConversionModules() {
    return model
      .getStructureShapes()
      .stream()
      .filter(this::shouldGenerateStructForStructure)
      .map(this::structureConversionModule)
      .collect(Collectors.toSet());
  }

  private RustFile structureConversionModule(
    final StructureShape structureShape
  ) {
    String structureName = structureShape.getId().getName();
    String snakeCaseName = toSnakeCase(structureName);
    Path path = Path.of("src", "conversions", snakeCaseName + ".rs");
    return new RustFile(
      path,
      TokenTree.of(
        structureToDafnyFunction(structureShape),
        structureFromDafnyFunction(structureShape)
      )
    );
  }

  private TokenTree structureToDafnyFunction(
    final StructureShape structureShape
  ) {
    String structureName = structureShape.getId().getName();
    String template =
      """
      #[allow(dead_code)]
      pub fn to_dafny(
          value: &$sdkCrate:L::types::$rustStructureName:L,
      ) -> ::std::rc::Rc<crate::r#$dafnyTypesModuleName:L::$structureName:L>{
        ::std::rc::Rc::new(
          crate::r#$dafnyTypesModuleName:L::$structureName:L::$structureName:L {
              $variants:L
          }
        )
      }
      """;
    final Map<String, String> variables = MapUtils.merge(
      serviceVariables(),
      dafnyModuleVariables()
    );
    variables.put("structureName", structureName);
    variables.put("rustStructureName", toPascalCase(structureName));
    variables.put(
      "variants",
      toDafnyVariantsForStructure(structureShape).toString()
    );

    return TokenTree.of(evalTemplate(template, variables));
  }

  private TokenTree structureFromDafnyFunction(
    final StructureShape structureShape
  ) {
    String structureName = structureShape.getId().getName();
    // The builders smithy-rs generates only validate that required fields are provided,
    // and only produce `Result<...>` values if there are any required fields
    // (...that aren't structures, for some reason)
    String unwrapIfNeeded = structureShape
        .members()
        .stream()
        .anyMatch(m ->
          m.isRequired() && !model.expectShape(m.getTarget()).isStructureShape()
        )
      ? ".unwrap()"
      : "";
    final Map<String, String> variables = MapUtils.merge(
      serviceVariables(),
      dafnyModuleVariables()
    );
    variables.put("structureName", structureName);
    variables.put("rustStructureName", toPascalCase(structureName));
    variables.put("snakeCaseStructureName", toSnakeCase(structureName));
    variables.put(
      "fluentMemberSetters",
      fluentMemberSettersForStructure(structureShape).toString()
    );
    variables.put("unwrapIfNeeded", unwrapIfNeeded);

    return TokenTree.of(
      evalTemplate(
        """
        #[allow(dead_code)]
        pub fn from_dafny(
            dafny_value: ::std::rc::Rc<
                crate::r#$dafnyTypesModuleName:L::$structureName:L,
            >,
        ) -> $sdkCrate:L::types::$rustStructureName:L {
            $sdkCrate:L::types::$rustStructureName:L::builder()
                  $fluentMemberSetters:L
                  .build()
                  $unwrapIfNeeded:L
        }
        """,
        variables
      )
    );
  }

  @Override
  protected TokenTree operationRequestToDafnyFunction(
    final OperationShape operationShape
  ) {
    final Map<String, String> variables = MapUtils.merge(
      serviceVariables(),
      dafnyModuleVariables(),
      operationVariables(operationShape)
    );
    StructureShape inputShape = model.expectShape(
      operationShape.getInputShape(),
      StructureShape.class
    );
    variables.put(
      "variants",
      toDafnyVariantsForStructure(inputShape).toString()
    );

    return TokenTree.of(
      evalTemplate(
        """
        #[allow(dead_code)]
        pub fn to_dafny(
            value: &$sdkCrate:L::operation::$snakeCaseOperationName:L::$sdkOperationInputStruct:L,
        ) -> ::std::rc::Rc<
            crate::r#$dafnyTypesModuleName:L::$operationInputName:L,
        >{
            ::std::rc::Rc::new(crate::r#$dafnyTypesModuleName:L::$operationInputName:L::$operationInputName:L {
                $variants:L
            })
        }
        """,
        variables
      )
    );
  }

  @Override
  protected TokenTree operationRequestFromDafnyFunction(
    final OperationShape operationShape
  ) {
    final Map<String, String> variables = MapUtils.merge(
      serviceVariables(),
      dafnyModuleVariables(),
      operationVariables(operationShape)
    );
    StructureShape inputShape = model.expectShape(
      operationShape.getInputShape(),
      StructureShape.class
    );
    variables.put(
      "fluentMemberSetters",
      fluentMemberSettersForStructure(inputShape).toString()
    );

    return TokenTree.of(
      evalTemplate(
        """
        #[allow(dead_code)]
        pub fn from_dafny(
            dafny_value: ::std::rc::Rc<
                crate::r#$dafnyTypesModuleName:L::$operationInputName:L,
            >,
            client: $sdkCrate:L::Client,
        ) -> $sdkCrate:L::operation::$snakeCaseOperationName:L::builders::$operationName:LFluentBuilder {
            client.$snakeCaseOperationName:L()
                  $fluentMemberSetters:L
        }
        """,
        variables
      )
    );
  }

  @Override
  protected TokenTree operationResponseToDafnyFunction(
    final OperationShape operationShape
  ) {
    final Map<String, String> variables = MapUtils.merge(
      serviceVariables(),
      dafnyModuleVariables(),
      operationVariables(operationShape)
    );
    StructureShape outputShape = model.expectShape(
      operationShape.getOutputShape(),
      StructureShape.class
    );
    variables.put("structureName", operationOutputName(operationShape));
    variables.put(
      "variants",
      toDafnyVariantsForStructure(outputShape).toString()
    );

    // Dafny maps smithy.api#Unit to ()
    if (outputShape.getId() == ShapeId.from("smithy.api#Unit")) {
      return TokenTree.of(
        evalTemplate(
          """
          #[allow(dead_code)]
          pub fn to_dafny(
              _value: &$sdkCrate:L::operation::$snakeCaseOperationName:L::$sdkOperationOutputStruct:L
          ) -> () {
              ()
          }
          """,
          variables
        )
      );
    } else {
      return TokenTree.of(
        evalTemplate(
          """
          #[allow(dead_code)]
          pub fn to_dafny(
              value: &$sdkCrate:L::operation::$snakeCaseOperationName:L::$sdkOperationOutputStruct:L
          ) -> ::std::rc::Rc<
              crate::r#$dafnyTypesModuleName:L::$structureName:L,
          >{
              ::std::rc::Rc::new(crate::r#$dafnyTypesModuleName:L::$structureName:L::$structureName:L {
                  $variants:L
              })
          }
          """,
          variables
        )
      );
    }
  }

  @Override
  protected TokenTree operationResponseFromDafnyFunction(
    final OperationShape operationShape
  ) {
    // No need for Dafny-to-Rust conversion
    return TokenTree.empty();
  }

  @Override
  protected Set<RustFile> operationConversionModules(
    final OperationShape operationShape
  ) {
    var operationModuleName = toSnakeCase(operationName(operationShape));
    var operationModuleContent = declarePubModules(
      Stream.of(
        "_" + toSnakeCase(operationName(operationShape) + "Request"),
        "_" + toSnakeCase(operationName(operationShape) + "Response")
      )
    );

    var errorToDafnyFunction = operationErrorToDafnyFunction(operationShape);

    RustFile outerModule = new RustFile(
      Path.of("src", "conversions", operationModuleName + ".rs"),
      TokenTree.of(operationModuleContent, errorToDafnyFunction)
    );

    RustFile requestModule = operationRequestConversionModule(operationShape);
    RustFile responseModule = operationResponseConversionModule(operationShape);

    return Set.of(outerModule, requestModule, responseModule);
  }

  protected TokenTree operationErrorToDafnyFunction(
    final OperationShape operationShape
  ) {
    TokenTree errorCases = TokenTree
      .of(
        operationShape
          .getErrors()
          .stream()
          .map(id ->
            errorVariantToDafny(
              operationShape,
              model.expectShape(id, StructureShape.class)
            )
          )
      )
      .lineSeparated();

    final Map<String, String> variables = MapUtils.merge(
      serviceVariables(),
      dafnyModuleVariables(),
      operationVariables(operationShape)
    );
    variables.put("errorCases", errorCases.toString());

    return TokenTree.of(
      evalTemplate(
        """
        #[allow(dead_code)]
        pub fn to_dafny_error(
            value: &::aws_smithy_runtime_api::client::result::SdkError<
                $sdkCrate:L::operation::$snakeCaseOperationName:L::$operationName:LError,
                ::aws_smithy_runtime_api::client::orchestrator::HttpResponse,
            >,
        ) -> ::std::rc::Rc<crate::r#$dafnyTypesModuleName:L::Error> {
            match value {
              $sdkCrate:L::error::SdkError::ServiceError(service_error) => match service_error.err() {
                $errorCases:L
                e => crate::conversions::error::to_opaque_error(e.to_string()),
              },
              _ => {
                crate::conversions::error::to_opaque_error(value.to_string())
              }
           }
        }

        """,
        variables
      )
    );
  }

  protected TokenTree errorVariantToDafny(
    final OperationShape operationShape,
    final StructureShape errorShape
  ) {
    final Map<String, String> variables = MapUtils.merge(
      serviceVariables(),
      dafnyModuleVariables(),
      operationVariables(operationShape)
    );
    String errorName = toPascalCase(errorShape.getId().getName());
    variables.put("errorName", errorName);
    variables.put("snakeCaseErrorName", toSnakeCase(errorName));

    return TokenTree.of(
      evalTemplate(
        """
                $sdkCrate:L::operation::$snakeCaseOperationName:L::$operationName:LError::$errorName:L(e) =>
                    crate::conversions::error::$snakeCaseErrorName:L::to_dafny(e.clone()),
        """,
        variables
      )
    );
  }

  private RustFile errorConversionModule(final Shape errorStructure) {
    String structureName = errorStructure.getId().getName();
    String snakeCaseName = toSnakeCase(structureName);
    String pascalCaseName = toPascalCase(structureName);
    Path path = Path.of("src", "conversions", "error", snakeCaseName + ".rs");
    String template =
      """
      #[allow(dead_code)]
      pub fn to_dafny(
          value: $sdkCrate:L::types::error::$pascalCaseName:L,
      ) -> ::std::rc::Rc<crate::r#$dafnyTypesModuleName:L::Error>{
        ::std::rc::Rc::new(
          crate::r#$dafnyTypesModuleName:L::Error::$structureName:L {
            $variants:L
          }
        )
      }
      """;
    final Map<String, String> variables = MapUtils.merge(
      serviceVariables(),
      dafnyModuleVariables()
    );
<<<<<<< HEAD
    return TokenTree.of(evaluated);
  }

  private TokenTree structureFromDafnyFunction(
    final StructureShape structureShape
  ) {
    String structureName = structureShape.getId().getName();
    String rustStructureName = toPascalCase(structureName);
    String snakeCaseStructureName = toSnakeCase(structureName);
    String sdkId = service
      .expectTrait(ServiceTrait.class)
      .getSdkId()
      .toLowerCase();
    String dafnyTypesModuleName =
      "software::amazon::cryptography::services::%s::internaldafny::types".formatted(
          sdkId
        );
    // The builders smithy-rs generates only validate that required fields are provided,
    // and only produce `Result<...>` values if there are any required fields
    // (...that aren't structures, for some reason)
    String unwrapIfNeeded = structureShape
        .members()
        .stream()
        .anyMatch(m ->
          m.isRequired() && !model.expectShape(m.getTarget()).isStructureShape()
        )
      ? ".unwrap()"
      : "";
    Map<String, String> variables = Map.of(
      "sdkCrate",
      "aws_sdk_" + sdkId,
      "structureName",
      structureName,
      "rustStructureName",
      rustStructureName,
      "snakeCaseStructureName",
      snakeCaseStructureName,
      "dafnyTypesModuleName",
      dafnyTypesModuleName,
      "fluentMemberSetters",
      fluentMemberSettersForStructure(structureShape).toString(),
      "unwrapIfNeeded",
      unwrapIfNeeded
    );

    return TokenTree.of(
      evalTemplate(
        """
        #[allow(dead_code)]
        pub fn from_dafny(
            dafny_value: ::std::rc::Rc<
                crate::r#$dafnyTypesModuleName:L::$structureName:L,
            >,
        ) -> $sdkCrate:L::types::$rustStructureName:L {
            $sdkCrate:L::types::$rustStructureName:L::builder()
                  $fluentMemberSetters:L
                  .build()
                  $unwrapIfNeeded:L
        }
        """,
        variables
      )
=======
    variables.put("structureName", structureName);
    variables.put("pascalCaseName", pascalCaseName);
    variables.put(
      "variants",
      toDafnyVariantsForStructure(errorStructure).toString()
>>>>>>> 96460193
    );
    String evaluated = evalTemplate(template, variables);
    return new RustFile(path, TokenTree.of(evaluated));
  }

  private RustFile enumConversionModule(final Shape enumShape) {
    Path path = Path.of(
      "src",
      "conversions",
      toSnakeCase(enumShape.getId().getName()) + ".rs"
    );

    return new RustFile(
      path,
      TokenTree.of(
        enumToDafnyFunction(enumShape),
        enumFromDafnyFunction(enumShape)
      )
    );
  }

  @Override
  protected String getDafnyModuleName() {
    return "software::amazon::cryptography::services::%s".formatted(
        getSdkId().toLowerCase()
      );
  }

  private String getSdkId() {
    return service.expectTrait(ServiceTrait.class).getSdkId();
  }

  private String getSdkCrate() {
    return "aws_sdk_%s".formatted(getSdkId().toLowerCase(Locale.ROOT));
  }

  @Override
  protected HashMap<String, String> serviceVariables() {
    final HashMap<String, String> variables = super.serviceVariables();
    variables.put("sdkId", getSdkId());
    variables.put("sdkCrate", getSdkCrate());
    return variables;
  }

  @Override
  protected String syntheticOperationInputName(OperationShape operationShape) {
    return operationName(operationShape) + "Request";
  }

  @Override
  protected String syntheticOperationOutputName(OperationShape operationShape) {
    return operationName(operationShape) + "Response";
  }

  private String sdkOperationInputStruct(final OperationShape operationShape) {
    return operationName(operationShape) + "Input";
  }

  private String sdkOperationOutputStruct(final OperationShape operationShape) {
    return operationName(operationShape) + "Output";
  }

  @Override
  protected HashMap<String, String> operationVariables(
    OperationShape operationShape
  ) {
    final HashMap<String, String> variables = super.operationVariables(
      operationShape
    );
    variables.put(
      "sdkOperationInputStruct",
      sdkOperationInputStruct(operationShape)
    );
    variables.put(
      "sdkOperationOutputStruct",
      sdkOperationOutputStruct(operationShape)
    );
    return variables;
  }
}<|MERGE_RESOLUTION|>--- conflicted
+++ resolved
@@ -551,76 +551,11 @@
       serviceVariables(),
       dafnyModuleVariables()
     );
-<<<<<<< HEAD
-    return TokenTree.of(evaluated);
-  }
-
-  private TokenTree structureFromDafnyFunction(
-    final StructureShape structureShape
-  ) {
-    String structureName = structureShape.getId().getName();
-    String rustStructureName = toPascalCase(structureName);
-    String snakeCaseStructureName = toSnakeCase(structureName);
-    String sdkId = service
-      .expectTrait(ServiceTrait.class)
-      .getSdkId()
-      .toLowerCase();
-    String dafnyTypesModuleName =
-      "software::amazon::cryptography::services::%s::internaldafny::types".formatted(
-          sdkId
-        );
-    // The builders smithy-rs generates only validate that required fields are provided,
-    // and only produce `Result<...>` values if there are any required fields
-    // (...that aren't structures, for some reason)
-    String unwrapIfNeeded = structureShape
-        .members()
-        .stream()
-        .anyMatch(m ->
-          m.isRequired() && !model.expectShape(m.getTarget()).isStructureShape()
-        )
-      ? ".unwrap()"
-      : "";
-    Map<String, String> variables = Map.of(
-      "sdkCrate",
-      "aws_sdk_" + sdkId,
-      "structureName",
-      structureName,
-      "rustStructureName",
-      rustStructureName,
-      "snakeCaseStructureName",
-      snakeCaseStructureName,
-      "dafnyTypesModuleName",
-      dafnyTypesModuleName,
-      "fluentMemberSetters",
-      fluentMemberSettersForStructure(structureShape).toString(),
-      "unwrapIfNeeded",
-      unwrapIfNeeded
-    );
-
-    return TokenTree.of(
-      evalTemplate(
-        """
-        #[allow(dead_code)]
-        pub fn from_dafny(
-            dafny_value: ::std::rc::Rc<
-                crate::r#$dafnyTypesModuleName:L::$structureName:L,
-            >,
-        ) -> $sdkCrate:L::types::$rustStructureName:L {
-            $sdkCrate:L::types::$rustStructureName:L::builder()
-                  $fluentMemberSetters:L
-                  .build()
-                  $unwrapIfNeeded:L
-        }
-        """,
-        variables
-      )
-=======
     variables.put("structureName", structureName);
     variables.put("pascalCaseName", pascalCaseName);
     variables.put(
       "variants",
       toDafnyVariantsForStructure(errorStructure).toString()
->>>>>>> 96460193
     );
     String evaluated = evalTemplate(template, variables);
     return new RustFile(path, TokenTree.of(evaluated));
