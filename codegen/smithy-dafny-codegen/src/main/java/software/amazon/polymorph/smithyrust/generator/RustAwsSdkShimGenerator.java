--- conflicted
+++ resolved
@@ -1,26 +1,9 @@
 package software.amazon.polymorph.smithyrust.generator;
 
-<<<<<<< HEAD
 import com.google.common.collect.MoreCollectors;
+import software.amazon.polymorph.CodegenEngine;
 import software.amazon.polymorph.traits.DafnyUtf8BytesTrait;
 import software.amazon.polymorph.utils.BoundOperationShape;
-=======
-import static software.amazon.polymorph.utils.IOUtils.evalTemplate;
-import static software.amazon.smithy.rust.codegen.core.util.StringsKt.toPascalCase;
-import static software.amazon.smithy.rust.codegen.core.util.StringsKt.toSnakeCase;
-
-import java.nio.file.Path;
-import java.util.HashMap;
-import java.util.HashSet;
-import java.util.List;
-import java.util.Locale;
-import java.util.Map;
-import java.util.Set;
-import java.util.stream.Collectors;
-import java.util.stream.Stream;
-import software.amazon.polymorph.CodegenEngine;
-import software.amazon.polymorph.traits.DafnyUtf8BytesTrait;
->>>>>>> eb6ea03b
 import software.amazon.polymorph.utils.IOUtils;
 import software.amazon.polymorph.utils.MapUtils;
 import software.amazon.polymorph.utils.ModelUtils;
@@ -35,11 +18,9 @@
 import software.amazon.smithy.model.shapes.Shape;
 import software.amazon.smithy.model.shapes.ShapeId;
 import software.amazon.smithy.model.shapes.StructureShape;
-<<<<<<< HEAD
 import software.amazon.smithy.model.traits.BoxTrait;
 import software.amazon.smithy.model.traits.DefaultTrait;
 import software.amazon.smithy.model.traits.EnumTrait;
-import software.amazon.smithy.model.traits.RequiredTrait;
 import software.amazon.smithy.model.traits.UnitTypeTrait;
 
 import java.nio.file.Path;
@@ -49,18 +30,10 @@
 import java.util.Map;
 import java.util.Set;
 import java.util.stream.Collectors;
-import java.util.stream.Stream;
 
 import static software.amazon.polymorph.utils.IOUtils.evalTemplate;
 import static software.amazon.smithy.rust.codegen.core.util.StringsKt.toPascalCase;
 import static software.amazon.smithy.rust.codegen.core.util.StringsKt.toSnakeCase;
-=======
-import software.amazon.smithy.model.shapes.UnionShape;
-import software.amazon.smithy.model.traits.BoxTrait;
-import software.amazon.smithy.model.traits.DefaultTrait;
-import software.amazon.smithy.model.traits.EnumTrait;
-import software.amazon.smithy.rust.codegen.core.smithy.traits.RustBoxTrait;
->>>>>>> eb6ea03b
 
 /**
  * Generates all Rust modules needed to wrap
@@ -68,20 +41,16 @@
  */
 public class RustAwsSdkShimGenerator extends AbstractRustShimGenerator {
 
-<<<<<<< HEAD
-  public RustAwsSdkShimGenerator(MergedServicesGenerator mergedGenerator, Model model, ServiceShape service) {
-    super(mergedGenerator, model, service);
-=======
   private final Set<CodegenEngine.GenerationAspect> generationAspects;
 
   public RustAwsSdkShimGenerator(
+    MergedServicesGenerator mergedGenerator,
     Model model,
     ServiceShape service,
     Set<CodegenEngine.GenerationAspect> generationAspects
   ) {
-    super(model, service);
+    super(mergedGenerator, model, service);
     this.generationAspects = generationAspects;
->>>>>>> eb6ea03b
   }
 
   @Override
@@ -94,11 +63,8 @@
     result.add(typesErrorModule());
     result.addAll(allOperationConversionModules());
     result.addAll(allStructureConversionModules());
-<<<<<<< HEAD
     result.addAll(allEnumConversionModules());
     result.addAll(allErrorConversionModules());
-=======
->>>>>>> eb6ea03b
     result.addAll(allUnionConversionModules());
     result.add(conversionsErrorModule());
     result.add(conversionsClientModule());
@@ -122,6 +88,7 @@
             .stream()
             .map(id ->
               operationClientFunction(
+                service,
                 model.expectShape(id, OperationShape.class)
               )
             )
@@ -136,7 +103,6 @@
         use std::sync::LazyLock;
         use $rustRootModuleName:L::conversions;
 
-<<<<<<< HEAD
         #[derive(::std::clone::Clone, ::std::fmt::Debug)]
         pub struct Client {
             pub inner: $sdkCrate:L::Client
@@ -152,10 +118,6 @@
             fn into(self) -> Client {
                 Client { inner: self }
             }
-=======
-        pub struct Client {
-            pub inner: $sdkCrate:L::Client
->>>>>>> eb6ea03b
         }
 
         /// A runtime for executing operations on the asynchronous client in a blocking manner.
@@ -184,64 +146,6 @@
       )
     );
 
-<<<<<<< HEAD
-    var operations = TokenTree
-      .of(
-        service
-          .getOperations()
-          .stream()
-          .map(id ->
-            operationClientFunction(
-              service,
-              model.expectShape(id, OperationShape.class)
-            )
-          )
-      )
-      .lineSeparated();
-
-    var postamble = TokenTree.of(
-      """
-      }
-      """
-    );
-
-    return new RustFile(
-      rootPathForShape(service).resolve("client.rs"),
-      TokenTree.of(preamble, operations, postamble)
-    );
-  }
-
-  // TODO: Should only be emitted with --generate client-constructors
-  private TokenTree clientConstructor() {
-    final Map<String, String> variables = serviceVariables();
-    return TokenTree.of(
-      evalTemplate(
-        """
-        }
-
-        #[allow(non_snake_case)]
-        impl crate::r#$dafnyInternalModuleName:L::_default {
-          pub fn $clientName:L() -> ::std::rc::Rc<
-            crate::r#_Wrappers_Compile::Result<
-              ::dafny_runtime::Object<dyn crate::r#$dafnyTypesModuleName:L::I$clientName:L>,
-              ::std::rc::Rc<crate::r#$dafnyTypesModuleName:L::Error>
-              >
-            > {
-            let shared_config = tokio::task::block_in_place(|| {
-              dafny_tokio_runtime.block_on(async {
-                aws_config::load_defaults(aws_config::BehaviorVersion::v2024_03_28()).await
-              })
-            });
-            let inner = $sdkCrate:L::Client::new(&shared_config);
-            let client = Client { inner };
-            let dafny_client = ::dafny_runtime::upcast_object()(::dafny_runtime::object::new(client));
-            std::rc::Rc::new(crate::r#_Wrappers_Compile::Result::Success { value: dafny_client })
-          }
-        }
-        """,
-        variables
-      ));
-=======
     final TokenTree postamble;
     if (
       generationAspects.contains(
@@ -279,7 +183,6 @@
       Path.of("src", "client.rs"),
       TokenTree.of(preamble, postamble)
     );
->>>>>>> eb6ea03b
   }
 
   private TokenTree operationClientFunction(
@@ -415,7 +318,6 @@
   }
 
   @Override
-<<<<<<< HEAD
   protected boolean shouldGenerateStructForStructure(StructureShape structureShape) {
     return super.shouldGenerateStructForStructure(structureShape) &&
       !isInputOrOutputStructure(structureShape) &&
@@ -434,30 +336,6 @@
     return allErrorShapes()
       .map(this::errorConversionModule)
       .collect(Collectors.toSet());
-=======
-  protected boolean shouldGenerateStructForStructure(
-    StructureShape structureShape
-  ) {
-    return (
-      super.shouldGenerateStructForStructure(structureShape) &&
-      !isInputOrOutputStructure(structureShape) &&
-      // TODO: Filter to shapes in the service closure (this one's an example of an orphan)
-      !structureShape
-        .getId()
-        .equals(
-          ShapeId.from(
-            "com.amazonaws.dynamodb#KinesisStreamingDestinationInput"
-          )
-        ) &&
-      !structureShape
-        .getId()
-        .equals(
-          ShapeId.from(
-            "com.amazonaws.dynamodb#KinesisStreamingDestinationOutput"
-          )
-        )
-    );
->>>>>>> eb6ea03b
   }
 
   protected Set<RustFile> allUnionConversionModules() {
@@ -515,7 +393,6 @@
     // and may not be complete!
     final Shape targetShape = model.expectShape(member.getTarget());
     return (
-<<<<<<< HEAD
       super.isRustFieldRequired(parent, member)
         || (operationIndex.isOutputStructure(parent) &&
              ((!targetShape.hasTrait(BoxTrait.class) && (targetShape.isIntegerShape() || targetShape.isLongShape()))
@@ -530,29 +407,6 @@
     ShapeId.from("com.amazonaws.dynamodb#ImportTableDescription$ErrorCount"),
     ShapeId.from("com.amazonaws.dynamodb#ImportTableDescription$ProcessedItemCount"),
     ShapeId.from("com.amazonaws.dynamodb#ImportTableDescription$ImportedItemCount")
-=======
-      super.isRustFieldRequired(parent, member) ||
-      (operationIndex.isOutputStructure(parent) &&
-        ((!targetShape.hasTrait(BoxTrait.class) &&
-            (targetShape.isIntegerShape() || targetShape.isLongShape())) ||
-          targetShape.isListShape())) ||
-      (!operationIndex.isInputStructure(parent) &&
-        targetShape.isBooleanShape() &&
-        targetShape.hasTrait(DefaultTrait.class)) ||
-      // TODO: I'm giving up on figuring out these ones for now
-      SPECIAL_CASE_REQUIRED_MEMBERS.contains(member.getId())
-    );
-  }
-
-  private static final Set<ShapeId> SPECIAL_CASE_REQUIRED_MEMBERS = Set.of(
-    ShapeId.from("com.amazonaws.dynamodb#ImportTableDescription$ErrorCount"),
-    ShapeId.from(
-      "com.amazonaws.dynamodb#ImportTableDescription$ProcessedItemCount"
-    ),
-    ShapeId.from(
-      "com.amazonaws.dynamodb#ImportTableDescription$ImportedItemCount"
-    )
->>>>>>> eb6ea03b
   );
 
   @Override
@@ -841,14 +695,7 @@
     );
     String errorName = toPascalCase(errorShape.getId().getName());
     variables.put("errorName", errorName);
-<<<<<<< HEAD
     variables.put("snakeCaseErrorName", toSnakeCase(errorShape.getId().getName()));
-=======
-    variables.put(
-      "snakeCaseErrorName",
-      toSnakeCase(errorShape.getId().getName())
-    );
->>>>>>> eb6ea03b
 
     return TokenTree.of(
       evalTemplate(
@@ -1035,24 +882,14 @@
           if (isRustOption) {
             yield TokenTree.of(
               "crate::standard_library_conversions::obool_to_dafny(&%s)".formatted(
-<<<<<<< HEAD
                 rustValue
               )
-=======
-                  rustValue
-                )
->>>>>>> eb6ea03b
             );
           } else {
             yield TokenTree.of(
               "crate::standard_library_conversions::obool_to_dafny(&Some(%s))".formatted(
-<<<<<<< HEAD
                 rustValue
               )
-=======
-                  rustValue
-                )
->>>>>>> eb6ea03b
             );
           }
         } else {
@@ -1083,24 +920,14 @@
           if (isRustOption) {
             yield TokenTree.of(
               "crate::standard_library_conversions::olong_to_dafny(&%s)".formatted(
-<<<<<<< HEAD
                 rustValue
               )
-=======
-                  rustValue
-                )
->>>>>>> eb6ea03b
             );
           } else {
             yield TokenTree.of(
               "crate::standard_library_conversions::olong_to_dafny(&Some(%s))".formatted(
-<<<<<<< HEAD
                 rustValue
               )
-=======
-                  rustValue
-                )
->>>>>>> eb6ea03b
             );
           }
         } else {
@@ -1112,27 +939,12 @@
           if (isRustOption) {
             yield TokenTree.of(
               "crate::standard_library_conversions::odouble_to_dafny(&%s)".formatted(
-<<<<<<< HEAD
                 rustValue
               )
-=======
-                  rustValue
-                )
->>>>>>> eb6ea03b
             );
           } else {
             yield TokenTree.of(
               "crate::standard_library_conversions::double_to_dafny(&Some(%s))".formatted(
-<<<<<<< HEAD
-=======
-                  rustValue
-                )
-            );
-          }
-        } else {
-          yield TokenTree.of(
-            "crate::standard_library_conversions::double_to_dafny(%s.clone())".formatted(
->>>>>>> eb6ea03b
                 rustValue
               )
             );
@@ -1284,24 +1096,15 @@
           } else {
             yield TokenTree.of(
               """
-<<<<<<< HEAD
               %s::conversions::%s::to_dafny(%s)
               """.formatted(rootRustModuleName, structureShapeName, rustValue)
-=======
-              crate::conversions::%s::to_dafny(&%s)
-              """.formatted(structureShapeName, rustValue)
->>>>>>> eb6ea03b
             );
           }
         } else {
           yield TokenTree.of(
             """
             ::std::rc::Rc::new(match &%s {
-<<<<<<< HEAD
                 Some(x) => crate::_Wrappers_Compile::Option::Some { value: %s::conversions::%s::to_dafny(x) },
-=======
-                Some(x) => crate::_Wrappers_Compile::Option::Some { value: crate::conversions::%s::to_dafny(&x) },
->>>>>>> eb6ea03b
                 None => crate::_Wrappers_Compile::Option::None { }
             })
             """.formatted(rustValue, rootRustModuleName, structureShapeName)
