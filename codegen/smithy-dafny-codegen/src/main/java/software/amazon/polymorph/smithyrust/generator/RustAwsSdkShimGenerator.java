--- conflicted
+++ resolved
@@ -1,9 +1,7 @@
 package software.amazon.polymorph.smithyrust.generator;
 
-<<<<<<< HEAD
 import software.amazon.polymorph.traits.DafnyUtf8BytesTrait;
 import software.amazon.polymorph.utils.BoundOperationShape;
-=======
 import static software.amazon.polymorph.utils.IOUtils.evalTemplate;
 import static software.amazon.smithy.rust.codegen.core.util.StringsKt.toPascalCase;
 import static software.amazon.smithy.rust.codegen.core.util.StringsKt.toSnakeCase;
@@ -19,7 +17,6 @@
 import java.util.stream.Stream;
 import software.amazon.polymorph.traits.DafnyUtf8BytesTrait;
 import software.amazon.polymorph.utils.IOUtils;
->>>>>>> 3dc0b119
 import software.amazon.polymorph.utils.MapUtils;
 import software.amazon.polymorph.utils.ModelUtils;
 import software.amazon.polymorph.utils.TokenTree;
@@ -69,12 +66,9 @@
     result.add(conversionsModule());
     result.addAll(allOperationConversionModules());
     result.addAll(allStructureConversionModules());
-<<<<<<< HEAD
     result.addAll(allEnumConversionModules());
     result.addAll(allErrorConversionModules());
-=======
     result.addAll(allUnionConversionModules());
->>>>>>> 3dc0b119
     result.add(conversionsErrorModule());
     result.add(conversionsClientModule());
 
@@ -238,7 +232,6 @@
       .collect(Collectors.toSet());
   }
 
-<<<<<<< HEAD
   protected Set<RustFile> allEnumConversionModules() {
     return ModelUtils.streamEnumShapes(model, service.getId().getNamespace())
       .map(this::enumConversionModule)
@@ -248,14 +241,15 @@
   protected Set<RustFile> allErrorConversionModules() {
     return allErrorShapes()
       .map(this::errorConversionModule)
-=======
+      .collect(Collectors.toSet());
+  }
+
   protected Set<RustFile> allUnionConversionModules() {
     return model
       .getUnionShapes()
       .stream()
       .filter(this::shouldGenerateEnumForUnion)
       .map(this::unionConversionModule)
->>>>>>> 3dc0b119
       .collect(Collectors.toSet());
   }
 
