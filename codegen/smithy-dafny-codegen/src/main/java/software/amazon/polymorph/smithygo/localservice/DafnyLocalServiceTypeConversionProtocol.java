--- conflicted
+++ resolved
@@ -153,7 +153,6 @@
         }
       });
 
-<<<<<<< HEAD
     @Override
     public void generateSerializers(GenerationContext context) {
         final Set<ShapeId> alreadyVisited = new HashSet<>();
@@ -207,124 +206,6 @@
                                      writer.consumer(w -> generateResponseSerializer(context, operation, context.writerDelegator())));
                     });
                 }
-=======
-    final var refResources = context
-      .model()
-      .getShapesWithTrait(ReferenceTrait.class);
-    for (var refResource : refResources) {
-      final var resource = refResource
-        .expectTrait(ReferenceTrait.class)
-        .getReferentId();
-      if (!refResource.expectTrait(ReferenceTrait.class).isService()) {
-        var resourceShape = model.expectShape(resource, ResourceShape.class);
-        resourceShape
-          .getOperations()
-          .forEach(eachOperation -> {
-            final var operation = model.expectShape(
-              eachOperation,
-              OperationShape.class
-            );
-            final var input = model.expectShape(operation.getInputShape());
-            if (!alreadyVisited.contains(input.toShapeId())) {
-              alreadyVisited.add(input.toShapeId());
-              if (
-                !input.hasTrait(UnitTypeTrait.class) &&
-                input
-                  .toShapeId()
-                  .getNamespace()
-                  .equals(serviceShape.toShapeId().getNamespace())
-              ) {
-                final var inputToDafnyMethodName =
-                  SmithyNameResolver.getToDafnyMethodName(
-                    serviceShape,
-                    input,
-                    ""
-                  );
-                final var inputSymbol = symbolProvider.toSymbol(input);
-                writerDelegator.useFileWriter(
-                  "%s/%s".formatted(
-                      SmithyNameResolver.shapeNamespace(serviceShape),
-                      TO_DAFNY
-                    ),
-                  SmithyNameResolver.shapeNamespace(serviceShape),
-                  writer -> {
-                    writer.addImportFromModule(
-                      SmithyNameResolver.getGoModuleNameForSmithyNamespace(
-                        input.toShapeId().getNamespace()
-                      ),
-                      SmithyNameResolver.smithyTypesNamespace(input)
-                    );
-                    writer.write(
-                      """
-                      func $L(nativeInput $L)($L) {
-                          ${C|}
-                      }""",
-                      inputToDafnyMethodName,
-                      SmithyNameResolver.getSmithyType(input, inputSymbol),
-                      DafnyNameResolver.getDafnyType(input, inputSymbol),
-                      writer.consumer(w ->
-                        generateRequestSerializer(
-                          context,
-                          operation,
-                          context.writerDelegator()
-                        )
-                      )
-                    );
-                  }
-                );
-              }
-            }
-
-            final var output = model.expectShape(operation.getOutputShape());
-            if (!alreadyVisited.contains(output.toShapeId())) {
-              alreadyVisited.add(output.toShapeId());
-              if (
-                !output.hasTrait(UnitTypeTrait.class) &&
-                output
-                  .toShapeId()
-                  .getNamespace()
-                  .equals(serviceShape.toShapeId().getNamespace())
-              ) {
-                final var outputToDafnyMethodName =
-                  SmithyNameResolver.getToDafnyMethodName(
-                    serviceShape,
-                    output,
-                    ""
-                  );
-                final var outputSymbol = symbolProvider.toSymbol(output);
-                writerDelegator.useFileWriter(
-                  "%s/%s".formatted(
-                      SmithyNameResolver.shapeNamespace(serviceShape),
-                      TO_DAFNY
-                    ),
-                  SmithyNameResolver.shapeNamespace(serviceShape),
-                  writer -> {
-                    writer.addImportFromModule(
-                      SmithyNameResolver.getGoModuleNameForSmithyNamespace(
-                        output.toShapeId().getNamespace()
-                      ),
-                      SmithyNameResolver.smithyTypesNamespace(output)
-                    );
-                    writer.write(
-                      """
-                      func $L(nativeOutput $L)($L) {
-                          ${C|}
-                      }""",
-                      outputToDafnyMethodName,
-                      SmithyNameResolver.getSmithyType(output, outputSymbol),
-                      DafnyNameResolver.getDafnyType(output, outputSymbol),
-                      writer.consumer(w ->
-                        generateResponseSerializer(
-                          context,
-                          operation,
-                          context.writerDelegator()
-                        )
-                      )
-                    );
-                  }
-                );
-              }
->>>>>>> ac8a6a47
             }
             if (
               !alreadyVisited.contains(resourceShape.toShapeId()) &&
@@ -526,7 +407,6 @@
               .model()
               .expectShape(operation.getInputShape());
             if (!alreadyVisited.contains(input.toShapeId())) {
-<<<<<<< HEAD
                 alreadyVisited.add(input.toShapeId());
                 if (!input.hasTrait(UnitTypeTrait.class) && input.toShapeId().getNamespace().equals(serviceShape.toShapeId().getNamespace())) {
                     final var inputFromDafnyMethodName = SmithyNameResolver.getFromDafnyMethodName(serviceShape, input, "");
@@ -572,116 +452,6 @@
                                      writer.consumer(w -> generateResponseDeserializer(context, operation, context.writerDelegator())));
                     });
                 }
-=======
-              alreadyVisited.add(input.toShapeId());
-              if (
-                !input.hasTrait(UnitTypeTrait.class) &&
-                input
-                  .toShapeId()
-                  .getNamespace()
-                  .equals(serviceShape.toShapeId().getNamespace())
-              ) {
-                final var inputFromDafnyMethodName =
-                  SmithyNameResolver.getFromDafnyMethodName(
-                    serviceShape,
-                    input,
-                    ""
-                  );
-                final var inputSymbol = context
-                  .symbolProvider()
-                  .toSymbol(input);
-
-                delegator.useFileWriter(
-                  "%s/%s".formatted(
-                      SmithyNameResolver.shapeNamespace(serviceShape),
-                      TO_NATIVE
-                    ),
-                  SmithyNameResolver.shapeNamespace(serviceShape),
-                  writer -> {
-                    writer.addImportFromModule(
-                      SmithyNameResolver.getGoModuleNameForSmithyNamespace(
-                        input.toShapeId().getNamespace()
-                      ),
-                      SmithyNameResolver.smithyTypesNamespace(input)
-                    );
-
-                    writer.write(
-                      """
-                      func $L(dafnyInput $L)($L) {
-                          ${C|}
-                      }""",
-                      inputFromDafnyMethodName,
-                      DafnyNameResolver.getDafnyType(input, inputSymbol),
-                      SmithyNameResolver.getSmithyType(input, inputSymbol),
-                      writer.consumer(w ->
-                        generateRequestDeserializer(
-                          context,
-                          operation,
-                          context.writerDelegator()
-                        )
-                      )
-                    );
-                  }
-                );
-              }
-            }
-
-            final var output = context
-              .model()
-              .expectShape(operation.getOutputShape());
-            if (!alreadyVisited.contains(output.toShapeId())) {
-              alreadyVisited.add(output.toShapeId());
-              if (
-                !output.hasTrait(UnitTypeTrait.class) &&
-                output
-                  .toShapeId()
-                  .getNamespace()
-                  .equals(serviceShape.toShapeId().getNamespace())
-              ) {
-                final var outputFromDafnyMethodName =
-                  SmithyNameResolver.getFromDafnyMethodName(
-                    serviceShape,
-                    output,
-                    ""
-                  );
-                final var outputSymbol = context
-                  .symbolProvider()
-                  .toSymbol(output);
-
-                delegator.useFileWriter(
-                  "%s/%s".formatted(
-                      SmithyNameResolver.shapeNamespace(serviceShape),
-                      TO_NATIVE
-                    ),
-                  SmithyNameResolver.shapeNamespace(serviceShape),
-                  writer -> {
-                    writer.addImportFromModule(
-                      SmithyNameResolver.getGoModuleNameForSmithyNamespace(
-                        output.toShapeId().getNamespace()
-                      ),
-                      SmithyNameResolver.smithyTypesNamespace(output)
-                    );
-
-                    writer.write(
-                      """
-                      func $L(dafnyOutput $L)($L) {
-                          ${C|}
-                      }""",
-                      outputFromDafnyMethodName,
-                      DafnyNameResolver.getDafnyType(output, outputSymbol),
-                      SmithyNameResolver.getSmithyType(output, outputSymbol),
-                      writer.consumer(w ->
-                        generateResponseDeserializer(
-                          context,
-                          operation,
-                          context.writerDelegator()
-                        )
-                      )
-                    );
-                  }
-                );
-              }
->>>>>>> ac8a6a47
             }
             if (
               !alreadyVisited.contains(resourceShape.toShapeId()) &&
