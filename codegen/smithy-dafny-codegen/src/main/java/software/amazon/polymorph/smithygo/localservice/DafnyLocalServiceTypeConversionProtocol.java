--- conflicted
+++ resolved
@@ -1301,15 +1301,9 @@
                       return $L.Error_FromDafny(err.Dtor_$L())
                   }
                   """,
-<<<<<<< HEAD
                   shapeNamespace,
                   SmithyNameResolver.shapeNamespace(depService),
                   shapeNamespace
-=======
-                  sdkId,
-                  SmithyNameResolver.shapeNamespace(depService),
-                  sdkId
->>>>>>> e19aaff7
                 );
               }
             })
