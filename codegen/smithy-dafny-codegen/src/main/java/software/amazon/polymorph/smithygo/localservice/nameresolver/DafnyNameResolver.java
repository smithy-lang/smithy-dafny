package software.amazon.polymorph.smithygo.localservice.nameresolver;

import static software.amazon.polymorph.smithygo.localservice.nameresolver.Constants.BLANK;
import static software.amazon.polymorph.smithygo.localservice.nameresolver.Constants.DOT;
<<<<<<< HEAD
import static software.amazon.polymorph.smithygo.localservice.nameresolver.Constants.INTERNAL_DAFNY;
import static software.amazon.polymorph.smithygo.localservice.nameresolver.Constants.INTERNAL_DAFNY_TYPES;

=======
import static software.amazon.polymorph.smithygo.localservice.nameresolver.Constants.DAFNY_TYPES;

import software.amazon.polymorph.traits.LocalServiceTrait;
>>>>>>> 992a33e8
import software.amazon.smithy.aws.traits.ServiceTrait;
import software.amazon.smithy.codegen.core.Symbol;
import software.amazon.smithy.model.shapes.ServiceShape;
import software.amazon.smithy.model.shapes.Shape;
import software.amazon.smithy.model.shapes.ShapeType;
import software.amazon.smithy.model.shapes.UnionShape;
import software.amazon.smithy.model.traits.EnumTrait;
<<<<<<< HEAD
import software.amazon.smithy.model.traits.SensitiveTrait;
=======
>>>>>>> 992a33e8

public class DafnyNameResolver {

  public static String dafnyTypesNamespace(final Shape shape) {
<<<<<<< HEAD
    return shape
      .toShapeId()
      .getNamespace()
      .replace(DOT, BLANK)
      .toLowerCase()
      .concat(INTERNAL_DAFNY_TYPES);
  }

  public static String dafnyNamespace(final Shape shape) {
    return shape
      .toShapeId()
      .getNamespace()
      .replace(DOT, BLANK)
      .toLowerCase()
      .concat(INTERNAL_DAFNY);
=======
    // Delegate to the smithy-dafny-dafny logic. Ideally, this should be independent, but it is not today.
    return software.amazon.polymorph.smithydafny.DafnyNameResolver.dafnyTypesModuleName(shape.toShapeId().getNamespace());
  }

  public static String dafnyNamespace(final Shape shape) {
    return software.amazon.polymorph.smithydafny.DafnyNameResolver.dafnyBaseModuleName(shape.toShapeId().getNamespace());
  }

  public static String dafnyNamespace(final ServiceTrait serviceTrait) {
    return software.amazon.polymorph.smithydafny.DafnyNameResolver.dafnyBaseModuleName(serviceTrait.getSdkId());
  }


  public static String dafnyNamespace(final LocalServiceTrait localServiceTrait) {
    return software.amazon.polymorph.smithydafny.DafnyNameResolver.dafnyBaseModuleName(localServiceTrait.getSdkId());
>>>>>>> 992a33e8
  }

  /**
   * Returns the Dafny type for a given Shape.
   *
   * @param shape The Shape for which the Dafny type needs to be determined.
   * @param symbol The Symbol representing the Shape.
   * @return The Dafny type as a String.
   */
  public static String getDafnyType(final Shape shape, final Symbol symbol) {
    ShapeType type = shape.getType();
    if (shape.hasTrait(EnumTrait.class)) {
      type = ShapeType.ENUM;
    }
    switch (type) {
      case INTEGER, LONG, BOOLEAN:
        return symbol.getName();
      case MAP:
        return "dafny.Map";
      case DOUBLE, STRING, BLOB, LIST:
        return "dafny.Sequence";
      // default catches a case where users may author their own classes that implement and extend resource (ExtendableTrait)
      // ENUM, STRUCTURE, UNION can be removed but for posterity it looks great to see all the shapes being covered.
      case ENUM, STRUCTURE, UNION:
      default:
        return DafnyNameResolver
          .dafnyTypesNamespace(shape)
          .concat(DOT)
          .concat(symbol.getName());
    }
  }

  public static String getDafnySubErrorType(
    final Shape shape,
    final Symbol symbol
  ) {
    return DafnyNameResolver
      .getDafnyBaseErrorType(shape)
      .concat("_")
      .concat(symbol.getName());
  }

  public static String getDafnyBaseErrorType(final Shape shape) {
    return DafnyNameResolver
      .dafnyTypesNamespace(shape)
      .concat(DOT)
      .concat("Error");
  }

  public static String getDafnyCompanionType(
    final Shape shape,
    final Symbol symbol
  ) {
    return DafnyNameResolver
      .dafnyTypesNamespace(shape)
      .concat(DOT)
      .concat("Companion_%s_".formatted(symbol.getName()));
  }

  public static String getDafnyErrorCompanion(final Shape shape) {
    return DafnyNameResolver
      .dafnyTypesNamespace(shape)
      .concat(DOT)
      .concat("Companion_Error_");
  }

  public static String getDafnyErrorCompanionCreate(
    final Shape shape,
    final Symbol symbol
  ) {
    return DafnyNameResolver
      .getDafnyErrorCompanion(shape)
      .concat(DOT)
      .concat("Create_%s_".formatted(symbol.getName()));
  }

  public static String getDafnyCompanionStructType(
    final Shape shape,
    final Symbol symbol
  ) {
    return DafnyNameResolver
      .dafnyTypesNamespace(shape)
      .concat(DOT)
      .concat("CompanionStruct_%s_".formatted(symbol.getName()));
  }

  public static String getDafnyCompanionTypeCreate(
    final Shape shape,
    final Symbol symbol
  ) {
    return DafnyNameResolver
      .getDafnyCompanionType(shape, symbol)
      .concat(DOT)
      .concat("Create_%s_".formatted(symbol.getName()));
  }

  /**
   * Returns the path to Create_ function for creating member shape within a union shape.
   *
   * @param unionShape The union shape containing the member shape.
   * @param memberName The name of the member shape within the union shape.
   */
  public static String getDafnyCreateFuncForUnionMemberShape(
    final UnionShape unionShape,
    final String memberName
  ) {
    return "companion".concat(DOT)
      .concat(
        memberName.replace(unionShape.getId().getName() + "Member", "Create_")
      )
      .concat("_");
  }

  public static String getDafnyClient(final Shape shape, final String sdkId) {
    return DafnyNameResolver
      .dafnyNamespace(shape)
      .concat(DOT)
      .concat(sdkId)
      .concat("Client");
  }

  public static String getDafnyInterfaceClient(final Shape shape) {
    return DafnyNameResolver
      .dafnyTypesNamespace(shape)
      .concat(DOT)
      .concat("I")
      .concat(shape.toShapeId().getName())
      .concat("Client");
  }

  public static String getDafnyInterfaceClient(
    final ServiceShape serviceShape,
    final ServiceTrait awsSdkServiceTrait
  ) {
    return DafnyNameResolver
      .dafnyTypesNamespace(serviceShape)
      .concat(DOT)
      .concat("I")
      .concat(awsSdkServiceTrait.getSdkId())
      .concat("Client");
  }

  public static String createDafnyClient(
    final Shape shape,
    final String sdkId
  ) {
    return DafnyNameResolver
      .dafnyNamespace(shape)
      .concat(".Companion_Default___")
      .concat(DOT)
      .concat(sdkId);
  }

  public static String getDafnyDependentErrorType(
    final Shape shape,
    final String sdkId
  ) {
    return DafnyNameResolver
      .dafnyNamespace(shape)
      .concat(".Companion_Default___")
      .concat(DOT)
      .concat(sdkId);
  }
}<|MERGE_RESOLUTION|>--- conflicted
+++ resolved
@@ -2,15 +2,9 @@
 
 import static software.amazon.polymorph.smithygo.localservice.nameresolver.Constants.BLANK;
 import static software.amazon.polymorph.smithygo.localservice.nameresolver.Constants.DOT;
-<<<<<<< HEAD
-import static software.amazon.polymorph.smithygo.localservice.nameresolver.Constants.INTERNAL_DAFNY;
-import static software.amazon.polymorph.smithygo.localservice.nameresolver.Constants.INTERNAL_DAFNY_TYPES;
-
-=======
 import static software.amazon.polymorph.smithygo.localservice.nameresolver.Constants.DAFNY_TYPES;
 
 import software.amazon.polymorph.traits.LocalServiceTrait;
->>>>>>> 992a33e8
 import software.amazon.smithy.aws.traits.ServiceTrait;
 import software.amazon.smithy.codegen.core.Symbol;
 import software.amazon.smithy.model.shapes.ServiceShape;
@@ -18,31 +12,10 @@
 import software.amazon.smithy.model.shapes.ShapeType;
 import software.amazon.smithy.model.shapes.UnionShape;
 import software.amazon.smithy.model.traits.EnumTrait;
-<<<<<<< HEAD
-import software.amazon.smithy.model.traits.SensitiveTrait;
-=======
->>>>>>> 992a33e8
 
 public class DafnyNameResolver {
 
   public static String dafnyTypesNamespace(final Shape shape) {
-<<<<<<< HEAD
-    return shape
-      .toShapeId()
-      .getNamespace()
-      .replace(DOT, BLANK)
-      .toLowerCase()
-      .concat(INTERNAL_DAFNY_TYPES);
-  }
-
-  public static String dafnyNamespace(final Shape shape) {
-    return shape
-      .toShapeId()
-      .getNamespace()
-      .replace(DOT, BLANK)
-      .toLowerCase()
-      .concat(INTERNAL_DAFNY);
-=======
     // Delegate to the smithy-dafny-dafny logic. Ideally, this should be independent, but it is not today.
     return software.amazon.polymorph.smithydafny.DafnyNameResolver.dafnyTypesModuleName(shape.toShapeId().getNamespace());
   }
@@ -58,7 +31,6 @@
 
   public static String dafnyNamespace(final LocalServiceTrait localServiceTrait) {
     return software.amazon.polymorph.smithydafny.DafnyNameResolver.dafnyBaseModuleName(localServiceTrait.getSdkId());
->>>>>>> 992a33e8
   }
 
   /**
