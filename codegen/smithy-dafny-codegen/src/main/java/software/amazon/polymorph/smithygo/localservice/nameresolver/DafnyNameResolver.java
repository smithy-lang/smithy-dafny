--- conflicted
+++ resolved
@@ -155,14 +155,7 @@
   }
 
   public static String getDafnyClient(final Shape shape, final String sdkId) {
-<<<<<<< HEAD
-    return shape.getId().getName()
-      .concat(DOT)
-      .concat(sdkId)
-      .concat("Client");
-=======
     return sdkId.concat(DOT).concat(sdkId).concat("Client");
->>>>>>> 424f689d
   }
 
   public static String getDafnyInterfaceClient(final Shape shape) {
@@ -190,14 +183,7 @@
     final Shape shape,
     final String sdkId
   ) {
-<<<<<<< HEAD
-    return shape.getId().getName()
-      .concat(".Companion_Default___")
-      .concat(DOT)
-      .concat(sdkId);
-=======
     return sdkId.concat(".Companion_Default___").concat(DOT).concat(sdkId);
->>>>>>> 424f689d
   }
 
   public static String getDafnyDependentErrorType(
