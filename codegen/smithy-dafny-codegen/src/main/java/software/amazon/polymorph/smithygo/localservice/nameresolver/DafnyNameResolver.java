package software.amazon.polymorph.smithygo.localservice.nameresolver;

import software.amazon.smithy.aws.traits.ServiceTrait;
import software.amazon.smithy.codegen.core.Symbol;
import software.amazon.smithy.model.shapes.MemberShape;
import software.amazon.smithy.model.shapes.ServiceShape;
import software.amazon.smithy.model.shapes.Shape;
import software.amazon.smithy.model.traits.SensitiveTrait;

import software.amazon.smithy.model.shapes.ShapeType;
<<<<<<< HEAD
=======
import software.amazon.smithy.model.shapes.UnionShape;
>>>>>>> 5e50be5d
import software.amazon.smithy.model.traits.EnumTrait;

import static software.amazon.polymorph.smithygo.localservice.nameresolver.Constants.BLANK;
import static software.amazon.polymorph.smithygo.localservice.nameresolver.Constants.DOT;
import static software.amazon.polymorph.smithygo.localservice.nameresolver.Constants.INTERNAL_DAFNY;
import static software.amazon.polymorph.smithygo.localservice.nameresolver.Constants.INTERNAL_DAFNY_TYPES;

public class DafnyNameResolver {

    public static String dafnyTypesNamespace(final Shape shape) {
        return shape.toShapeId().getNamespace()
                    .replace(DOT, BLANK).toLowerCase()
                    .concat(INTERNAL_DAFNY_TYPES);
    }

    public static String dafnyNamespace(final Shape shape) {
        return shape.toShapeId().getNamespace()
                    .replace(DOT, BLANK).toLowerCase()
                    .concat(INTERNAL_DAFNY);
    }

    /**
     * Returns the Dafny type for a given Shape.
     *
     * @param shape The Shape for which the Dafny type needs to be determined.
     * @param symbol The Symbol representing the Shape.
     * @return The Dafny type as a String.
     */
    public static String getDafnyType(final Shape shape, final Symbol symbol) {
        ShapeType type = shape.getType();
        if (shape.hasTrait(EnumTrait.class)) {
            type = ShapeType.ENUM;
        }
        switch (type) {
            case INTEGER, LONG, BOOLEAN: 
                return symbol.getName();
            case MAP:
                return "dafny.Map";
            case DOUBLE, STRING, BLOB, LIST:
                return "dafny.Sequence";
<<<<<<< HEAD
            case ENUM, STRUCTURE, UNION:
                return DafnyNameResolver.dafnyTypesNamespace(shape)
                                .concat(DOT)
                                .concat(symbol.getName());
            default:
                throw new IllegalArgumentException("Unexpected shape found") ;
=======
            // default catches a case where users may author their own classes that implement and extend resource (ExtendableTrait)
            // ENUM, STRUCTURE, UNION can be removed but for posterity it looks great to see all the shapes being covered.
            case ENUM, STRUCTURE, UNION:
            default:
                return DafnyNameResolver.dafnyTypesNamespace(shape)
                                .concat(DOT)
                                .concat(symbol.getName());
>>>>>>> 5e50be5d
        }
    }

    public static String getDafnySubErrorType(final Shape shape, final Symbol symbol) {
        return DafnyNameResolver.getDafnyBaseErrorType(shape)
                                .concat("_")
                                .concat(symbol.getName());
    }

    public static String getDafnyBaseErrorType(final Shape shape) {
        return DafnyNameResolver.dafnyTypesNamespace(shape)
                                .concat(DOT)
                                .concat("Error");
    }

    public static String getDafnyCompanionType(final Shape shape, final Symbol symbol) {
        return DafnyNameResolver.dafnyTypesNamespace(shape)
                                .concat(DOT)
                                .concat("Companion_%s_".formatted(symbol.getName()));
    }

    public static String getDafnyErrorCompanion(final Shape shape) {
        return DafnyNameResolver.dafnyTypesNamespace(shape)
                                .concat(DOT)
                                .concat("Companion_Error_");
    }

    public static String getDafnyErrorCompanionCreate(final Shape shape, final Symbol symbol) {
        return DafnyNameResolver.getDafnyErrorCompanion(shape)
                                .concat(DOT)
                                .concat("Create_%s_".formatted(symbol.getName()));
    }

    public static String getDafnyCompanionStructType(final Shape shape, final Symbol symbol) {
        return DafnyNameResolver.dafnyTypesNamespace(shape)
                                .concat(DOT)
                                .concat("CompanionStruct_%s_".formatted(symbol.getName()));
    }

    public static String getDafnyCompanionTypeCreate(final Shape shape, final Symbol symbol) {
        return DafnyNameResolver.getDafnyCompanionType(shape, symbol)
                                .concat(DOT)
                                .concat("Create_%s_".formatted(symbol.getName()));
    }
    
    /**
     * Returns the path to Create_ function for creating member shape within a union shape.
     *
     * @param unionShape The union shape containing the member shape.
     * @param memberName The name of the member shape within the union shape.
     */
    public static String getDafnyCreateFuncForUnionMemberShape(final UnionShape unionShape, final String memberName) {
        return "companion"
                .concat(DOT)
                .concat(memberName.replace(unionShape.getId().getName() + "Member", "Create_"))
                .concat("_");
    }

    public static String getDafnyClient(final Shape shape, final String sdkId) {
        return DafnyNameResolver.dafnyNamespace(shape)
                                .concat(DOT)
                                .concat(sdkId)
                                .concat("Client");
    }
    public static String getDafnyInterfaceClient(final Shape shape) {
        return DafnyNameResolver.dafnyTypesNamespace(shape)
                                .concat(DOT).concat("I")
                                .concat(shape.toShapeId().getName())
                                .concat("Client");
    }

    public static String getDafnyInterfaceClient(final ServiceShape serviceShape,
                                                 final ServiceTrait awsSdkServiceTrait) {
        return DafnyNameResolver.dafnyTypesNamespace(serviceShape)
                                .concat(DOT).concat("I")
                                .concat(awsSdkServiceTrait.getSdkId())
                                .concat("Client");
    }


    public static String createDafnyClient(final Shape shape, final String sdkId) {
        return DafnyNameResolver.dafnyNamespace(shape)
                                .concat(".Companion_Default___")
                                .concat(DOT)
                                .concat(sdkId);
    }

    public static String getDafnyDependentErrorType(final Shape shape, final String sdkId) {
        return DafnyNameResolver.dafnyNamespace(shape)
                                .concat(".Companion_Default___")
                                .concat(DOT)
                                .concat(sdkId);
    }

}<|MERGE_RESOLUTION|>--- conflicted
+++ resolved
@@ -7,12 +7,7 @@
 import software.amazon.smithy.model.shapes.Shape;
 import software.amazon.smithy.model.traits.SensitiveTrait;
 
-import software.amazon.smithy.model.shapes.ShapeType;
-<<<<<<< HEAD
-=======
 import software.amazon.smithy.model.shapes.UnionShape;
->>>>>>> 5e50be5d
-import software.amazon.smithy.model.traits.EnumTrait;
 
 import static software.amazon.polymorph.smithygo.localservice.nameresolver.Constants.BLANK;
 import static software.amazon.polymorph.smithygo.localservice.nameresolver.Constants.DOT;
@@ -41,34 +36,9 @@
      * @return The Dafny type as a String.
      */
     public static String getDafnyType(final Shape shape, final Symbol symbol) {
-        ShapeType type = shape.getType();
-        if (shape.hasTrait(EnumTrait.class)) {
-            type = ShapeType.ENUM;
-        }
-        switch (type) {
-            case INTEGER, LONG, BOOLEAN: 
-                return symbol.getName();
-            case MAP:
-                return "dafny.Map";
-            case DOUBLE, STRING, BLOB, LIST:
-                return "dafny.Sequence";
-<<<<<<< HEAD
-            case ENUM, STRUCTURE, UNION:
-                return DafnyNameResolver.dafnyTypesNamespace(shape)
+        return DafnyNameResolver.dafnyTypesNamespace(shape)
                                 .concat(DOT)
                                 .concat(symbol.getName());
-            default:
-                throw new IllegalArgumentException("Unexpected shape found") ;
-=======
-            // default catches a case where users may author their own classes that implement and extend resource (ExtendableTrait)
-            // ENUM, STRUCTURE, UNION can be removed but for posterity it looks great to see all the shapes being covered.
-            case ENUM, STRUCTURE, UNION:
-            default:
-                return DafnyNameResolver.dafnyTypesNamespace(shape)
-                                .concat(DOT)
-                                .concat(symbol.getName());
->>>>>>> 5e50be5d
-        }
     }
 
     public static String getDafnySubErrorType(final Shape shape, final Symbol symbol) {
