--- conflicted
+++ resolved
@@ -64,38 +64,22 @@
     void generateClient(GoWriter writer) {
         // Generate each operation for the service. We do this here instead of via the operation visitor method to
         // limit it to the operations bound to the service.
-<<<<<<< HEAD
-        var symbolProvider = context.symbolProvider();
-        var model = context.model();
-        var serviceSymbol = context.symbolProvider().toSymbol(service);
-        final LocalServiceTrait serviceTrait = service.expectTrait(LocalServiceTrait.class);
-        var configSymbol = symbolProvider.toSymbol(model.expectShape(serviceTrait.getConfigId()));
+        final var serviceSymbol = symbolProvider.toSymbol(service);
+        final var serviceTrait = service.expectTrait(LocalServiceTrait.class);
+        final var configSymbol = symbolProvider.toSymbol(model.expectShape(serviceTrait.getConfigId()));
         // var serviceNamespace = service.getId().getNamespace();
         // UnionGenerator u = new UnionGenerator(model, symbolProvider, model.expectShape(serviceTrait.getConfigId()));
         // System.out.println("u:" + u);
-        context.writerDelegator().useFileWriter("ImplementationFromDafny-go/src/types/types.go", writer1 -> {
-            new StructureGenerator(model, symbolProvider, writer1, model.expectShape(serviceTrait.getConfigId()).asStructureShape().get()).run();
+
+        writerDelegator.useFileWriter("ImplementationFromDafny-go/src/%s/types.go".formatted(SmithyNameResolver.smithyTypesNamespace(service)), SmithyNameResolver.smithyTypesNamespace(service), writer1 -> {
+            new StructureGenerator(model, symbolProvider, writer1,
+                                   model.expectShape(serviceTrait.getConfigId()).asStructureShape().get()).run();
             model.getUnionShapes().stream()
             .filter(unionShape -> unionShape.getId().getNamespace().equals(service.getId().getNamespace()))
             .forEach(unionShape -> {
                 new UnionGenerator(model, symbolProvider, unionShape).generateUnion(writer1);
             });
         });
-        
-        writer.addImport(DafnyNameResolver.dafnyTypesNamespace(context.settings()));
-        writer.addImport(DafnyNameResolver.dafnyNamespace(context.settings()));
-        writer.addImport("types");
-        writer.addImport("context");
-        var dafnyClient = DafnyNameResolver.getDafnyClient(context.settings(), serviceTrait.getSdkId());
-=======
-        final var serviceSymbol = symbolProvider.toSymbol(service);
-        final var serviceTrait = service.expectTrait(LocalServiceTrait.class);
-        final var configSymbol = symbolProvider.toSymbol(model.expectShape(serviceTrait.getConfigId()));
-
-        writerDelegator.useFileWriter("%s/types.go".formatted(SmithyNameResolver.smithyTypesNamespace(service)), SmithyNameResolver.smithyTypesNamespace(service), writer1 -> {
-            new StructureGenerator(model, symbolProvider, writer1,
-                                   model.expectShape(serviceTrait.getConfigId()).asStructureShape().get()).run();
-        });
 
         writer.addImportFromModule(SmithyNameResolver.getGoModuleNameForSmithyNamespace(context.settings().getService().getNamespace()), DafnyNameResolver.dafnyTypesNamespace(service));
         writer.addImportFromModule(SmithyNameResolver.getGoModuleNameForSmithyNamespace(context.settings().getService().getNamespace()), DafnyNameResolver.dafnyNamespace(service));
@@ -103,7 +87,6 @@
         writer.addUseImports(SmithyGoDependency.CONTEXT);
 
         final var dafnyClient = DafnyNameResolver.getDafnyClient(service, serviceTrait.getSdkId());
->>>>>>> 0ba92c07
         writer.write("""
                              type $T struct {
                                  dafnyClient *$L
@@ -126,12 +109,13 @@
                      dafnyClient, serviceSymbol);
 
         service.getOperations().forEach(operation -> {
-<<<<<<< HEAD
-            var operationShape = model.expectShape(operation, OperationShape.class);
-            final Shape inputShape = model.expectShape(operationShape.getInputShape());
-            final Shape outputShape = model.expectShape(operationShape.getOutputShape());
-            final String inputType = inputShape.hasTrait(UnitTypeTrait.class) ? "" : ", params types.%s".formatted(inputShape.toShapeId().getName());
-            final String outputType = outputShape.hasTrait(UnitTypeTrait.class) ? "" : "*types.%s,".formatted(outputShape.toShapeId().getName());
+            final var operationShape = model.expectShape(operation, OperationShape.class);
+            final var inputShape = model.expectShape(operationShape.getInputShape());
+            final var outputShape = model.expectShape(operationShape.getOutputShape());
+            final var inputType = inputShape.hasTrait(UnitTypeTrait.class) ? ""
+                                                                           : ", params %s.%s".formatted(SmithyNameResolver.smithyTypesNamespace(inputShape), inputShape.toShapeId().getName());
+            final var outputType = outputShape.hasTrait(UnitTypeTrait.class) ? ""
+                                                                             : "*%s.%s,".formatted(SmithyNameResolver.smithyTypesNamespace(outputShape), outputShape.toShapeId().getName());
             String validationCheck = "";
             if(!inputType.equals("")) {
                 validationCheck = """
@@ -145,16 +129,6 @@
                     validationCheck += "return nil, err }";
                 }
             }
-=======
-            final var operationShape = model.expectShape(operation, OperationShape.class);
-            final var inputShape = model.expectShape(operationShape.getInputShape());
-            final var outputShape = model.expectShape(operationShape.getOutputShape());
-            final var inputType = inputShape.hasTrait(UnitTypeTrait.class) ? ""
-                                                                           : ", params %s.%s".formatted(SmithyNameResolver.smithyTypesNamespace(inputShape), inputShape.toShapeId().getName());
-            final var outputType = outputShape.hasTrait(UnitTypeTrait.class) ? ""
-                                                                             : "*%s.%s,".formatted(SmithyNameResolver.smithyTypesNamespace(outputShape), outputShape.toShapeId().getName());
-
->>>>>>> 0ba92c07
             String baseClientCall;
             if (inputShape.hasTrait(UnitTypeTrait.class)) {
                 baseClientCall = "var dafny_response = client.dafnyClient.%s()".formatted(operationShape.getId().getName());
@@ -229,20 +203,9 @@
     }
 
     void generateShim() {
-<<<<<<< HEAD
-        var symbolProvider = context.symbolProvider();
-        var model = context.model();
-        var namespace = "%swrapped".formatted(DafnyNameResolver.dafnyNamespace(context.settings()));
-        context.writerDelegator().useFileWriter("TestsFromDafny-go/src/" + namespace + "/shim.go", namespace, writer -> {
-            writer.addImport(DafnyNameResolver.dafnyTypesNamespace(context.settings()));
-            writer.addImport("Wrappers");
-            writer.addImport("context");
-            writer.addImport("types");
-            writer.addImport(DafnyNameResolver.serviceNamespace(service));
-=======
         final var namespace = "%swrapped".formatted(DafnyNameResolver.dafnyNamespace(service));
 
-        writerDelegator.useFileWriter("%s/shim.go".formatted(namespace), namespace, writer -> {
+        writerDelegator.useFileWriter("%s/TestsFromDafny-go/src/" + namespace + "/shim.go".formatted(namespace), namespace, writer -> {
 
             writer.addImportFromModule(SmithyNameResolver.getGoModuleNameForSmithyNamespace(context.settings().getService().getNamespace()), DafnyNameResolver.dafnyTypesNamespace(service));
             writer.addImportFromModule("github.com/dafny-lang/DafnyStandardLibGo", "Wrappers");
@@ -250,7 +213,6 @@
             writer.addUseImports(SmithyGoDependency.CONTEXT);
             writer.addImportFromModule(SmithyNameResolver.getGoModuleNameForSmithyNamespace(context.settings().getService().getNamespace()), SmithyNameResolver.shapeNamespace(service));
 
->>>>>>> 0ba92c07
             if (service.hasTrait(LocalServiceTrait.class)) {
                 final var serviceTrait = service.expectTrait(LocalServiceTrait.class);
                 final var configShape = model.expectShape(serviceTrait.getConfigId());
@@ -314,19 +276,12 @@
                                            if native_error != nil {
                                                switch native_error.(type) {
                                                 ${C|}
-<<<<<<< HEAD
-                                                case types.CollectionOfErrors:
-                                                    return Wrappers.Companion_Result_.Create_Failure_($L.CollectionOfErrors_Input_ToDafny(native_error.(types.CollectionOfErrors)))
+                                                case $L.CollectionOfErrors:
+                                                    return Wrappers.Companion_Result_.Create_Failure_($L.CollectionOfErrors_Input_ToDafny(native_error.($L.CollectionOfErrors)))
                                                 case types.OpaqueError:
-                                                    return Wrappers.Companion_Result_.Create_Failure_($L.OpaqueError_Input_ToDafny(native_error.(types.OpaqueError)))
+                                                    return Wrappers.Companion_Result_.Create_Failure_($L.OpaqueError_Input_ToDafny(native_error.($L.OpaqueError)))
                                                 default:
                                                     return Wrappers.Companion_Result_.Create_Failure_(native_error)
-=======
-                                                case $L.CollectionOfErrors:
-                                                    return Wrappers.Companion_Result_.Create_Failure_($L.CollectionOfErrors_Input_ToDafny(native_error.($L.CollectionOfErrors)))
-                                                default:
-                                                    return Wrappers.Companion_Result_.Create_Failure_($L.OpaqueError_Input_ToDafny(native_error.($L.OpaqueError)))
->>>>>>> 0ba92c07
                                                 }
                                            }
                                            return Wrappers.Companion_Result_.Create_Success_($L)
@@ -375,11 +330,7 @@
     }
 
     void generateUnmodelledErrors(GenerationContext context) {
-<<<<<<< HEAD
-        context.writerDelegator().useFileWriter("ImplementationFromDafny-go/src/types/unmodelled_errors.go", "types", writer -> {
-=======
-        writerDelegator.useFileWriter("%s/unmodelled_errors.go".formatted(SmithyNameResolver.smithyTypesNamespace(service)), SmithyNameResolver.smithyTypesNamespace(service), writer -> {
->>>>>>> 0ba92c07
+        writerDelegator.useFileWriter("ImplementationFromDafny-go/src/%s/unmodelled_errors.go".formatted(SmithyNameResolver.smithyTypesNamespace(service)), SmithyNameResolver.smithyTypesNamespace(service), writer -> {
             writer.addUseImports(SmithyGoDependency.FMT);
             writer.write("""
                                  type CollectionOfErrors struct {
@@ -428,10 +379,6 @@
         var refResources = model.getShapesWithTrait(ReferenceTrait.class);
         for (final var refResource : refResources) {
             if (!refResource.expectTrait(ReferenceTrait.class).isService()) {
-<<<<<<< HEAD
-                var resource = refResource.expectTrait(ReferenceTrait.class).getReferentId();
-                context.writerDelegator().useFileWriter("ImplementationFromDafny-go/src/types/types.go", writer -> {
-=======
                 final var resource = refResource.expectTrait(ReferenceTrait.class).getReferentId();
                 final var resourceShape = model.expectShape(resource);
 
@@ -440,7 +387,6 @@
                     continue;
                 }
                 writerDelegator.useFileWriter("%s/types.go".formatted(SmithyNameResolver.smithyTypesNamespace(service)), SmithyNameResolver.smithyTypesNamespace(service), writer -> {
->>>>>>> 0ba92c07
                     writer.write("""
                                          type I$L interface {
                                          ${C|}
@@ -458,17 +404,10 @@
                 if (model.expectShape(resource, ResourceShape.class).hasTrait(ExtendableTrait.class)) {
                     generateNativeResourceWrapper(context, model.expectShape(resource, ResourceShape.class));
                 }
-<<<<<<< HEAD
-                String filePath = "ImplementationFromDafny-go/src/" + DafnyNameResolver.serviceNamespace(service) + "/" + resource.getName() + ".go";
-                context.writerDelegator().useFileWriter(filePath, DafnyNameResolver.serviceNamespace(service), writer -> {
-                    writer.addImport("types");
-                    writer.addImport(DafnyNameResolver.dafnyTypesNamespace(context.settings()));
-=======
 
                 writerDelegator.useFileWriter("%s/%s.go".formatted(SmithyNameResolver.shapeNamespace(service), resource.getName()), SmithyNameResolver.shapeNamespace(service), writer -> {
                     writer.addImportFromModule(SmithyNameResolver.getGoModuleNameForSmithyNamespace(context.settings().getService().getNamespace()), SmithyNameResolver.smithyTypesNamespace(service));
                     writer.addImportFromModule(SmithyNameResolver.getGoModuleNameForSmithyNamespace(resource.getNamespace()), DafnyNameResolver.dafnyTypesNamespace(resourceShape));
->>>>>>> 0ba92c07
                     writer.write("""
                                          type %s struct {
                                              impl %s.I%s
@@ -550,23 +489,11 @@
     }
 
     void generateNativeResourceWrapper(GenerationContext context, ResourceShape resourceShape) {
-<<<<<<< HEAD
-        var model = context.model();
-        var symbolProvider = context.symbolProvider();
-        String filePath = "ImplementationFromDafny-go/src/" + DafnyNameResolver.serviceNamespace(service) + "/NativeWrapper.go";
-        context.writerDelegator().useFileWriter(filePath, DafnyNameResolver.serviceNamespace(service), writer -> {
-            writer.addImport("types");
-            writer.addImport("Wrappers");
-            writer.addImport(DafnyNameResolver.dafnyTypesNamespace(context.settings()));
-
-            writer.addImport(DafnyNameResolver.dafnyTypesNamespace(context.settings()));
-=======
         writerDelegator.useFileWriter("%s/NativeWrapper.go".formatted(SmithyNameResolver.shapeNamespace(service)), SmithyNameResolver.shapeNamespace(service), writer -> {
             writer.addImportFromModule(context.settings().getModuleName(), SmithyNameResolver.smithyTypesNamespace(service));
             writer.addImportFromModule("github.com/dafny-lang/DafnyStandardLibGo", "Wrappers");
             writer.addImportFromModule(SmithyNameResolver.getGoModuleNameForSmithyNamespace(resourceShape.toShapeId().getNamespace()), DafnyNameResolver.dafnyTypesNamespace(resourceShape));
 
->>>>>>> 0ba92c07
             writer.write("""
                                  type NativeWrapper struct {
                                      %s.I%s
