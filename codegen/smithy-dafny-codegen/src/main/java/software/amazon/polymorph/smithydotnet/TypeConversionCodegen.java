// Copyright Amazon.com Inc. or its affiliates. All Rights Reserved.
// SPDX-License-Identifier: Apache-2.0

package software.amazon.polymorph.smithydotnet;

import static software.amazon.polymorph.smithydotnet.DotNetNameResolver.TYPE_CONVERSION_CLASS_NAME;
import static software.amazon.polymorph.smithydotnet.DotNetNameResolver.typeConverterForShape;
import static software.amazon.polymorph.smithydotnet.TypeConversionDirection.FROM_DAFNY;
import static software.amazon.polymorph.smithydotnet.TypeConversionDirection.TO_DAFNY;

import com.google.common.annotations.VisibleForTesting;
import java.nio.file.Path;
import java.util.*;
import java.util.function.Function;
import java.util.stream.Collectors;
import java.util.stream.Stream;
import javax.annotation.Nonnull;
import software.amazon.polymorph.smithydafny.DafnyNameResolver;
import software.amazon.polymorph.traits.DafnyUtf8BytesTrait;
import software.amazon.polymorph.traits.ExtendableTrait;
import software.amazon.polymorph.traits.LocalServiceTrait;
import software.amazon.polymorph.traits.PositionalTrait;
import software.amazon.polymorph.traits.ReferenceTrait;
import software.amazon.polymorph.utils.AwsSdkNameResolverHelpers;
import software.amazon.polymorph.utils.DafnyNameResolverHelpers;
import software.amazon.polymorph.utils.ModelUtils;
import software.amazon.polymorph.utils.Token;
import software.amazon.polymorph.utils.TokenTree;
import software.amazon.smithy.model.Model;
import software.amazon.smithy.model.shapes.*;
import software.amazon.smithy.model.traits.EnumTrait;
import software.amazon.smithy.model.traits.ErrorTrait;
import software.amazon.smithy.model.traits.synthetic.SyntheticEnumTrait;
import software.amazon.smithy.utils.StringUtils;

/**
 * Generates a {@code TypeConversion} class that includes all {@link TypeConverter}s needed for the operations in the
 * provided {@link Model}.
 */
public class TypeConversionCodegen {

  public static final String C_SHARP_SYSTEM_EXCEPTION = "System.Exception";
  // Edge case for constructors of Exceptions that extend the base Exception class.
  public static final List<String> ERROR_CTOR = Arrays.asList(
    "AwsCryptographicMaterialProvidersException",
    "EntryAlreadyExists",
    "EntryDoesNotExist",
    "InvalidAlgorithmSuiteInfo",
    "InvalidAlgorithmSuiteInfoOnDecrypt",
    "InvalidAlgorithmSuiteInfoOnEncrypt",
    "InvalidDecryptionMaterials",
    "InvalidDecryptionMaterialsTransition",
    "InvalidEncryptionMaterials",
    "InvalidEncryptionMaterialsTransition",
    "KeyStoreException",
    "KeyVectorException"
  );

  /**
   * A pair of type converter methods that converts between the compiled Dafny representation and the idiomatic C#
   * representation of a given {@link software.amazon.smithy.model.shapes.Shape} value.
   */
  public static record TypeConverter(
    ShapeId shapeId,
    TokenTree fromDafny,
    TokenTree toDafny
  ) {}

  public static final Path TYPE_CONVERSION_CLASS_PATH = Path.of(
    TYPE_CONVERSION_CLASS_NAME + ".cs"
  );

  protected final Model model;
  protected final ServiceShape serviceShape;
  protected final DotNetNameResolver nameResolver;

  public TypeConversionCodegen(
    final Model model,
    final ServiceShape serviceShape
  ) {
    this(model, serviceShape, new DotNetNameResolver(model, serviceShape));
  }

  public TypeConversionCodegen(
    final Model model,
    final ServiceShape serviceShape,
    final DotNetNameResolver nameResolver
  ) {
    this.model = model;
    this.serviceShape = serviceShape;
    this.nameResolver = nameResolver;
  }

  public Map<Path, TokenTree> generate() {
    final TokenTree prelude = TokenTree.of(
      // needed for LINQ operators like Select
      // system needed for creating an exception
      "using System.Linq;",
      "using System;"
    );
    final Stream<TypeConverter> modeledConverters = findShapeIdsToConvert()
      .stream()
      .map(model::expectShape)
      .map(this::generateConverter);
    final Stream<TypeConverter> unmodeledConverters =
      generateUnmodeledConverters();
    final Stream<TypeConverter> converters = Stream.concat(
      modeledConverters,
      unmodeledConverters
    );
    final TokenTree conversionClassBody = TokenTree
      .of(
        converters.flatMap(typeConverter ->
          Stream.of(typeConverter.fromDafny, typeConverter.toDafny)
        )
      )
      .lineSeparated()
      .braced();
    final TokenTree conversionClass = conversionClassBody
      .prepend(TokenTree.of("public static class", TYPE_CONVERSION_CLASS_NAME))
      .namespaced(Token.of(getTypeConversionNamespace()));
    return Map.of(TYPE_CONVERSION_CLASS_PATH, conversionClass.prepend(prelude));
  }

  /**
   * Returns a stream of type converters for synthetic types (types that aren't defined in the model).
   */
  protected Stream<TypeConverter> generateUnmodeledConverters() {
    return Stream.of(generateCommonExceptionConverter());
  }

  /**
   * Returns all shape IDs that require converters.
   */
  @VisibleForTesting
  public Set<ShapeId> findShapeIdsToConvert() {
    Set<ShapeId> initialShapes = findInitialShapeIdsToConvert();
    return ModelUtils.findAllDependentShapes(initialShapes, model);
  }

  /**
   * Returns a set of shape IDs for which to start generating type converter pairs, by recursively traversing
   * services, resources, and operations defined in the model.
   * <p>
   * Since type converters are only necessary when calling API operations, it suffices to find the shape IDs of:
   * <ul>
   *     <li>operation input and output structures</li>
   *     <li>client configuration structures</li>
   *     <li>specific (modeled) error structures</li>
   * </ul>
   */
  private Set<ShapeId> findInitialShapeIdsToConvert() {
    // Collect services
    final Set<ServiceShape> serviceShapes = model
      .getServiceShapes()
      .stream()
      .filter(serviceShape -> isInServiceNamespace(serviceShape.getId()))
      .collect(Collectors.toSet());

    // Collect resources defined in model...
    final Stream<ResourceShape> topLevelResourceShapes = model
      .getResourceShapes()
      .stream()
      .filter(resourceShape -> isInServiceNamespace(resourceShape.getId()));
    // ... and resources of collected services.
    final Stream<ResourceShape> serviceResourceShapes = serviceShapes
      .stream()
      .flatMap(serviceShape -> serviceShape.getResources().stream())
      .map(resourceShapeId ->
        model.expectShape(resourceShapeId, ResourceShape.class)
      );
    final Set<ResourceShape> resourceShapes = Stream
      .concat(topLevelResourceShapes, serviceResourceShapes)
      .collect(Collectors.toSet());

    // Collect operations defined in model...
    final Stream<OperationShape> topLevelOperationShapes = model
      .getOperationShapes()
      .stream()
      .filter(operationShape -> isInServiceNamespace(operationShape.getId()));
    // ... and operations of collected services...
    final Stream<OperationShape> serviceOperationShapes = serviceShapes
      .stream()
      .flatMap(serviceShape -> serviceShape.getAllOperations().stream())
      .map(operationShapeId ->
        model.expectShape(operationShapeId, OperationShape.class)
      );
    // ... and operations of collected resources.
    final Stream<OperationShape> resourceOperationShapes = resourceShapes
      .stream()
      .flatMap(resourceShape -> resourceShape.getAllOperations().stream())
      .map(operationShapeId ->
        model.expectShape(operationShapeId, OperationShape.class)
      );
    final Set<OperationShape> operationShapes = Stream
      .of(
        topLevelOperationShapes,
        serviceOperationShapes,
        resourceOperationShapes
      )
      .flatMap(Function.identity())
      .collect(Collectors.toSet());
    // Collect inputs/output structures for collected operations
    final Set<ShapeId> operationStructures = operationShapes
      .stream()
      .flatMap(operationShape ->
        Stream
          .of(operationShape.getInput(), operationShape.getOutput())
          .flatMap(Optional::stream)
      )
      .collect(Collectors.toSet());
    // Collect service client config structures
    final Set<ShapeId> clientConfigStructures = serviceShapes
      .stream()
      .map(serviceShape -> serviceShape.getTrait(LocalServiceTrait.class))
      .flatMap(Optional::stream)
      .map(LocalServiceTrait::getConfigId)
      .collect(Collectors.toSet());

    // Collect union shapes
    final Set<ShapeId> unionShapes = model
      .getUnionShapes()
      .stream()
      .filter(unionShape -> isInServiceNamespace(unionShape.getId()))
      .map(unionShape -> unionShape.getId())
      .collect(Collectors.toSet());

    // TODO add smithy v2 Enums
    // Collect enum shapes
    final Set<ShapeId> enumShapes = model
      .getShapesWithTrait(EnumTrait.class)
      .stream()
      .map(Shape::getId)
      .filter(this::isInServiceNamespace)
      .collect(Collectors.toSet());

    // Collect all specific error structures
    final Set<ShapeId> errorStructures = ModelUtils
      .streamServiceErrors(model, serviceShape)
      .map(Shape::getId)
      .collect(Collectors.toSet());

    // Collect into TreeSet so that we generate code in a deterministic order (lexicographic, in particular)
    final TreeSet<ShapeId> orderedSet = new TreeSet<ShapeId>();
    orderedSet.addAll(operationStructures);
    orderedSet.addAll(clientConfigStructures);
    orderedSet.addAll(unionShapes);
    orderedSet.addAll(errorStructures);
    orderedSet.addAll(enumShapes);
    return orderedSet;
  }

  private boolean isInServiceNamespace(final ShapeId shapeId) {
    return shapeId.getNamespace().equals(serviceShape.getId().getNamespace());
  }

  /**
   * Generates a {@link TypeConverter} for the given shape.
   */
  @SuppressWarnings("OptionalGetWithoutIsPresent")
  private TypeConverter generateConverter(final Shape shape) {
    return switch (shape.getType()) {
      case BLOB -> generateBlobConverter(shape.asBlobShape().get());
      case BOOLEAN -> generateBooleanConverter(shape.asBooleanShape().get());
      case STRING -> generateStringConverter(shape.asStringShape().get());
      case ENUM -> generateEnumConverter(shape.asEnumShape().get());
      case INTEGER -> generateIntegerConverter(shape.asIntegerShape().get());
      case LONG -> generateLongConverter(shape.asLongShape().get());
      case DOUBLE -> generateDoubleConverter(shape.asDoubleShape().get());
      case TIMESTAMP -> generateTimestampConverter(
        shape.asTimestampShape().get()
      );
      case LIST -> generateListConverter(shape.asListShape().get());
      case MAP -> generateMapConverter(shape.asMapShape().get());
      case STRUCTURE -> generateStructureConverter(
        shape.asStructureShape().get()
      );
      case MEMBER -> generateMemberConverter(shape.asMemberShape().get());
      case UNION -> generateUnionConverter(shape.asUnionShape().get());
      default -> throw new IllegalStateException(
        "Shape %s not supported for generateConverter".formatted(shape)
      );
    };
  }

  public TypeConverter generateBlobConverter(final BlobShape blobShape) {
    final TokenTree fromDafnyBody = Token.of(
      "return new System.IO.MemoryStream(value.Elements);"
    );
    // enforce that MemoryStreams are backed by an array
    final TokenTree toDafnyBody = Token.of(
      """
      if (value.ToArray().Length == 0 && value.Length > 0)
      {
          throw new System.ArgumentException("Fatal Error: MemoryStream instance not backed by an array!");
      }
      return Dafny.Sequence<byte>.FromArray(value.ToArray());
      """
    );
    return buildConverterFromMethodBodies(
      blobShape,
      fromDafnyBody,
      toDafnyBody
    );
  }

  public TypeConverter generateBooleanConverter(
    final BooleanShape booleanShape
  ) {
    final TokenTree fromDafnyBody = Token.of("return value;");
    final TokenTree toDafnyBody = Token.of("return value;");
    return buildConverterFromMethodBodies(
      booleanShape,
      fromDafnyBody,
      toDafnyBody
    );
  }

  public TypeConverter generateStringConverter(final StringShape stringShape) {
    if (stringShape.hasTrait(EnumTrait.class)) {
      return generateEnumConverter(
        stringShape,
        stringShape.expectTrait(EnumTrait.class)
      );
    }

    if (stringShape.hasTrait(DafnyUtf8BytesTrait.class)) {
      return generateUtf8BytesConverter(stringShape);
    }

    final TokenTree fromDafnyBody = Token.of(
      "return new string(value.Elements);"
    );
    final TokenTree toDafnyBody = Token.of(
      "return Dafny.Sequence<char>.FromString(value);"
    );
    return buildConverterFromMethodBodies(
      stringShape,
      fromDafnyBody,
      toDafnyBody
    );
  }

  public TypeConverter generateIntegerConverter(
    final IntegerShape integerShape
  ) {
    final TokenTree fromDafnyBody = Token.of("return value;");
    final TokenTree toDafnyBody = Token.of("return value;");
    return buildConverterFromMethodBodies(
      integerShape,
      fromDafnyBody,
      toDafnyBody
    );
  }

  public TypeConverter generateLongConverter(final LongShape longShape) {
    final TokenTree fromDafnyBody = Token.of("return value;");
    final TokenTree toDafnyBody = Token.of("return value;");
    return buildConverterFromMethodBodies(
      longShape,
      fromDafnyBody,
      toDafnyBody
    );
  }

  public TypeConverter generateDoubleConverter(final DoubleShape doubleShape) {
    // BitConverter docs : https://learn.microsoft.com/en-us/dotnet/api/system.bitconverter?view=netstandard-2.1
    final TokenTree fromDafnyBody = Token.of(
      "return BitConverter.ToDouble(value.CloneAsArray(), 0);"
    );
    final TokenTree toDafnyBody = Token.of(
      "return Dafny.Sequence<byte>.FromArray(BitConverter.GetBytes(value));"
    );
    return buildConverterFromMethodBodies(
      doubleShape,
      fromDafnyBody,
      toDafnyBody
    );
  }

  public TypeConverter generateTimestampConverter(
    final TimestampShape timestampShape
  ) {
    final TokenTree fromDafnyBody = Token.of(
      """
      System.Globalization.CultureInfo culture = new System.Globalization.CultureInfo("");
      string timestampString = new string(value.Elements);
      return System.DateTime.ParseExact(timestampString, "s", culture);
      """
    );
    final TokenTree toDafnyBody = Token.of(
      """
      System.Globalization.CultureInfo culture = new System.Globalization.CultureInfo("");
      string timestampString = value.ToString("s", culture);
      return Dafny.Sequence<char>.FromString(timestampString);
      """
    );
    return buildConverterFromMethodBodies(
      timestampShape,
      fromDafnyBody,
      toDafnyBody
    );
  }

  protected boolean enumListAndMapMembersAreStringsInCSharp() {
    return false;
  }

  public TypeConverter generateListConverter(final ListShape listShape) {
    final String listCSharpType = nameResolver.baseTypeForList(listShape);

    final MemberShape memberShape = listShape.getMember();
    final String memberDafnyType = nameResolver.dafnyTypeForShape(
      memberShape.getId()
    );
    final String memberCSharpType = nameResolver.baseTypeForMember(memberShape);
    final String memberToDafnyConverterName = typeConverterForShape(
      memberShape.getId(),
      TO_DAFNY
    );

    final String memberFromDafnyConverterName = typeConverterForShape(
      memberShape.getId(),
      FROM_DAFNY
    );
    final boolean convertMemberEnumToString =
      enumListAndMapMembersAreStringsInCSharp() &&
      model.expectShape(memberShape.getTarget()).hasTrait(EnumTrait.class);

    final String fromDafnyEnumConversion = convertMemberEnumToString
      ? ".Select<%s, string>(x => x)".formatted(memberCSharpType)
      : "";
    final String toDafnyEnumConversion = convertMemberEnumToString
      ? ".Select<string, %s>(x => x)".formatted(memberCSharpType)
      : "";
    final TokenTree fromDafnyBody = Token.of(
      "return new %s(value.Elements.Select(%s)%s);".formatted(
          listCSharpType,
          memberFromDafnyConverterName,
          fromDafnyEnumConversion
        )
    );

    final TokenTree toDafnyBody = Token.of(
      "return Dafny.Sequence<%s>.FromArray(value%s.Select(%s).ToArray());".formatted(
          memberDafnyType,
          toDafnyEnumConversion,
          memberToDafnyConverterName
        )
    );

    return buildConverterFromMethodBodies(
      listShape,
      fromDafnyBody,
      toDafnyBody
    );
  }

  public TypeConverter generateMapConverter(final MapShape mapShape) {
    final MemberShape keyShape = mapShape.getKey();
    final MemberShape valueShape = mapShape.getValue();
    final String keyDafnyType = nameResolver.dafnyTypeForShape(
      keyShape.getId()
    );
    final String valueDafnyType = nameResolver.dafnyTypeForShape(
      valueShape.getId()
    );

    final String keyToDafnyConverterName = typeConverterForShape(
      keyShape.getId(),
      TO_DAFNY
    );
    final String keyFromDafnyConverterName = typeConverterForShape(
      keyShape.getId(),
      FROM_DAFNY
    );
    final String valueToDafnyConverterName = typeConverterForShape(
      valueShape.getId(),
      TO_DAFNY
    );
    final String valueFromDafnyConverterName = typeConverterForShape(
      valueShape.getId(),
      FROM_DAFNY
    );

    final boolean convertKeyEnumToString =
      enumListAndMapMembersAreStringsInCSharp() &&
      model.expectShape(keyShape.getTarget()).hasTrait(EnumTrait.class);
    final String fromDafnyKeyEnumConversion = convertKeyEnumToString
      ? ".Value"
      : "";

    final boolean convertValueEnumToString =
      enumListAndMapMembersAreStringsInCSharp() &&
      model.expectShape(valueShape.getTarget()).hasTrait(EnumTrait.class);
    final String fromDafnyValueEnumConversion = convertValueEnumToString
      ? ".Value"
      : "";

    final TokenTree fromDafnyBody = Token.of(
      "return value.ItemEnumerable.ToDictionary(pair => %s(pair.Car)%s, pair => %s(pair.Cdr)%s);".formatted(
          keyFromDafnyConverterName,
          fromDafnyKeyEnumConversion,
          valueFromDafnyConverterName,
          fromDafnyValueEnumConversion
        )
    );

    final String dafnyMapTypeArgs =
      "<%s, %s>".formatted(keyDafnyType, valueDafnyType);
    final TokenTree toDafnyBody = Token.of(
      """
      return Dafny.Map%s.FromCollection(value.Select(pair =>
          new Dafny.Pair%s(%s(pair.Key), %s(pair.Value))
      ));""".formatted(
          dafnyMapTypeArgs,
          dafnyMapTypeArgs,
          keyToDafnyConverterName,
          valueToDafnyConverterName
        )
    );
    return buildConverterFromMethodBodies(mapShape, fromDafnyBody, toDafnyBody);
  }

  public TypeConverter generateStructureConverter(
    final StructureShape structureShape
  ) {
    final Optional<ReferenceTrait> referenceTraitOptional =
      structureShape.getTrait(ReferenceTrait.class);
    if (referenceTraitOptional.isPresent()) {
      return generateReferenceStructureConverter(
        structureShape,
        referenceTraitOptional.get()
      );
    }

    final Optional<PositionalTrait> positionalTraitOptional =
      structureShape.getTrait(PositionalTrait.class);
    if (positionalTraitOptional.isPresent()) {
      return generatePositionalStructureConverter(structureShape);
    }

    if (structureShape.hasTrait(ErrorTrait.class)) {
      return generateSpecificModeledErrorConverter(structureShape);
    }

    return generateRegularStructureConverter(structureShape);
  }

  /**
   * This should not be called directly, instead call
   * {@link TypeConversionCodegen#generateStructureConverter(StructureShape)}.
   */
  private TypeConverter generateRegularStructureConverter(
    final StructureShape structureShape
  ) {
    final TokenTree concreteVar = Token.of(
      "%1$s concrete = (%1$s)value;".formatted(
          nameResolver.dafnyConcreteTypeForRegularStructure(structureShape)
        )
    );
    final TokenTree assignments = TokenTree
      .of(
        ModelUtils
          .streamStructureMembers(structureShape)
          .map(memberShape -> {
            final String dafnyMemberName = DotNetNameResolver.memberName(
              memberShape
            );
            final String propertyName =
              nameResolver.classPropertyForStructureMember(memberShape);
            final String propertyType;
            if (
              StringUtils.equals(
                nameResolver.classPropertyTypeForStructureMember(memberShape),
                AwsSdkDotNetNameResolver.DDB_ATTRIBUTE_VALUE_MODEL_NAMESPACE
              )
            ) {
              propertyType = AwsSdkDotNetNameResolver.DDB_V2_ATTRIBUTE_VALUE;
            } else {
              propertyType =
                nameResolver.classPropertyTypeForStructureMember(memberShape);
            }
            final String memberFromDafnyConverterName = typeConverterForShape(
              memberShape.getId(),
              FROM_DAFNY
            );

            final TokenTree checkIfPresent;
            if (nameResolver.memberShapeIsOptional(memberShape)) {
              checkIfPresent =
                Token.of("if (concrete.%s.is_Some)".formatted(dafnyMemberName));
            } else {
              checkIfPresent = TokenTree.empty();
            }
            // SizeEstimateRangeGb requires a list of double instead of the generated int list
            final TokenTree assign;
            if (StringUtils.equals(dafnyMemberName, "_SizeEstimateRangeGB")) {
              assign =
                Token.of(
                  "converted.%s = %s(concrete.%s).Select(i => (double) i).ToList();".formatted(
                      propertyName,
                      memberFromDafnyConverterName,
                      dafnyMemberName
                    )
                );
            } else {
              assign =
                Token.of(
                  "converted.%s = (%s) %s(concrete.%s);".formatted(
                      propertyName,
                      propertyType,
                      memberFromDafnyConverterName,
                      dafnyMemberName
                    )
                );
            }
            return TokenTree.of(checkIfPresent, assign);
          })
      )
      .lineSeparated();
    final String structureType = nameResolver.baseTypeForShape(
      structureShape.getId()
    );
    final TokenTree fromDafnyBody = TokenTree.of(
      concreteVar,
      Token.of("%1$s converted = new %1$s();".formatted(structureType)),
      assignments,
      Token.of("return converted;")
    );

    final TokenTree isSetTernaries = TokenTree
      .of(
        ModelUtils
          .streamStructureMembers(structureShape)
          .filter(nameResolver::memberShapeIsOptional)
          .map(this::generateExtractOptionalMember)
      )
      .lineSeparated();

    final TokenTree constructorArgs = TokenTree
      .of(
        ModelUtils
          .streamStructureMembers(structureShape)
          .map(this::generateConstructorArg)
          .map(Token::of)
      )
      .separated(Token.of(','));
    final TokenTree constructor = TokenTree.of(
      TokenTree.of("return new"),
      TokenTree.of(
        nameResolver.dafnyConcreteTypeForRegularStructure(structureShape)
      ),
      constructorArgs.parenthesized(),
      Token.of(';')
    );
    String validate = "value.Validate();";
    if (AwsSdkNameResolverHelpers.isInAwsSdkNamespace(structureShape.getId())) {
      validate = "";
    }
    final TokenTree toDafnyBody = TokenTree
      .of(TokenTree.of(validate), isSetTernaries, constructor)
      .lineSeparated();

    return buildConverterFromMethodBodies(
      structureShape,
      fromDafnyBody,
      toDafnyBody
    );
  }

  /**
   * Returns either:
   * "ToDafny_memberShape(value.PropertyName)"
   * OR :
   * "ToDafny_memberShape(propertyName)"
   */
  private String generateConstructorArg(final MemberShape memberShape) {
    if (nameResolver.memberShapeIsOptional(memberShape)) {
      return "%s(%s)".formatted(
          typeConverterForShape(memberShape.getId(), TO_DAFNY),
          nameResolver.variableNameForClassProperty(memberShape)
        );
    }
    if (
      StringUtils.equals(
        nameResolver.classPropertyForStructureMember(memberShape),
        "TargetValue"
      )
    ) {
      // value.TargetValue returns a double, the Api constructor needs is an int
      return "%s((int)value.%s)".formatted(
          typeConverterForShape(memberShape.getId(), TO_DAFNY),
          nameResolver.classPropertyForStructureMember(memberShape)
        );
    }
    if (
      ERROR_CTOR.contains(memberShape.getContainer().getName()) ||
      memberShape.getContainer().getName().endsWith("Error")
    ) {
      return "%s(value.getMessage())".formatted(
          typeConverterForShape(memberShape.getId(), TO_DAFNY)
        );
    }
    return "%s(value.%s)".formatted(
        typeConverterForShape(memberShape.getId(), TO_DAFNY),
        nameResolver.classPropertyForStructureMember(memberShape)
      );
  }

  // return true if this struct/member is one of the special ones with a IsXxxSet member
  public boolean memberSupportsIsSet(final MemberShape memberShape) {
    String parent = memberShape.getId().getName();
    String member = nameResolver.classPropertyForStructureMember(memberShape);
    if (parent.equals("ScanInput")) {
      if (
        member.equals("TotalSegments") ||
        member.equals("Segment") ||
        member.equals("Limit")
      ) {
        return true;
      }
    }
    if (parent.equals("QueryInput") && member.equals("Limit")) {
      return true;
    }
    return false;
  }

  /**
   * Returns:
   * "type varName = value.IsSetPropertyName() ? value.PropertyName : (type) null;"
   */
  public TokenTree generateExtractOptionalMember(
    final MemberShape memberShape
  ) {
    final String type = nameResolver.baseTypeForShape(memberShape.getId());
    final String varName = nameResolver.variableNameForClassProperty(
      memberShape
    );
    final String propertyName = nameResolver.classPropertyForStructureMember(
      memberShape
    );
    if (AwsSdkNameResolverHelpers.isInAwsSdkNamespace(memberShape.getId())) {
      if (memberSupportsIsSet(memberShape)) {
        final String isSetMember = nameResolver.isSetMemberForStructureMember(
          memberShape
        );
        return TokenTree.of(
          type,
          varName,
          "= value.%s".formatted(isSetMember),
          "? value.%s :".formatted(propertyName),
          "(%s) null;".formatted(type)
        );
      } else {
        return TokenTree.of(
          type,
          varName,
          "= value.%s != null".formatted(propertyName),
          "? value.%s :".formatted(propertyName),
          "(%s) null;".formatted(type)
        );
      }
    } else {
      final String isSetMethod = nameResolver.isSetMethodForStructureMember(
        memberShape
      );
      return TokenTree.of(
        type,
        varName,
        "= value.%s()".formatted(isSetMethod),
        "? value.%s :".formatted(propertyName),
        "(%s) null;".formatted(type)
      );
    }
  }

  public TypeConverter generateMemberConverter(final MemberShape memberShape) {
    final Shape targetShape = model.expectShape(memberShape.getTarget());

    final String targetFromDafnyConverterName = typeConverterForShape(
      targetShape.getId(),
      FROM_DAFNY
    );
    final String targetToDafnyConverterName = typeConverterForShape(
      targetShape.getId(),
      TO_DAFNY
    );

    if (!nameResolver.memberShapeIsOptional(memberShape)) {
      final TokenTree fromDafnyBody = Token.of(
        "return %s(value);".formatted(targetFromDafnyConverterName)
      );
      final TokenTree toDafnyBody = Token.of(
        "return %s(value);".formatted(targetToDafnyConverterName)
      );
      return buildConverterFromMethodBodies(
        memberShape,
        fromDafnyBody,
        toDafnyBody
      );
    }

    String cSharpTypeUnModified;
    if (
      StringUtils.equals(
        nameResolver.baseTypeForShape(targetShape.getId()),
        AwsSdkDotNetNameResolver.DDB_ATTRIBUTE_VALUE_MODEL_NAMESPACE
      )
    ) {
      cSharpTypeUnModified = AwsSdkDotNetNameResolver.DDB_V2_ATTRIBUTE_VALUE;
    } else {
      cSharpTypeUnModified = nameResolver.baseTypeForShape(memberShape.getId());
    }

    if (cSharpTypeUnModified.endsWith("?")) {
      cSharpTypeUnModified =
        cSharpTypeUnModified.substring(0, (cSharpTypeUnModified.length() - 1));
    }

    final String cSharpType = cSharpTypeUnModified;
    final String cSharpOptionType;
    if (
      StringUtils.equals(
        nameResolver.baseTypeForShape(memberShape.getId()),
        AwsSdkDotNetNameResolver.DDB_ATTRIBUTE_VALUE_MODEL_NAMESPACE
      )
    ) {
      cSharpOptionType = AwsSdkDotNetNameResolver.DDB_V2_ATTRIBUTE_VALUE;
    } else {
      cSharpOptionType = nameResolver.baseTypeForShape(memberShape.getId());
    }
    final String dafnyOptionType =
      nameResolver.dafnyConcreteTypeForOptionalMember(memberShape);
    final TokenTree fromDafnyBody = Token.of(
      "return value.is_None ? (%s) null : %s(value.Extract());".formatted(
          cSharpOptionType,
          targetFromDafnyConverterName
        )
    );
    final TokenTree toDafnyBody = Token.of(
      "return value == null ? %s.create_None() : %s.create_Some(%s((%s) value));".formatted(
          dafnyOptionType,
          dafnyOptionType,
          targetToDafnyConverterName,
          cSharpType
        )
    );
    return buildConverterFromMethodBodies(
      memberShape,
      fromDafnyBody,
      toDafnyBody
    );
  }

  public TypeConverter generateUnionConverter(final UnionShape unionShape) {
    final List<MemberShape> defNames = ModelUtils
      .streamUnionMembers(unionShape)
      .toList();
    final String unionClass;
    if (
      StringUtils.equals(
        nameResolver.baseTypeForShape(unionShape.getId()),
        AwsSdkDotNetNameResolver.DDB_ATTRIBUTE_VALUE_MODEL_NAMESPACE
      )
    ) {
      unionClass = AwsSdkDotNetNameResolver.DDB_V2_ATTRIBUTE_VALUE;
    } else {
      unionClass = nameResolver.baseTypeForShape(unionShape.getId());
    }
    final String dafnyUnionConcreteType =
      nameResolver.dafnyConcreteTypeForUnion(unionShape);
    final Token throwInvalidUnionState = Token.of(
      "\nthrow new System.ArgumentException(\"Invalid %s state\");".formatted(
          unionClass
        )
    );

    final TokenTree concreteVar = Token.of(
      "%1$s concrete = (%1$s)value;".formatted(dafnyUnionConcreteType)
    );
    final TokenTree convertedVar = Token.of(
      "var converted = new %s();".formatted(unionClass)
    );

    final TokenTree fromDafnyBody = TokenTree
      .of(
        defNames
          .stream()
          .map(memberShape -> {
            final String propertyName =
              nameResolver.classPropertyForStructureMember(memberShape);
            final String memberFromDafnyConverterName = typeConverterForShape(
              memberShape.getId(),
              FROM_DAFNY
            );
            final String destructorValue;
            if (
              StringUtils.equals(
                memberShape.getId().getName(),
                "AttributeValue"
              )
            ) {
              destructorValue =
                nameResolver.classPropertyForStructureMember(memberShape);
            } else {
              destructorValue =
                DafnyNameResolverHelpers.dafnyCompilesExtra_(
                  memberShape.getMemberName()
                );
            }
            return TokenTree
              .of(
                "if (value.is_%s)".formatted(
                    DafnyNameResolverHelpers.dafnyCompilesExtra_(
                      memberShape.getMemberName()
                    )
                  )
              )
              .append(
                TokenTree
                  .of(
                    "converted.%s = %s(concrete.dtor_%s);".formatted(
                        propertyName,
                        memberFromDafnyConverterName,
                        destructorValue
                      ),
                    "return converted;"
                  )
                  .lineSeparated()
                  .braced()
              );
          })
      )
      .prepend(TokenTree.of(concreteVar, convertedVar).lineSeparated())
      .append(throwInvalidUnionState);

    String validate = "value.Validate();";
    if (AwsSdkNameResolverHelpers.isInAwsSdkNamespace(unionShape.getId())) {
      validate = "";
    }
    final TokenTree toDafnyBody = TokenTree
      .of(
        TokenTree.of(validate),
        TokenTree.of(
          defNames
            .stream()
            .map(memberShape -> {
              final String propertyName =
                nameResolver.classPropertyForStructureMember(memberShape);
              final String propertyType =
                nameResolver.classPropertyTypeForStructureMember(memberShape);
              final String dafnyMemberName = nameResolver.unionMemberName(
                memberShape
              );
              final String memberFromDafnyConverterName = typeConverterForShape(
                memberShape.getId(),
                TO_DAFNY
              );
              // Dafny generates just "create" instead of "create_FOOBAR" if there's only one ctor
              String createSuffixUnMod = defNames.size() == 1
                ? ""
                : dafnyMemberName;
              // TODO come back and revisit how we generate Unions - we should use the names
              // defined in the smithy model
              // Wrt to the above TODO, we should also not handle Aws specific shapes here,
              // rather delegate it to the AwsSdkTypeConversionCodegen class.
              if (
                StringUtils.equals(
                  memberShape.getId().getName(),
                  "AttributeValue"
                ) ||
                StringUtils.equals(
                  memberShape.getContainer().getName(),
                  "Materials"
                )
              ) {
                createSuffixUnMod = "_%s".formatted(propertyName);
              }
              final String createSuffix = createSuffixUnMod;
              if (
                StringUtils.equals(
                  memberShape.getId().getName(),
                  "AttributeValue"
                )
              ) {
                final TokenTree checkIfValuePresent;

                // List<T> where T is not of type AttributeVale are always not null, but empty.
                final Set<String> listTypes = Set.of("BS", "NS", "SS");

                // When generating the toDafnyBody, there is an edge case for AttributeValue.
                // When checking if this a certain type the ddb sdk for net only gas value.is*Set for
                // lists, map, and boolean types - it does not have one for the remaining attribute union types
                final Set<String> checkedAttributeValues = Set.of(
                  "L",
                  "M",
                  "BOOL"
                );

                // In v2 of the net sdk for ddb the only Is%sSet apis are for L, M, or BOOL other unions do
                // not exist.
                if (checkedAttributeValues.contains(propertyName)) {
                  checkIfValuePresent =
                    TokenTree.of("if (value.Is%sSet)".formatted(propertyName));
                } else if (listTypes.contains(propertyName)) {
                  checkIfValuePresent =
                    TokenTree.of("if (value.%s.Any())".formatted(propertyName));
                } else if ("NULL".equals(propertyName)) {
                  checkIfValuePresent =
                    TokenTree.of(
                      "if (value.%s == true)".formatted(propertyName)
                    );
                } else {
                  checkIfValuePresent =
                    TokenTree.of(
                      "if (value.%s != null)".formatted(propertyName)
                    );
                }

                return checkIfValuePresent.append(
                  TokenTree
                    .of(
                      "return %s.create%s(%s(value.%s));".formatted(
                          dafnyUnionConcreteType,
                          createSuffix,
                          memberFromDafnyConverterName,
                          propertyName
                        )
                    )
                    .lineSeparated()
                    .braced()
                );
              } else {
                return TokenTree
                  .of("if (value.IsSet%s())".formatted(propertyName))
                  .append(
                    TokenTree
                      .of(
                        "return %s.create%s(%s(value.%s));".formatted(
                            dafnyUnionConcreteType,
                            createSuffix,
                            memberFromDafnyConverterName,
                            propertyName
                          )
                      )
                      .lineSeparated()
                      .braced()
                  );
              }
            })
        )
      )
      .append(throwInvalidUnionState);

    return buildConverterFromMethodBodies(
      unionShape,
      fromDafnyBody,
      toDafnyBody
    );
  }

  /**
   * This should not be called directly, instead call
   * {@link TypeConversionCodegen#generateStructureConverter(StructureShape)}.
   */
  protected TypeConverter generateReferenceStructureConverter(
    final StructureShape structureShape,
    final ReferenceTrait referenceTrait
  ) {
    final ShapeId referentId = referenceTrait.getReferentId();
    return switch (referenceTrait.getReferentType()) {
      case SERVICE -> generateServiceReferenceStructureConverter(
        structureShape,
        model.expectShape(referentId, ServiceShape.class)
      );
      case RESOURCE -> generateResourceReferenceStructureConverter(
        structureShape,
        model.expectShape(referentId, ResourceShape.class)
      );
    };
  }

  /**
   * This should not be called directly, instead call
   * {@link TypeConversionCodegen#generateStructureConverter(StructureShape)}.
   */
  protected TypeConverter generateServiceReferenceStructureConverter(
    final StructureShape structureShape,
    final ServiceShape serviceShape
  ) {
    // AWS SDK services are identified by namespace
    // TODO is this actually a good filter for AWS SDK services?
    if (serviceShape.getId().getNamespace().startsWith("com.amazonaws.")) {
      final AwsSdkTypeConversionCodegen awsSdkTypeConversionCodegen =
        new AwsSdkTypeConversionCodegen(model, serviceShape);
      final AwsSdkTypeConversionCodegen.DafnyConverterBodies dafnyConverterBodies =
        awsSdkTypeConversionCodegen.generateAwsSdkServiceReferenceStructureConverter(
          structureShape
        );
      return buildConverterFromMethodBodies(
        structureShape,
        dafnyConverterBodies.fromDafnyBody(),
        dafnyConverterBodies.toDafnyBody()
      );
      // Local services are identified by dependent shapes with a reference trait
    } else if (
      ModelUtils.isReferenceDependantModuleType(
        structureShape,
        serviceShape.getId().getNamespace()
      )
    ) {
      return generateLocalServiceReferenceStructureConverter(
        structureShape,
        serviceShape
      );
    } else {
      throw new UnsupportedOperationException(
        "Unsupported service shape: %s".formatted(serviceShape)
      );
    }
  }

  /**
   * This should not be called directly, instead call
   * {@link TypeConversionCodegen#generateStructureConverter(StructureShape)}.
   */
  protected TypeConverter generateLocalServiceReferenceStructureConverter(
    final StructureShape structureShape,
    final ServiceShape serviceShape
  ) {
    final ShapeId resourceShapeId = serviceShape.getId();
    final String baseType = nameResolver.baseTypeForShape(resourceShapeId);
    final String throwCustomImplException =
      "throw new System.ArgumentException(\"Custom implementations of %s are not supported yet\");".formatted(
          baseType
        );

    final TokenTree fromDafnyBody = Token.of(
      """
      if (value is %s dafnyValue) {
          return new %s(dafnyValue);
      }
      """.formatted(
          nameResolver.dafnyTypeForShape(serviceShape.getId()),
          baseType
        ),
      throwCustomImplException
    );

    final TokenTree toDafnyBody = Token.of(
      """
      if (value is %s nativeValue) {
          return nativeValue.%s();
      }
      """.formatted(baseType, ShimCodegen.SHIM_UMWRAP_METHOD_NAME),
      throwCustomImplException
    );

    return buildConverterFromMethodBodies(
      structureShape,
      fromDafnyBody,
      toDafnyBody
    );
  }

  /**
   * This should not be called directly, instead call
   * {@link TypeConversionCodegen#generateStructureConverter(StructureShape)}.
   */
  protected TypeConverter generateResourceReferenceStructureConverter(
    final StructureShape structureShape,
    final ResourceShape resourceShape
  ) {
    final ShapeId resourceShapeId = resourceShape.getId();
    final String shimClass = nameResolver.shimClassForResource(resourceShapeId);
    final String baseType = nameResolver.baseTypeForShape(resourceShapeId);
    if (!resourceShape.hasTrait(ExtendableTrait.class)) {
      final TokenTree fromDafnyBody = Token.of(
        "return new %s(value);".formatted(
            nameResolver.shimClassForResource(resourceShapeId)
          )
      );
      final TokenTree toDafnyBody = Token.of(
        """
        if (value is %s valueWithImpl) {
            return valueWithImpl._impl;
        }
        throw new System.ArgumentException("Custom implementations of %s are not supported");
        """.formatted(shimClass, baseType)
      );
      return buildConverterFromMethodBodies(
        structureShape,
        fromDafnyBody,
        toDafnyBody
      );
    }
    final String nativeWrapperClass =
      nameResolver.nativeWrapperClassForResource(resourceShapeId);
    final String baseClass = nameResolver.baseClassForResource(resourceShapeId);
    final TokenTree fromDafnyBody = Token.of(
      """
      if (value is %s nativeWrapper) return nativeWrapper._impl;
      return new %s(value);
      """.formatted(nativeWrapperClass, shimClass)
    );
    TokenTree cases = TokenTree.of(
      """
      case %s valueWithImpl:
          return valueWithImpl._impl;
      """.formatted(shimClass)
    );
    cases =
      cases.append(
        TokenTree.of(
          """
          case %s nativeImpl:
              return new %s(nativeImpl);
          """.formatted(baseClass, nativeWrapperClass)
        )
      );
    cases =
      cases.append(
        TokenTree.of(
          """
          default:
              throw new System.ArgumentException(
                  "Custom implementations of %s must extend %s.");""".formatted(
              shimClass,
              baseClass
            )
        )
      );
    final TokenTree toDafnyBody = Token
      .of("switch (value)")
      .append(cases.braced())
      .lineSeparated();
    return buildConverterFromMethodBodies(
      structureShape,
      fromDafnyBody,
      toDafnyBody
    );
  }

  /**
   * This should not be called directly, instead call
   * {@link TypeConversionCodegen#generateStructureConverter(StructureShape)}.
   */
  private TypeConverter generatePositionalStructureConverter(
    final StructureShape structureShape
  ) {
    final ShapeId memberShapeId = ModelUtils
      .getPositionalStructureMember(structureShape)
      .orElseThrow();

    final String memberFromDafnyConverterName = typeConverterForShape(
      memberShapeId,
      FROM_DAFNY
    );
    final String memberToDafnyConverterName = typeConverterForShape(
      memberShapeId,
      TO_DAFNY
    );
    final TokenTree fromDafnyBody = Token.of(
      "return %s(value);".formatted(memberFromDafnyConverterName)
    );
    final TokenTree toDafnyBody = Token.of(
      "return %s(value);".formatted(memberToDafnyConverterName)
    );

    return buildConverterFromMethodBodies(
      structureShape,
      fromDafnyBody,
      toDafnyBody
    );
  }

  /**
   * A pair of names for a {@link software.amazon.smithy.model.traits.EnumDefinition}, consisting of the
   * Smithy-defined name (the {@link EnumDefNames#defName}) and the Dafny-compiler-generated name (the
   * {@link EnumDefNames#dafnyName}).
   */
  private record EnumDefNames(String defName, String dafnyName) {}

  public TypeConverter generateEnumConverter(final EnumShape enumShape) {
    return generateEnumConverter(
      enumShape,
      enumShape.expectTrait(SyntheticEnumTrait.class)
    );
  }

  /**
   * This should not be called directly, instead call either
   * {@link TypeConversionCodegen#generateStringConverter(StringShape)} (for @enums)
   * or
   * {@link TypeConversionCodegen#generateEnumConverter(EnumShape)} (for Smithy 2.0 enums).
   */
  private TypeConverter generateEnumConverter(
    final Shape shape,
    final EnumTrait enumTrait
  ) {
    assert enumTrait.hasNames();
    //noinspection OptionalGetWithoutIsPresent
    final List<EnumDefNames> defNames = enumTrait
      .getValues()
      .stream()
      .map(enumDefinition -> enumDefinition.getName().get())
      .map(name ->
        new EnumDefNames(
          name,
          DotNetNameResolver.dafnyCompiledNameForEnumDefinitionName(name)
        )
      )
      .toList();
    final String enumClass = nameResolver.baseTypeForShape(shape.getId());
    final String dafnyEnumConcreteType = nameResolver.dafnyConcreteTypeForEnum(
      shape.getId()
    );
    final Token throwInvalidEnumValue = Token.of(
      "\nthrow new System.ArgumentException(\"Invalid %s value\");".formatted(
          enumClass
        )
    );

    final TokenTree fromDafnyBody = TokenTree
      .of(
        defNames
          .stream()
          .map(names ->
            "if (value.is_%s) return %s.%s;".formatted(
                names.dafnyName,
                enumClass,
                names.defName
              )
          )
          .map(Token::of)
      )
      .lineSeparated()
      .append(throwInvalidEnumValue);

    final TokenTree toDafnyBody = TokenTree
      .of(
        defNames
          .stream()
          .map(names -> {
            final String condition =
              "%s.%s.Equals(value)".formatted(enumClass, names.defName);
            // Dafny generates just "create" instead of "create_FOOBAR" if there's only one ctor
            final String createSuffix = defNames.size() == 1
              ? ""
              : "_%s".formatted(names.dafnyName);
            return "if (%s) return %s.create%s();".formatted(
                condition,
                dafnyEnumConcreteType,
                createSuffix
              );
          })
          .map(Token::of)
      )
      .lineSeparated()
      .append(throwInvalidEnumValue);

    return buildConverterFromMethodBodies(shape, fromDafnyBody, toDafnyBody);
  }

  /**
   * @see DafnyUtf8BytesTrait
   */
  private TypeConverter generateUtf8BytesConverter(
    final StringShape stringShape
  ) {
    final TokenTree fromDafnyBody = Token.of(
      """
      System.Text.UTF8Encoding utf8 = new System.Text.UTF8Encoding(false, true);
      return utf8.GetString(value.Elements);"""
    );
    final TokenTree toDafnyBody = Token.of(
      """
      System.Text.UTF8Encoding utf8 = new System.Text.UTF8Encoding(false, true);
      return Dafny.Sequence<byte>.FromArray(utf8.GetBytes(value));"""
    );
    return buildConverterFromMethodBodies(
      stringShape,
      fromDafnyBody,
      toDafnyBody
    );
  }

  // TODO: The javadoc below is outdated. The following is no longer true:
  //  "all of a Service's Exceptions descend from a root Service Exception"
  //  We should update this.
  /**
   * Generates Converters From/To Dafny/dotnet for Exceptions.
   * <p>
   *     In Polymorph, all of a Service's Exceptions descend from a root Service Exception.<br>
   *     On the C# side, this is represented by <code>ServiceBaseException</code>,
   *     which extends from <code>System.Exception</code>.<br>
   *     On the Dafny side, this is represented by <code>IServiceException</code>,
   *     which is a <code>trait</code>.<br>
   *
   *     Specific Exceptions, which come from the Smithy Model, extend these Exception roots
   *     and are modeled in both C# and Dafny explicitly.
   *     Polymorph generates converters for these specific, concrete, exceptions;
   *     these converters are utilized by this general converter.<br>
   *
   *     There are two special cases:<br>
   *
   *     1. Exceptions that extend the root exception but that are not in the Smithy Model.<br>
   *
   *     2. C# Exceptions that extend <code>System.Exception</code>.<br>
   *
   *     An Example of (1): a Customer implemented Keyring returns a Customer created Exception that extends form the root.<br>
   *
   *     An Example of (2): During execution, a C# interrupt exception is thrown.<br>
   *
   *     To protect the soundness of our GeneratedFromDafny code,
   *     we need to convert these special cases into objects that Dafny expects.
   *     Dafny does not have a native concept of Exceptions.
   *     So we must convert these into the only Dafny exception available to us: The root service exception.
   *
   *     This allows our Dafny code to wrap these exceptions into the <code>_IResult&lt;Success_type,Failure_type></code>
   *     it expects to handle, preserving Dafny's soundness.
   *
   *     As such, the generated methods are named distinctively:<br>
   *     - TO_DAFNY is named <code>ToDafny_CommonError</code>,
   *     as it will except any <code>System.Exception</code>.<br>
   *
   *     - FROM_DAFNY is named <code>FromDafny_CommonError_ServiceBaseException</code>,
   *     as it will only yield descends of <code>ServiceBaseException</code> or <code>ServiceBaseException</code> itself.<br>
   * </p>
   */
  // TODO: This is a run-on method. We SHOULD break it up into smaller pieces.
  public TypeConverter generateCommonExceptionConverter() {
    // Gather the Smithy Modeled specific exceptions by collecting them into a TreeSet.
    // This sorts the set by shape ID, making the order deterministic w.r.t the model.
    final TreeSet<StructureShape> errorShapes = getServiceErrors();

    // TODO: Is a raw exception really the right thing to be returning?
    final String dafnyType = DotNetNameResolver.dafnyTypeForCommonServiceError(
      serviceShape
    );

    final TokenTree fromDafnyBody = errorFromDanyBody(errorShapes);

    final TokenTree fromDafnyConverterSignature = Token.of(
      "public static %s %s(%s value)".formatted(
          C_SHARP_SYSTEM_EXCEPTION,
          nameResolver.typeConverterForCommonError(serviceShape, FROM_DAFNY),
          dafnyType
        )
    );
    final TokenTree fromDafnyConverterMethod = TokenTree.of(
      fromDafnyConverterSignature,
      fromDafnyBody.braced()
    );

    final TokenTree toDafnyBody = errorToDafnyBody(errorShapes);

<<<<<<< HEAD
            if (localServiceTrait.getDependencies() != null) {
                localServiceTrait.getDependencies().stream()
                        .map(model::expectShape)
                        .map(Shape::asServiceShape)
                        .filter(Optional::isPresent)
                        .map(Optional::get)
                        .forEach( serviceShape ->
                                dependentNamespaces.add(serviceShape.getId().getNamespace())
                        );
            }

            if (dependentNamespaces.size() > 0) {
                Stream<TokenTree> cases = dependentNamespaces.stream().map(dependentNamespace ->
                    TokenTree.of(
                        """
                        case %1$s.Error_%3$s dafnyVal:
                          return %2$s.TypeConversion.FromDafny_CommonError(
                            dafnyVal._%3$s
                          );"""
                        .formatted(
                            DafnyNameResolverHelpers.dafnyExternNamespaceForShapeId(serviceShape.getId()),
                            DotNetNameResolver.convertToCSharpNamespaceWithSegmentMapper(dependentNamespace, DotNetNameResolver::capitalizeNamespaceSegment),
                            DafnyNameResolver.dafnyBaseModuleName(dependentNamespace)
                        )
                    )
                );
                dependencyErrorCasesFromDafny = TokenTree.of(cases).lineSeparated();
            }
        }
=======
    final TokenTree toDafnyConverterSignature = Token.of(
      "public static %s %s(System.Exception value)".formatted(
          dafnyType,
          nameResolver.typeConverterForCommonError(serviceShape, TO_DAFNY)
        )
    );
    final TokenTree toDafnyConverterMethod = TokenTree.of(
      toDafnyConverterSignature,
      toDafnyBody.braced()
    );
>>>>>>> b3e2f9f5

    // The Common Exception Converter is novel to Polymorph, it is not native to smithy.
    // As such, it needs a shape ID. That shape ID must not conflict with anything else.
    final ShapeId syntheticShapeId = ShapeId.fromParts(
      serviceShape.getId().getNamespace(),
      "__SYNTHETIC_COMMON_ERROR"
    );
    return new TypeConverter(
      syntheticShapeId,
      fromDafnyConverterMethod,
      toDafnyConverterMethod
    );
  }

  @Nonnull
  protected TreeSet<StructureShape> getServiceErrors() {
    final TreeSet<StructureShape> errorShapes = ModelUtils
      .streamServiceErrors(model, serviceShape)
      .collect(Collectors.toCollection(TreeSet::new));
    return errorShapes;
  }

  protected TokenTree errorFromDanyBody(
    final TreeSet<StructureShape> errorShapes
  ) {
    // Generate the FROM_DAFNY method
    // Handle dependency exceptions
    TokenTree dependencyErrorCasesFromDafny = TokenTree.empty();
    if (serviceShape.hasTrait(LocalServiceTrait.class)) {
      final LocalServiceTrait localServiceTrait = serviceShape.expectTrait(
        LocalServiceTrait.class
      );

      TreeSet<String> dependentNamespaces = new TreeSet<>(
        ModelUtils.findAllDependentNamespaces(
          new HashSet<>(Collections.singleton(localServiceTrait.getConfigId())),
          model
        )
      );

      if (localServiceTrait.getDependencies() != null) {
        localServiceTrait
          .getDependencies()
          .stream()
          .map(model::expectShape)
          .map(Shape::asServiceShape)
          .filter(Optional::isPresent)
          .map(Optional::get)
          .forEach(serviceShape ->
            dependentNamespaces.add(serviceShape.getId().getNamespace())
          );
      }

      if (dependentNamespaces.size() > 0) {
        Stream<TokenTree> cases = dependentNamespaces
          .stream()
          .map(dependentNamespace ->
            TokenTree.of(
              """
              case %1$s.Error_%3$s dafnyVal:
                return %2$s.TypeConversion.FromDafny_CommonError(
                  dafnyVal._%3$s
                );""".formatted(
                  DafnyNameResolverHelpers.dafnyExternNamespaceForShapeId(
                    serviceShape.getId()
                  ),
                  DotNetNameResolver.convertToCSharpNamespaceWithSegmentMapper(
                    dependentNamespace,
                    DotNetNameResolver::capitalizeNamespaceSegment
                  ),
                  DafnyNameResolver.dafnyBaseModuleName(dependentNamespace)
                )
            )
          );
        dependencyErrorCasesFromDafny = TokenTree.of(cases).lineSeparated();
      }
    }

    // Handle the modeled exceptions.
    final TokenTree modeledExceptionsFromDafny = TokenTree
      .of(
        errorShapes
          .stream()
          .map(errorShape -> {
            final ShapeId modeledErrorShapeId = errorShape.getId();
            return Token.of(
              "case %1$s dafnyVal:\nreturn %2$s(dafnyVal);".formatted(
                  nameResolver.dafnyTypeForShape(modeledErrorShapeId),
                  typeConverterForShape(modeledErrorShapeId, FROM_DAFNY)
                )
            );
          })
      )
      .lineSeparated();

    // Handle casting to the CollectionOfErrors list of exception type
    // TODO: replace `new string` with generic converter when
    //  conversion library for .NET is created.
    final TokenTree handleCollectionOfErrorsFromDafny = TokenTree
      .of(
        "case %1$s dafnyVal:".formatted(
            DotNetNameResolver.dafnyCollectionOfErrorsTypeForServiceShape(
              serviceShape
            )
          ),
        ("""
          return new %1$s(
               new System.Collections.Generic.List<Exception>(dafnyVal.dtor_list.CloneAsArray()
                 .Select(x => %2$s(x))),
               new string(dafnyVal.dtor_message.Elements));""").formatted(
            DotNetNameResolver.baseClassForCollectionOfErrors(),
            nameResolver.qualifiedTypeConverterForCommonError(
              serviceShape,
              FROM_DAFNY
            )
          )
      )
      .lineSeparated();

    // Handle the special cases that were cast to the root service exception.
    final TokenTree handleBaseFromDafny = TokenTree
      .of(
        "case %1$s dafnyVal:".formatted(
            DotNetNameResolver.dafnyUnknownErrorTypeForServiceShape(
              serviceShape
            )
          ),
        "return new %1$s(dafnyVal._obj);".formatted(
            DotNetNameResolver.baseClassForUnknownError()
          ),
        "default:",
        "// The switch MUST be complete for _IError, so `value` MUST NOT be an _IError. (How did you get here?)",
        "return new %1$s();".formatted(
            DotNetNameResolver.baseClassForUnknownError()
          )
      )
      .lineSeparated();

    // Wrap all the converters into a switch statement.
    final TokenTree fromDafnySwitchCases = TokenTree
      .of(
        dependencyErrorCasesFromDafny,
        modeledExceptionsFromDafny,
        handleCollectionOfErrorsFromDafny,
        handleBaseFromDafny
      )
      .lineSeparated()
      .braced();
    final TokenTree fromDafnyBody = TokenTree
      .of(TokenTree.of("switch(value)"), fromDafnySwitchCases)
      .lineSeparated();
    return fromDafnyBody;
  }

  protected TokenTree errorToDafnyBody(
    final TreeSet<StructureShape> errorShapes
  ) {
    // Generate the TO_DAFNY method
    // Handle any dependencies first.
    // For errors from dependencies: pass anything from a dependency-recognized namespace into Dafny
    // This passes all unmodelled errors to the dependency type conversion
    TokenTree dependencyErrorsSwitchStatementToDafny = TokenTree.empty();
    if (serviceShape.hasTrait(LocalServiceTrait.class)) {
      final LocalServiceTrait localServiceTrait = serviceShape.expectTrait(
        LocalServiceTrait.class
      );

      Set<String> dependentNamespaces = ModelUtils.findAllDependentNamespaces(
        new HashSet<ShapeId>(
          Collections.singleton(localServiceTrait.getConfigId())
        ),
        model
      );

      // Dependencies may throw "unmodelled" errors that are unknown to Polymorph. Polymorph cannot write
      //   explicit code to handle these errors because it does not know about unmodelled errors.
      // This passes errors from a dependency-recognized namespace into the dependency's error handler.
      // This handles both modelled and unmodelled errors.
      TokenTree dependencyErrors = TokenTree.empty();
      if (dependentNamespaces.size() > 0) {
        List<TokenTree> casesList = new ArrayList<>();
        for (String dependentNamespace : dependentNamespaces) {
          TokenTree toAppend = TokenTree.of(
            """
            case "%1$s":
              return %2$s.Error.create_%3$s(
                %1$s.TypeConversion.ToDafny_CommonError(value)
              );""".formatted(
                DotNetNameResolver.convertToCSharpNamespaceWithSegmentMapper(
                  dependentNamespace,
                  DotNetNameResolver::capitalizeNamespaceSegment
                ),
                DafnyNameResolverHelpers.dafnyExternNamespaceForShapeId(
                  serviceShape.getId()
                ),
                DafnyNameResolver.dafnyBaseModuleName(dependentNamespace)
              )
          );
          casesList.add(toAppend);
        }

        final TokenTree casesTokens = TokenTree
          .of(casesList.stream())
          .lineSeparated();

        // This `switch` condition is based on the namespace of the exception, and not the specific exception type.
        dependencyErrorsSwitchStatementToDafny =
          Token
            .of("switch (value.GetType().Namespace)")
            .append(casesTokens.braced());
      }
    }

    // Handle the modeled exceptions.
    final TokenTree specificExceptionsToDafny = TokenTree
      .of(
        errorShapes
          .stream()
          .map(errorShape -> {
            final ShapeId specificErrorShapeId = errorShape.getId();
            return Token.of(
              "case %1$s exception:\n return %2$s(exception);".formatted(
                  nameResolver.baseTypeForShape(specificErrorShapeId),
                  typeConverterForShape(specificErrorShapeId, TO_DAFNY)
                )
            );
          })
      )
      .lineSeparated();

    final TokenTree handleCollectionOfErrorsToDafny = collectionOfErrorsToDafny(
      serviceShape,
      nameResolver
    );

    // Return the root service exception with the custom message.
    final TokenTree handleAnyExceptionToDafny = TokenTree
      .of(
        "// OpaqueError is redundant, but listed for completeness.",
        "case %1$s exception:".formatted(
            DotNetNameResolver.baseClassForUnknownError()
          ),
        "return new %1$s(exception);".formatted(
            DotNetNameResolver.dafnyUnknownErrorTypeForServiceShape(
              serviceShape
            )
          ),
        "case %1$s exception:".formatted(C_SHARP_SYSTEM_EXCEPTION),
        "return new %1$s(exception);".formatted(
            DotNetNameResolver.dafnyUnknownErrorTypeForServiceShape(
              serviceShape
            )
          ),
        "default:",
        "// The switch MUST be complete for System.Exception, so `value` MUST NOT be an System.Exception. (How did you get here?)",
        "return new %1$s(value);".formatted(
            DotNetNameResolver.dafnyUnknownErrorTypeForServiceShape(
              serviceShape
            )
          )
      )
      .lineSeparated();

    // Wrap all the converters into a switch statement.
    final TokenTree toDafnySwitchCases = TokenTree
      .of(
        specificExceptionsToDafny,
        handleCollectionOfErrorsToDafny,
        handleAnyExceptionToDafny
      )
      .lineSeparated()
      .braced();
    final TokenTree toDafnyBody = TokenTree
      .of(
        dependencyErrorsSwitchStatementToDafny,
        TokenTree.of("switch (value)"),
        toDafnySwitchCases
      )
      .lineSeparated();
    return toDafnyBody;
  }

  public static TokenTree collectionOfErrorsToDafny(
    ServiceShape serviceShape,
    DotNetNameResolver nameResolver
  ) {
    // Return CollectionOfErrors wrapper for list of exceptions.
    // String conversion must be hard coded as this method is used in
    // LocalServiceWrappedShimCodegen which may not have a sting converter!!
    // TODO: replace `Dafny.Sequence<char>.FromString` with generic converter when
    //  conversion library for .NET is created.
    return TokenTree
      .of(
        ("""
          case %1$s collectionOfErrors:
             return new %2$s(
               Dafny.Sequence<%3$s>
                 .FromArray(
                   collectionOfErrors.list.Select
                       (x => %4$s(x))
                     .ToArray()),
               Dafny.Sequence<char>.FromString(collectionOfErrors.Message)
             );""").formatted(
            DotNetNameResolver.baseClassForCollectionOfErrors(),
            DotNetNameResolver.dafnyCollectionOfErrorsTypeForServiceShape(
              serviceShape
            ),
            DotNetNameResolver.dafnyTypeForCommonServiceError(serviceShape),
            nameResolver.qualifiedTypeConverterForCommonError(
              serviceShape,
              TO_DAFNY
            )
          )
      )
      .lineSeparated();
  }

  /**
   * Returns a type converter for an {@code @error} structure.
   * <p>
   * This requires special-casing because a System.Exception's {@code message} field cannot be set by property, but
   * instead must be passed to the constructor.
   */
  public TypeConverter generateSpecificExceptionConverter(
    final StructureShape errorShape
  ) {
    assert errorShape.hasTrait(ErrorTrait.class);
    assert errorShape.getMember("message").isPresent();
    final ShapeId messageShapeId = errorShape.getId().withMember("message");

    final Token fromDafnyBody = Token.of(
      "return new %s(%s(value.Message));".formatted(
          nameResolver.baseTypeForShape(errorShape.getId()),
          typeConverterForShape(messageShapeId, FROM_DAFNY)
        )
    );
    final Token toDafnyBody = Token.of(
      """
      %1$s converted = new %1$s();
      converted.message = %2$s(value.Message);
      return converted;
      """.formatted(
          nameResolver.dafnyTypeForShape(errorShape.getId()),
          typeConverterForShape(messageShapeId, TO_DAFNY)
        )
    );

    return buildConverterFromMethodBodies(
      errorShape,
      fromDafnyBody,
      toDafnyBody
    );
  }

  /**
   * Returns a type converter for an {@code @error} structure.
   * <p>
   * This requires special-casing because a System.Exception's {@code message} field cannot be set by property, but
   * instead must be passed to the constructor.
   */
  public TypeConverter generateSpecificModeledErrorConverter(
    final StructureShape errorShape
  ) {
    assert errorShape.hasTrait(ErrorTrait.class);
    final String structureType = nameResolver.baseTypeForShape(
      errorShape.getId()
    );

    final TokenTree fromDafnyConstructorArgs = TokenTree
      .of(
        ModelUtils
          .streamStructureMembers(errorShape)
          .map(memberShape -> {
            final String dafnyMemberName = DotNetNameResolver.memberName(
              memberShape
            );
            final String memberFromDafnyConverterName = typeConverterForShape(
              memberShape.getId(),
              FROM_DAFNY
            );
            // special case for CancellationReasons Exception - this is the only exception
            // that throws a list of possible errors - these must be turned into a string and thrown as an exception
            // in order to be accepted by the API
            if (StringUtils.equals(dafnyMemberName, "_CancellationReasons")) {
              return Token.of(
                "new Exception(%s(value.%s).ToString())".formatted(
                    memberFromDafnyConverterName,
                    dafnyMemberName
                  )
              );
            } else {
              return Token.of(
                "%s(value.%s)".formatted(
                    memberFromDafnyConverterName,
                    dafnyMemberName
                  )
              );
            }
          })
      )
      .separated(Token.of(','))
      .lineSeparated();

    final TokenTree fromDafnyBody = TokenTree.of(
      Token.of("return new"),
      Token.of(structureType),
      fromDafnyConstructorArgs.parenthesized().lineSeparated(),
      Token.of(';')
    );

    final TokenTree toDafnyIsSetTernaries = TokenTree
      .of(
        ModelUtils
          .streamStructureMembers(errorShape)
          .filter(nameResolver::memberShapeIsOptional)
          .map(this::generateExtractOptionalMember)
      )
      .lineSeparated();
    final TokenTree toDafnyConstructorArgs = TokenTree
      .of(
        ModelUtils
          .streamStructureMembers(errorShape)
          .map(this::generateConstructorArg)
          .map(Token::of)
      )
      .separated(Token.of(','))
      .lineSeparated();
    final TokenTree toDafnyConstructor = TokenTree.of(
      TokenTree.of("return new"),
      TokenTree.of(nameResolver.dafnyConcreteTypeForErrorStructure(errorShape)),
      toDafnyConstructorArgs.parenthesized().lineSeparated(),
      Token.of(';')
    );

    final TokenTree toDafnyBody = TokenTree
      .of(toDafnyIsSetTernaries, toDafnyConstructor)
      .lineSeparated();

    return buildConverterFromMethodBodies(
      errorShape,
      fromDafnyBody,
      toDafnyBody
    );
  }

  /**
   * Build a {@link TypeConverter} by surrounding the given type converter method bodies with appropriate method
   * signatures. Each method body should assume the sole argument (the value to convert) is named {@code value}.
   */
  protected TypeConverter buildConverterFromMethodBodies(
    final Shape shape,
    final TokenTree fromDafnyBody,
    final TokenTree toDafnyBody
  ) {
    final ShapeId id = shape.getId();
    final String dafnyType = nameResolver.dafnyTypeForShape(id);
    String type;
    if (
      StringUtils.equals(
        nameResolver.baseTypeForShape(id),
        AwsSdkDotNetNameResolver.DDB_ATTRIBUTE_VALUE_MODEL_NAMESPACE
      )
    ) {
      type = AwsSdkDotNetNameResolver.DDB_V2_ATTRIBUTE_VALUE;
    } else {
      type = nameResolver.baseTypeForShape(id);
    }

    if (StringUtils.equals(type, "Amazon.DynamoDBv2.IAmazonDynamoDBv2")) {
      type = AwsSdkDotNetNameResolver.DDB_NET_INTERFACE_NAME;
    }

    // InvalidEndpointException was deprecated in v3 of the dynamodb sdk for net
    if (
      StringUtils.equals(
        type,
        "Amazon.DynamoDBv2.Model.InvalidEndpointException"
      )
    ) {
      return new TypeConverter(
        shape.getId(),
        TokenTree.of(""),
        TokenTree.of("")
      );
    }
    // Some DDB Modeled exceptions don't end in Exception and the SDK v3 for NET has all Exceptions
    // end with Exception known exceptions with this behavior are: RequestLimitExceeded, InternalServerError
    if (
      type.endsWith("RequestLimitExceeded") ||
      type.endsWith("InternalServerError")
    ) {
      type = "%sException".formatted(type);
    }
    final String cSharpType = type;

    // For any module that takes a dependency on this module,
    // they will need to wrap and unwrap reference types.
    // This is more controlled than exposing
    // the NativeWrapper and the Dafny wrapped type.
    final boolean isDependantModuleType =
      ModelUtils.isReferenceDependantModuleType(
        shape,
        nameResolver.namespaceForService()
      );

    // Make all converters public, because most need to be and it's not worth the trouble to hide the remaining few.
    final String visibility = "public";

    final String fromDafnyConverterName = typeConverterForShape(id, FROM_DAFNY);
    final TokenTree fromDafnyConverterSignature = TokenTree.of(
      "%s static".formatted(visibility),
      cSharpType,
      fromDafnyConverterName,
      "(%s value)".formatted(dafnyType)
    );

    final String toDafnyConverterName = typeConverterForShape(id, TO_DAFNY);
    final TokenTree toDafnyConverterSignature = TokenTree.of(
      "%s static".formatted(visibility),
      dafnyType,
      toDafnyConverterName,
      "(%s value)".formatted(cSharpType)
    );

    if (!isDependantModuleType) {
      final TokenTree fromDafnyConverterMethod = TokenTree.of(
        fromDafnyConverterSignature,
        fromDafnyBody.braced()
      );
      final TokenTree toDafnyConverterMethod = TokenTree.of(
        toDafnyConverterSignature,
        toDafnyBody.braced()
      );
      return new TypeConverter(
        shape.getId(),
        fromDafnyConverterMethod,
        toDafnyConverterMethod
      );
    } else {
      // This module is referencing a type from another module.
      // These referenced types are not be internal to this module.
      // Therefore, we need to call the conversion in the dependent module.
      final String namespaceForReferent = nameResolver.namespaceForShapeId(id);
      final TokenTree fromDafnyBodyOverride = TokenTree
        .of(
          "// This is converting a reference type in a dependant module.",
          "// Therefore it defers to the dependant module for conversion",
          "return %s.TypeConversion.%s(value);".formatted(
              namespaceForReferent,
              fromDafnyConverterName
            )
        )
        .lineSeparated();

      final TokenTree toDafnyBodyOverride = TokenTree
        .of(
          "// This is converting a reference type in a dependant module.",
          "// Therefore it defers to the dependant module for conversion",
          "return %s.TypeConversion.%s(value);".formatted(
              namespaceForReferent,
              toDafnyConverterName
            )
        )
        .lineSeparated();

      final TokenTree fromDafnyConverterMethod = TokenTree.of(
        fromDafnyConverterSignature,
        fromDafnyBodyOverride.braced()
      );
      final TokenTree toDafnyConverterMethod = TokenTree.of(
        toDafnyConverterSignature,
        toDafnyBodyOverride.braced()
      );
      return new TypeConverter(
        id,
        fromDafnyConverterMethod,
        toDafnyConverterMethod
      );
    }
  }

  /**
   * Returns the namespace in which to generate the type conversion class.
   *
   * Subclasses can override this in case it differs from the service's "main" namespace, e.g. in the case of AWS SDK
   * type conversion.
   */
  protected String getTypeConversionNamespace() {
    return nameResolver.namespaceForService();
  }

  @VisibleForTesting
  public Model getModel() {
    return model;
  }
}<|MERGE_RESOLUTION|>--- conflicted
+++ resolved
@@ -1457,37 +1457,6 @@
 
     final TokenTree toDafnyBody = errorToDafnyBody(errorShapes);
 
-<<<<<<< HEAD
-            if (localServiceTrait.getDependencies() != null) {
-                localServiceTrait.getDependencies().stream()
-                        .map(model::expectShape)
-                        .map(Shape::asServiceShape)
-                        .filter(Optional::isPresent)
-                        .map(Optional::get)
-                        .forEach( serviceShape ->
-                                dependentNamespaces.add(serviceShape.getId().getNamespace())
-                        );
-            }
-
-            if (dependentNamespaces.size() > 0) {
-                Stream<TokenTree> cases = dependentNamespaces.stream().map(dependentNamespace ->
-                    TokenTree.of(
-                        """
-                        case %1$s.Error_%3$s dafnyVal:
-                          return %2$s.TypeConversion.FromDafny_CommonError(
-                            dafnyVal._%3$s
-                          );"""
-                        .formatted(
-                            DafnyNameResolverHelpers.dafnyExternNamespaceForShapeId(serviceShape.getId()),
-                            DotNetNameResolver.convertToCSharpNamespaceWithSegmentMapper(dependentNamespace, DotNetNameResolver::capitalizeNamespaceSegment),
-                            DafnyNameResolver.dafnyBaseModuleName(dependentNamespace)
-                        )
-                    )
-                );
-                dependencyErrorCasesFromDafny = TokenTree.of(cases).lineSeparated();
-            }
-        }
-=======
     final TokenTree toDafnyConverterSignature = Token.of(
       "public static %s %s(System.Exception value)".formatted(
           dafnyType,
@@ -1498,7 +1467,6 @@
       toDafnyConverterSignature,
       toDafnyBody.braced()
     );
->>>>>>> b3e2f9f5
 
     // The Common Exception Converter is novel to Polymorph, it is not native to smithy.
     // As such, it needs a shape ID. That shape ID must not conflict with anything else.
