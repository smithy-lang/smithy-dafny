--- conflicted
+++ resolved
@@ -66,10 +66,6 @@
     }
   }
 
-<<<<<<< HEAD
-  public static void writeTemplatedFile(Class<?> klass, Path rootPath, String templatePath, Map<String, String> parameters) {
-    String content = IoUtils.readUtf8Resource(klass, "/templates/" + templatePath);
-=======
   /**
    * Evaluate a simple template as a resource under "/templates/<templatePath>"
    * and then write it to "<rootPath>/<templatePath>".
@@ -92,24 +88,12 @@
       klass,
       "/templates/" + templatePath
     );
->>>>>>> 473e6805
 
     content = evalTemplate(content, parameters);
     templatePath = evalTemplate(templatePath, parameters);
 
     Path outputPath = rootPath.resolve(templatePath);
     try {
-<<<<<<< HEAD
-        Files.createDirectories(outputPath.getParent());
-    } catch (IOException e) {
-        throw new UncheckedIOException(e);
-    }
-
-    IOUtils.writeToFile(content, outputPath.toFile());
-  }
-
-  public static String evalTemplate(String template, Map<String, String> context) {
-=======
       Files.createDirectories(outputPath.getParent());
     } catch (IOException e) {
       throw new UncheckedIOException(e);
@@ -128,7 +112,6 @@
     String template,
     Map<String, String> context
   ) {
->>>>>>> 473e6805
     SimpleCodeWriter writer = new SimpleCodeWriter()
       .disableNewlines()
       .insertTrailingNewline(false);
