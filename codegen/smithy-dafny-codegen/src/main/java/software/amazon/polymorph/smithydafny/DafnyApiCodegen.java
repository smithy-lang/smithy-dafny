// Copyright Amazon.com Inc. or its affiliates. All Rights Reserved.
// SPDX-License-Identifier: Apache-2.0

package software.amazon.polymorph.smithydafny;

import com.google.common.annotations.VisibleForTesting;
import java.nio.file.Path;
import java.util.*;
import java.util.function.Function;
import java.util.stream.Collectors;
import java.util.stream.Stream;
import org.slf4j.Logger;
import org.slf4j.LoggerFactory;
import software.amazon.polymorph.traits.DafnyUtf8BytesTrait;
import software.amazon.polymorph.traits.LocalServiceTrait;
import software.amazon.polymorph.traits.MutableLocalStateTrait;
import software.amazon.polymorph.traits.PositionalTrait;
import software.amazon.polymorph.traits.ReferenceTrait;
import software.amazon.polymorph.utils.DafnyNameResolverHelpers;
import software.amazon.polymorph.utils.ModelUtils;
import software.amazon.polymorph.utils.Token;
import software.amazon.polymorph.utils.TokenTree;
import software.amazon.smithy.aws.traits.*;
import software.amazon.smithy.model.Model;
import software.amazon.smithy.model.shapes.*;
import software.amazon.smithy.model.traits.*;

public class DafnyApiCodegen {

  private final Model model;
  private final ServiceShape serviceShape;
  private final DafnyNameResolver nameResolver;
  private final Path outputDir;
  private final Path includeDafnyFile;
  private static final Logger LOGGER = LoggerFactory.getLogger(
    DafnyApiCodegen.class
  );
  static final Optional<TokenTree> DOUBLE_LENGTH_CONSTRAINT = Optional.of(
    generateLengthConstraint(
      LengthTrait.builder().min((long) 8).max((long) 8).build()
    )
  );
  // Codegen for nested lists and maps uses temporary variables with unique names for set comprehension.
  // These look like `tmp`, `t`, or `tmps` with a number appended: e.g. `tmp0`, `t0`, `tmps0`.
  // This identifier is appended to variable names to ensure all of these variables have unique names, and
  //   do not accidentally re-use a variable.
  // This provides unique identifiers across all Dafny-generated code.
  private int intermediateTempVariableCounter = 0;
  private final boolean generateCollectionOfErrors;

  public DafnyApiCodegen(
    final Model model,
    final ServiceShape serviceShape,
    final Path outputDir,
    final Path includeDafnyFile,
    final Path[] dependentModelPaths,
    final boolean awsSdkRequest
  ) {
    this.model = model;
    this.serviceShape = serviceShape;
    this.outputDir = outputDir;
    this.includeDafnyFile = includeDafnyFile;
    this.nameResolver =
      new DafnyNameResolver(
        model,
        this.serviceShape.toShapeId().getNamespace(),
        // Collect into TreeSet so that we generate code in a deterministic order (lexicographic, in particular)
        new TreeSet(),
        dependentModelPaths.clone()
      );
    this.generateCollectionOfErrors = !awsSdkRequest;
  }

  public Map<Path, TokenTree> generate() {
    // I generate the types *first*
    // This is because the generated types
    // MAY depend on other models.
    // In this case I need these modules
    // so that I can include them.
    final TokenTree generatedTypes = TokenTree
      .of(
        model
          .shapes()
          .filter(shape ->
            ModelUtils.isInServiceNamespace(shape.getId(), serviceShape)
          )
          // Sort by shape ID for deterministic generated code
          .collect(Collectors.toCollection(TreeSet::new))
          .stream()
          .flatMap(shape -> {
            final Optional<TokenTree> tokens = generateCodeForShape(shape);
            if (tokens.isEmpty()) {
              LOGGER.info(
                "No code generated for shape {}",
                shape.getId().toString()
              );
            }
            return tokens.stream();
          })
      )
      .lineSeparated();

    // A smithy model may reference a model in a different package.
    // In which case we need to include it.
    final TokenTree includeDirectives = TokenTree
      .of(
        Stream
          .concat(
            Stream.of(outputDir.relativize(includeDafnyFile)),
            nameResolver
              .dependentModels()
              // nameResolve.dependentModels() filters dependentModelPaths
              // to only the relevant dependent models.
              // Some models are only informational,
              // and do not point to any generated Dafny.
              .stream()
              .map(d ->
                outputDir.relativize(d.modelPath().resolve("../src/Index.dfy"))
              )
              .map(Path::toString)
          )
          .map(p -> "include \"" + p + "\"")
          .map(Token::of)
      )
      .lineSeparated();

    final String namespace = serviceShape.getId().getNamespace();
    final String typesModuleName = DafnyNameResolver.dafnyTypesModuleName(
      namespace
    );
    final TokenTree typesModuleHeader = Token.of(
      "module {:extern \"%s\" } %s".formatted(
          DafnyNameResolverHelpers.dafnyExternNamespaceForShapeId(
            serviceShape.getId()
          ),
          typesModuleName
        )
    );
    final TokenTree abstractServiceModule = generateAbstractServiceModule(
      serviceShape
    );
    final TokenTree abstractOperationsModule = generateAbstractOperationsModule(
      serviceShape
    );
    final TokenTree modeledErrorDataType = generateModeledErrorDataType();
    // A smithy model may reference a model in a different package.
    // In which case we need to import it.
    // Everything MUST BE GENERATED BEFORE `typesModulePrelude` is calculated.
    // Otherwise, a foreign shape maybe referenced WITHOUT an import.
    final TokenTree typesModulePrelude = TokenTree
      .of(
        Stream
          .concat(
            DafnyNameResolver.modulePreludeStandardImports(),
            nameResolver
              .dependentModels()
              .stream()
              .map(d ->
                "import " +
                DafnyNameResolver.dafnyTypesModuleName(d.namespace())
              )
          )
          .map(Token::of)
      )
      .lineSeparated();

    final TokenTree typesModuleBody = TokenTree
      .of(
        typesModulePrelude,
        // These are just put here to facilitate nice formatting...
        TokenTree.of("// Generic helpers for verification of mock/unit tests."),
        TokenTree.of(
          "datatype %s<I, O> = %s(input: I, output: O)".formatted(
              nameResolver.callEventTypeName(),
              nameResolver.callEventTypeName()
            )
        ),
        TokenTree.empty(),
        TokenTree.of("// Begin Generated Types"),
        TokenTree.empty(),
        generatedTypes,
        // Error types are generated *after*
        // all other types to account
        // for any dependent modules
        modeledErrorDataType
      )
      .lineSeparated()
      .braced();

    final Path path = Path.of("%s.dfy".formatted(typesModuleName));
    final TokenTree fullCode = TokenTree
      .of(
        includeDirectives,
        typesModuleHeader,
        typesModuleBody,
        abstractServiceModule,
        abstractOperationsModule
      )
      .lineSeparated();
    return Map.of(path, fullCode);
  }

  public Map<Path, TokenTree> generateWrappedAbstractServiceModule(
    final Path outputDafny
  ) {
    if (serviceShape.hasTrait(ServiceTrait.class)) {
      // TODO move the AWS SDK branch over here.
      // It should be the case that the default --aws-sdk
      // is for building a Dafny AWS SDK,
      // not wrapping an existing one.
      throw new IllegalStateException(
        "Wrapped AWS service only supported in --aws-sdk"
      );
    } else if (!serviceShape.hasTrait(LocalServiceTrait.class)) {
      throw new IllegalStateException("Service does not have supported trait");
    }

    final String namespace = serviceShape.getId().getNamespace();
    final String typesModuleName = DafnyNameResolver.dafnyTypesModuleName(
      namespace
    );
    final Path path = Path.of("%sWrapped.dfy".formatted(typesModuleName));

    // A smithy model may reference a model in a different package.
    // In which case we need to include it.
    final TokenTree includeDirectives = TokenTree
      .of(
        Stream
          .concat(
            Stream.of(
              outputDir.relativize(includeDafnyFile),
              outputDafny.relativize(outputDir.resolve("../src/Index.dfy"))
            ),
            nameResolver
              .dependentModels()
              .stream()
              .map(d ->
                outputDir.relativize(d.modelPath().resolve("../src/Index.dfy"))
              )
              .map(Path::toString)
          )
          .map(p -> "include \"" + p + "\"")
          .map(Token::of)
      )
      .lineSeparated();

    final TokenTree fullCode = TokenTree
      .of(includeDirectives, generateAbstractWrappedLocalService(serviceShape))
      .lineSeparated();
    return Map.of(path, fullCode);
  }

  private Optional<TokenTree> generateCodeForShape(final Shape shape) {
    final ShapeId shapeId = shape.getId();
    return Optional.ofNullable(
      switch (shape.getType()) {
        case SERVICE -> TokenTree
          .of(generateServiceTraitDefinition(serviceShape))
          .lineSeparated();
        case BLOB -> generateBlobTypeDefinition(shapeId);
        case BOOLEAN -> generateBoolTypeDefinition(shapeId);
        case STRING -> {
          if (shape.hasTrait(EnumTrait.class)) {
            yield generateEnumTypeDefinition(shapeId);
          } else if (shape.hasTrait(DafnyUtf8BytesTrait.ID)) {
            yield generateValidUTF8BytesType(shapeId);
          } else {
            yield generateStringTypeDefinition(shapeId);
          }
        }
        case ENUM -> generateEnumTypeDefinition(shapeId);
        case INTEGER, LONG -> generateNumericTypeDefinition(shapeId);
        case DOUBLE -> generateDoubleTypeDefinition(shapeId);
        case LIST -> generateListTypeDefinition(shapeId);
        case MAP -> generateMapTypeDefinition(shapeId);
        case STRUCTURE -> {
          if (shape.hasTrait(TraitDefinition.class)) {
            yield null;
          } else if (shape.hasTrait(PositionalTrait.class)) {
            yield null;
          } else if (shape.hasTrait(ReferenceTrait.class)) {
            yield generateReferenceTraitDefinition(shapeId);
          } else if (shape.hasTrait(ErrorTrait.class)) {
            // All error shapes are a single integrated data type
            yield null;
          } else {
            yield generateStructureTypeDefinition(shapeId);
          }
        }
        case UNION -> generateUnionTypeDefinition(shapeId);
        default -> null;
      }
    );
  }

  public TokenTree generateValidUTF8BytesType(final ShapeId shapeId) {
    final StringShape stringShape = model.expectShape(
      shapeId,
      StringShape.class
    );
    final Optional<TokenTree> lengthConstraint = stringShape
      .getTrait(LengthTrait.class)
      .map(DafnyApiCodegen::generateLengthConstraint);
    return generateSubsetType(shapeId, "ValidUTF8Bytes", lengthConstraint);
  }

  public TokenTree generateBlobTypeDefinition(final ShapeId blobShapeId) {
    final BlobShape blobShape = model.expectShape(blobShapeId, BlobShape.class);
    final Optional<TokenTree> lengthConstraint = blobShape
      .getTrait(LengthTrait.class)
      .map(DafnyApiCodegen::generateLengthConstraint);
    return generateSubsetType(blobShapeId, "seq<uint8>", lengthConstraint);
  }

  public TokenTree generateBoolTypeDefinition(final ShapeId boolShapeId) {
    return generateTypeSynonym(boolShapeId, "bool");
  }

  public TokenTree generateStringTypeDefinition(final ShapeId stringShapeId) {
    final StringShape stringShape = model.expectShape(
      stringShapeId,
      StringShape.class
    );
    final Optional<TokenTree> lengthConstraint = stringShape
      .getTrait(LengthTrait.class)
      .map(DafnyApiCodegen::generateLengthConstraint);
    return generateSubsetType(stringShapeId, "string", lengthConstraint);
  }

  public TokenTree generateEnumTypeDefinition(final ShapeId stringShapeId) {
    final StringShape stringShape = model.expectShape(
      stringShapeId,
      StringShape.class
    );
    final EnumTrait enumTrait = stringShape
      .getTrait(EnumTrait.class)
      .orElseThrow();

    if (!enumTrait.hasNames()) {
      throw new UnsupportedOperationException("Unnamed enums not supported");
    }
    //noinspection OptionalGetWithoutIsPresent
    final TokenTree constructors = TokenTree.of(
      enumTrait
        .getValues()
        .stream()
        .map(enumDefinition -> enumDefinition.getName().get())
        .peek(name -> {
          if (!ModelUtils.isValidEnumDefinitionName(name)) {
            throw new UnsupportedOperationException(
              "Invalid enum definition name: %s".formatted(name)
            );
          }
        })
        .map(name -> TokenTree.of("\n\t|", name))
    );

    return Token
      .of(
        "datatype %s =".formatted(nameResolver.baseTypeForShape(stringShapeId))
      )
      .append(constructors);
  }

  public TokenTree generateNumericTypeDefinition(final ShapeId numberShapeId) {
    final NumberShape numberShape = model.expectShape(
      numberShapeId,
      NumberShape.class
    );
    final Optional<TokenTree> rangeConstraint = numberShape
      .getTrait(RangeTrait.class)
      .map(DafnyApiCodegen::generateRangeConstraint);
    final String baseType = Objects.requireNonNull(
      DafnyNameResolver.DAFNY_TYPES_BY_SIMPLE_SHAPE_TYPE.get(
        numberShape.getType()
      )
    );
    return generateSubsetType(numberShapeId, baseType, rangeConstraint);
  }

  public TokenTree generateDoubleTypeDefinition(final ShapeId doubleShapeId) {
    final DoubleShape doubleShape = model.expectShape(
      doubleShapeId,
      DoubleShape.class
    );
    if (doubleShape.hasTrait(RangeTrait.class)) {
      LOGGER.error(
        "Smithy-Dafny cannot handle Range Trait on a Double and Ignores the Trait. ShapeId: %s".formatted(
            doubleShapeId
          )
      );
    }
    final String baseType = Objects.requireNonNull(
      DafnyNameResolver.DAFNY_TYPES_BY_SIMPLE_SHAPE_TYPE.get(
        doubleShape.getType()
      )
    );
    return generateSubsetType(
      doubleShapeId,
      baseType,
      DOUBLE_LENGTH_CONSTRAINT
    );
  }

  public TokenTree generateListTypeDefinition(final ShapeId listShapeId) {
    final ListShape listShape = model.expectShape(listShapeId, ListShape.class);
    final Optional<TokenTree> lengthConstraint = listShape
      .getTrait(LengthTrait.class)
      .map(DafnyApiCodegen::generateLengthConstraint);
    final String baseType =
      "seq<%s>".formatted(
          nameResolver.baseTypeForShape(listShape.getMember().getId())
        );
    return generateSubsetType(listShapeId, baseType, lengthConstraint);
  }

  public TokenTree generateMapTypeDefinition(final ShapeId mapShapeId) {
    final MapShape mapShape = model.expectShape(mapShapeId, MapShape.class);
    final Optional<TokenTree> lengthConstraint = mapShape
      .getTrait(LengthTrait.class)
      .map(DafnyApiCodegen::generateLengthConstraint);
    final String keyType = nameResolver.baseTypeForShape(
      mapShape.getKey().getId()
    );
    final String valueType = nameResolver.baseTypeForShape(
      mapShape.getValue().getId()
    );
    final String baseType = "map<%s, %s>".formatted(keyType, valueType);
    return generateSubsetType(mapShapeId, baseType, lengthConstraint);
  }

  public TokenTree generateStructureTypeDefinition(
    final ShapeId structureShapeId
  ) {
    final StructureShape structureShape = model.expectShape(
      structureShapeId,
      StructureShape.class
    );

    final String typeName = structureShapeId.getName();
    return TokenTree.of(
      Token.of("datatype %1$s =".formatted(typeName)),
      generateDataTypeConstructorFromStructure(structureShapeId)
    );
  }

  public TokenTree generateUnionTypeDefinition(final ShapeId unionShapeId) {
    final UnionShape unionShape = model.expectShape(
      unionShapeId,
      UnionShape.class
    );

    return TokenTree
      .of(
        Token.of(
          "datatype %s =".formatted(nameResolver.baseTypeForShape(unionShapeId))
        ),
        TokenTree
          .of(
            unionShape
              .members()
              .stream()
              .map(this::generateWrappedDataTypeConstructorFromUnionMember)
          )
          .lineSeparated()
      )
      .lineSeparated();
  }

  public TokenTree generateWrappedDataTypeConstructorFromUnionMember(
    final MemberShape memberShape
  ) {
    final String name = memberShape.getMemberName();
    final String wrappedType = nameResolver.baseTypeForShape(
      memberShape.getTarget()
    );

    return TokenTree.of("| %s(%s: %s)".formatted(name, name, wrappedType));
  }

  private TokenTree generateStructureTypeParameter(
    final MemberShape memberShape
  ) {
    String dflt = "";
    if (ModelUtils.memberShapeIsOptional(model, memberShape)) {
      dflt = " := Option.None";
    }
    return Token.of(
      "nameonly %s: %s%s".formatted(
          memberShape.getMemberName(),
          nameResolver.baseTypeForShape(memberShape.getId()),
          dflt
        )
    );
  }

  public TokenTree generateServiceTraitDefinition(ServiceShape serviceShape) {
    final TokenTree trait = TokenTree.of(
      "trait {:termination false}",
      nameResolver.traitForServiceClient(serviceShape)
    );
    final TokenTree methods = TokenTree
      .of(
        serviceShape
          .getAllOperations()
          .stream()
          .flatMap(operation ->
            Stream.of(
              generateEnsuresPubliclyPredicate(serviceShape, operation),
              generateBodilessOperationMethodThatEnsuresCallEvents(
                serviceShape,
                operation,
                ImplementationType.CODEGEN,
                true
              ),
              TokenTree.empty()
            )
          )
      )
      .lineSeparated();

    return TokenTree
      .of(
        generateHistoricalCallEventsForService(serviceShape),
        trait,
        methods
          .prepend(
            generateMutableInvariantInterface(serviceShape.getId())
              .append(
                Token.of(
                  "ghost const %s: %s".formatted(
                      nameResolver.callHistoryFieldName(),
                      nameResolver.historicalCallHistoryClassForService(
                        serviceShape
                      )
                    )
                )
              )
          )
          .lineSeparated()
          .braced()
      )
      .lineSeparated();
  }

  public TokenTree generateReferenceTraitDefinition(
    final ShapeId shapeWithReference
  ) {
    final ReferenceTrait referenceTrait = model
      .getShape(shapeWithReference)
      .orElseThrow()
      .expectTrait(ReferenceTrait.class);

    // This is a reference structure for returning a service
    // As such, there is no need to build any code here.
    // The actual implementation of the service
    // would be in that services Smithy module.
    if (referenceTrait.isService()) {
      // TODO: This is a hack to make the side effect happen
      // While there is no code to generate,
      // the module needs to be included
      // because we are obviously using it!
      final String sideEffect = nameResolver.dafnyModulePrefixForShape(
        model.expectShape(referenceTrait.getReferentId())
      );
      return null;
    }

    final ResourceShape resource = model
      .getShape(referenceTrait.getReferentId())
      .orElseThrow()
      .asResourceShape()
      .orElseThrow();

    final TokenTree trait = TokenTree.of(
      "trait {:termination false}",
      nameResolver.baseTypeForShape(shapeWithReference)
    );

    final TokenTree methods = TokenTree
      .of(
        resource
          .getAllOperations()
          .stream()
          .flatMap(operation ->
            Stream.of(
              generateResourceOperationMethod(serviceShape, operation),
              TokenTree.empty()
            )
          )
      )
      .lineSeparated();

    return TokenTree
      .of(
        generateHistoricalCallEventsForResource(resource),
        trait,
        methods
          .prepend(
            generateMutableInvariantInterface(referenceTrait.getReferentId())
              .append(
                Token.of(
                  "ghost const %s: %s".formatted(
                      nameResolver.callHistoryFieldName(),
                      nameResolver.historicalCallHistoryClassForResource(
                        resource
                      )
                    )
                )
              )
          )
          .lineSeparated()
          .braced()
      )
      .lineSeparated();
  }

  public TokenTree generateHistoricalCallEventsForService(
    final ServiceShape service
  ) {
    final TokenTree className = TokenTree.of(
      "class %s".formatted(
          nameResolver.historicalCallHistoryClassForService(service)
        )
    );
    final TokenTree constructor = TokenTree
      .of(
        service
          .getAllOperations()
          .stream()
          .map(operation -> model.expectShape(operation, OperationShape.class))
          .map(operation ->
            TokenTree.of(
              "%s := [];".formatted(
                  nameResolver.historicalCallEventsForOperation(operation)
                )
            )
          )
      )
      .lineSeparated()
      .braced()
      .prepend(Token.of("ghost constructor()"));
    final TokenTree fields = TokenTree
      .of(
        service
          .getAllOperations()
          .stream()
          .map(operation -> generateHistoricalCallEvents(operation))
      )
      .lineSeparated();

    return className.append(
      TokenTree.of(constructor, fields).lineSeparated().braced()
    );
  }

  // This is basically a duplicate of generateHistoricalCallEventsForService
  // however Java does not do well with Union types
  // so I do not know of an elegant way to dedupe the code
  // since they have to take different arguments.
  public TokenTree generateHistoricalCallEventsForResource(
    final ResourceShape resource
  ) {
    final TokenTree className = TokenTree.of(
      "class %s".formatted(
          nameResolver.historicalCallHistoryClassForResource(resource)
        )
    );
    final TokenTree constructor = TokenTree
      .of(
        resource
          .getAllOperations()
          .stream()
          .map(operation -> model.expectShape(operation, OperationShape.class))
          .map(operation ->
            TokenTree.of(
              "%s := [];".formatted(
                  nameResolver.historicalCallEventsForOperation(operation)
                )
            )
          )
      )
      .lineSeparated()
      .braced()
      .prepend(Token.of("ghost constructor()"));
    final TokenTree fields = TokenTree
      .of(
        resource
          .getAllOperations()
          .stream()
          .map(operation -> generateHistoricalCallEvents(operation))
      )
      .lineSeparated();

    return className.append(
      TokenTree.of(constructor, fields).lineSeparated().braced()
    );
  }

  public TokenTree generateOperationParams(
    final OperationShape operationShape
  ) {
    return operationShape
      .getInput()
      .map(nameResolver::baseTypeForShape)
      .map(inputType -> TokenTree.of("input:", inputType))
      .orElse(TokenTree.empty());
  }

  private TokenTree generateOperationOutputParams(
    final OperationShape operationShape
  ) {
    return TokenTree.of(
      "output: %s".formatted(
          nameResolver.returnTypeForOperation(operationShape)
        )
    );
  }

  private TokenTree generateOperationReturnsClause(
    final ServiceShape serviceShape,
    final OperationShape operationShape
  ) {
    return TokenTree.of(
      "%s (%s)".formatted(
          nameResolver.isFunction(serviceShape, operationShape)
            ? ":"
            : "returns",
          generateOperationOutputParams(operationShape)
        )
    );
  }

  private TokenTree generateMutableInvariantInterface(ShapeId shapeId) {
    // Dealing with mutable state is HARD.
    // At this time we only support this
    // for resources and not for services.
    final boolean mutableState = model
      .getShape(shapeId)
      .orElseThrow()
      .hasTrait(MutableLocalStateTrait.class);
    final String readsClause =
      "reads this`%s, %s - {%s}".formatted(
          nameResolver.mutableStateFunctionName(),
          nameResolver.mutableStateFunctionName(),
          nameResolver.callHistoryFieldName()
        );
    return TokenTree
      .of(
        "// Helper to define any additional modifies/reads clauses.",
        "// If your operations need to mutate state,",
        "// add it in your constructor function:",
        "// %s := {your, fields, here, %s};".formatted(
            nameResolver.mutableStateFunctionName(),
            nameResolver.callHistoryFieldName()
          ),
        mutableState
          ? """
          // Given that you are mutating state,
          // your %s function is going to get complicated.
          """.formatted(nameResolver.validStateInvariantName())
          : """
          // If you do not need to mutate anything:
          // %s := {%s};
          """.formatted(
              nameResolver.mutableStateFunctionName(),
              nameResolver.callHistoryFieldName()
            ),
        "ghost %s %s: set<object>".formatted(
            mutableState ? "var" : "const",
            nameResolver.mutableStateFunctionName()
          ),
        "// For an unassigned field defined in a trait,",
        "// Dafny can only assign a value in the constructor.",
        "// This means that for Dafny to reason about this value,",
        "// it needs some way to know (an invariant),",
        "// about the state of the object.",
        "// This builds on the Valid/Repr paradigm",
        "// To make this kind requires safe to add",
        "// to methods called from unverified code,",
        "// the predicate MUST NOT take any arguments.",
        "// This means that the correctness of this requires",
        "// MUST only be evaluated by the class itself.",
        "// If you require any additional mutation,",
        "// then you MUST ensure everything you need in %s.".formatted(
            nameResolver.validStateInvariantName()
          ),
        "// You MUST also ensure %s in your constructor.".formatted(
            nameResolver.validStateInvariantName()
          ),
        mutableState
          ? """
          // Not only will you need to ensure
          // that all your mutable elements are contained in %s,
          // you MUST also ensure
          // that your invariant does not rely on %s.
          // This means your invariant will begin to look like:
          // && %1$s in %2$s
          // && this in %2$s                      // so we can read property
          // && property in %2$s                  // so we can read properties of property
          // && property != %1$s as object        // property really is not %1$s!
          // && (forall m <- property.Modifies    // everything in property.Modifies
          //    :: m in %2$s - %1$s)              // is in %2$s and really is not %1$s!
          """.formatted(
              nameResolver.callHistoryFieldName(),
              nameResolver.mutableStateFunctionName()
            )
          : "",
        "predicate %s()".formatted(nameResolver.validStateInvariantName()),
        mutableState ? readsClause : "",
        "ensures %s() ==> %s in %s".formatted(
            nameResolver.validStateInvariantName(),
            nameResolver.callHistoryFieldName(),
            nameResolver.mutableStateFunctionName()
          )
      )
      .dropEmpty()
      .lineSeparated()
      .append(TokenTree.empty())
      .lineSeparated();
  }

  private TokenTree generateBodilessOperationMethodThatEnsuresCallEvents(
    final ServiceShape serviceShape,
    final ShapeId operationShapeId,
    final ImplementationType implementationType,
    final boolean includeSpecifications
  ) {
    final OperationShape operationShape = model.expectShape(
      operationShapeId,
      OperationShape.class
    );
    final Boolean isFunction = nameResolver.isFunction(
      serviceShape,
      operationShape
    );

    final TokenTree config = implementationType.equals(
        ImplementationType.ABSTRACT
      )
      ? TokenTree.of(
        "config: %s".formatted(DafnyNameResolver.internalConfigType())
      )
      : TokenTree.empty();

    final TokenTree operationMethod = TokenTree
      .of(
        TokenTree
          .of(nameResolver.executableType(serviceShape, operationShape))
          .append(
            Token.of(nameResolver.publicMethodNameForOperation(operationShape))
          )
          .append(
            generateOperationParams(operationShape)
              .prepend(config)
              .dropEmpty()
              .separated(TokenTree.of(","))
              .parenthesized()
          ),
        generateOperationReturnsClause(serviceShape, operationShape),
<<<<<<< HEAD
        includeSpecifications
          ? isFunction
=======
        implementationType.equals(ImplementationType.DEVELOPER)
          ? TokenTree.empty()
          : isFunction
>>>>>>> 473e6805
            ? TokenTree.of(
              "// Functions that are transparent do not need ensures"
            )
            : TokenTree
              .of(
                generateMutableInvariantForMethod(
                  serviceShape,
                  operationShapeId,
                  implementationType
                ),
                generateEnsuresForEnsuresPubliclyPredicate(operationShapeId),
                !implementationType.equals(ImplementationType.ABSTRACT)
                  ? generateEnsuresHistoricalCallEvents(operationShapeId)
                  : TokenTree.empty()
              )
              .dropEmpty()
              .lineSeparated()
<<<<<<< HEAD
          : TokenTree.empty()
=======
>>>>>>> 473e6805
      )
      .lineSeparated();
    return TokenTree
      .of(
        // This function returns the bodiless method
        // at the end of the TokenTree
        // so that other callers can compose
        // and add bodies.
<<<<<<< HEAD
        includeSpecifications
          ? TokenTree.of(
            !implementationType.equals(ImplementationType.ABSTRACT)
              ? "// The public method to be called by library consumers"
              : "// The private method to be refined by the library developer")
          : TokenTree.empty()
        ,
=======
        TokenTree.of(
          switch (implementationType) {
            case CODEGEN -> TokenTree.of(
              "// The public method to be called by library consumers"
            );
            case ABSTRACT -> TokenTree.of(
              "// The private method to be refined by the library developer"
            );
            case DEVELOPER -> TokenTree.empty();
          }
        ),
>>>>>>> 473e6805
        operationMethod
      )
      .lineSeparated();
  }

  private TokenTree generateResourceOperationMethod(
    final ServiceShape serviceShape,
    final ShapeId operationShapeId
  ) {
    final OperationShape operationShape = model.expectShape(
      operationShapeId,
      OperationShape.class
    );

    return TokenTree
      .of(
        generateEnsuresPubliclyPredicate(serviceShape, operationShapeId),
        generateBodilessOperationMethodThatEnsuresCallEvents(
          serviceShape,
          operationShapeId,
          ImplementationType.CODEGEN,
          true
        ),
        // Implement this for library developer
        // This implementation will record the call outcome
        // and return the result
        TokenTree
          .of(
            TokenTree
              .of("output :=")
              .append(
                Token.of(
                  nameResolver.methodNameToImplementForResourceOperation(
                    operationShape
                  )
                )
              )
              .append(TokenTree.of("(input);")),
            generateAccumulateHistoricalCallEvents(operationShapeId)
          )
          .lineSeparated()
          .braced(),
        // This is method for the library developer to implement
        TokenTree
          .of(
            TokenTree.of("// The method to implement in the concrete class. "),
            TokenTree
              .of(nameResolver.executableType(serviceShape, operationShape))
              .append(
                Token.of(
                  nameResolver.methodNameToImplementForResourceOperation(
                    operationShape
                  )
                )
              )
              .append(
                generateOperationParams(operationShape)
                  .dropEmpty()
                  .parenthesized()
              ),
            generateOperationReturnsClause(serviceShape, operationShape),
            generateMutableInvariantForMethod(
              serviceShape,
              operationShapeId,
              ImplementationType.DEVELOPER
            ),
            generateEnsuresForEnsuresPubliclyPredicate(operationShapeId),
            generateEnsuresUnchangedCallHistory(operationShapeId)
          )
          .lineSeparated()
      )
      .lineSeparated();
  }

  private TokenTree generateHistoricalCallEvents(
    final ShapeId operationShapeId
  ) {
    final OperationShape operationShape = model.expectShape(
      operationShapeId,
      OperationShape.class
    );
    // The Dafny datatype OR unit ()
    final String inputType = operationShape
      .getInput()
      .map(nameResolver::baseTypeForShape)
      .orElse("()");
    final String outputType = nameResolver.returnTypeForOperation(
      operationShape
    );

    return TokenTree.of(
      "ghost var %s: seq<%s<%s, %s>>".formatted(
          nameResolver.historicalCallEventsForOperation(operationShape),
          nameResolver.callEventTypeName(),
          inputType,
          outputType
        )
    );
  }

  /*
        The purpose of this ENUM is to distinguish who is writing the body of the method:
          DEVELOPER ==> This is for the method on a Resource that a Developer should implement.
          CODEGEN   ==> This is for the method that is completely generated.
                        This may be the "public" method in the trait or the public method in the service.
          ABSTRACT  ==> This is for the method on the Service that should be implemented by the developer.
     */
  public enum ImplementationType {
    // TODO, this is too complicated, please simplify
    DEVELOPER,
    CODEGEN,
    ABSTRACT,
  }

  private TokenTree generateMutableInvariantForMethod(
    final ServiceShape serviceShape,
    final ShapeId operationShapeId,
    final ImplementationType implementationType
  ) {
    final String historySeq = implementationType == ImplementationType.CODEGEN
      ? "%s`%s".formatted(
          nameResolver.callHistoryFieldName(),
          operationShapeId.getName()
        )
      : "";

    final TokenTree requires = OperationMemberRequires(
      operationShapeId,
      implementationType
    );
    final TokenTree ensures = OperationMemberEnsures(
      operationShapeId,
      implementationType
    );
    final TokenTree modifiesSet = OperationModifiesInputs(
      operationShapeId,
      implementationType
    );

    final TokenTree modifies = TokenTree
      .of(modifiesSet, Token.of(historySeq))
      .flatten()
      .dropEmpty()
      .separated(Token.of(",\n"))
      .prependToNonEmpty(Token.of("modifies"));
    final TokenTree decreases = modifiesSet
      .flatten()
      .dropEmpty()
      .separated(Token.of(",\n"))
      .prependToNonEmpty(
        TokenTree
          .of(
            "// Dafny will skip type parameters when generating a default decreases clause.",
            "decreases"
          )
          .lineSeparated()
      );

    return TokenTree
      .of(requires, modifies, decreases, ensures)
      .dropEmpty()
      .lineSeparated();
  }

  private TokenTree OperationMemberRequires(
    final ShapeId operationShapeId,
    final ImplementationType implementationType
  ) {
    final String validStateInvariantName =
      nameResolver.validStateInvariantName();
    final OperationShape operationShape = model.expectShape(
      operationShapeId,
      OperationShape.class
    );

    final TokenTree inputReferencesThatNeedValidState = operationShape
      .getInput()
      .map(shapeId ->
        TokenTree.of(
          ModelUtils
            .streamStructureMembers(
              model.expectShape(shapeId, StructureShape.class)
            )
            // Input members with a ReferenceTrait will have a `ValidState` predicate
            // This invariant needs to be maintained across all method calls
            .filter(this::OnlyReferenceStructures)
            .map(member ->
              OperationMemberValidState(
                member,
                operationShape,
                InputOutput.INPUT,
                implementationType
              )
            )
            .map(TokenTree::of)
        )
      )
      .orElse(TokenTree.empty());
    return Token
      .of(
        !implementationType.equals(ImplementationType.ABSTRACT)
          ? "\n && %s()".formatted(validStateInvariantName)
          : "\n && %s(config)".formatted(nameResolver.validConfigPredicate())
      )
      .append(inputReferencesThatNeedValidState)
      .dropEmpty()
      .prependToNonEmpty(Token.of("requires"));
  }

  private TokenTree OperationMemberEnsures(
    final ShapeId operationShapeId,
    final ImplementationType implementationType
  ) {
    final OperationShape operationShape = model.expectShape(
      operationShapeId,
      OperationShape.class
    );
    final String validStateInvariantName =
      nameResolver.validStateInvariantName();

    final TokenTree outputReferencesThatNeedValidState = operationShape
      .getOutput()
      .map(shapeId -> model.expectShape(shapeId, StructureShape.class))
      .map(structureShape ->
        ModelUtils
          .streamStructureMembers(structureShape)
          // Input members with a ReferenceTrait will have a `ValidState` predicate
          // This invariant needs to be maintained across all method calls
          .filter(this::OnlyReferenceStructures)
          .map(member ->
            OperationMemberValidState(
              member,
              operationShape,
              InputOutput.OUTPUT,
              implementationType
            )
          )
      )
      .map(TokenTree::of)
      .map(memberTokens -> {
        if (memberTokens.isEmpty()) return memberTokens;
        return TokenTree
          .of(Token.of("output.Success? ==> "), memberTokens)
          .parenthesized()
          .prepend(Token.of("&&"));
      })
      .orElse(TokenTree.empty());

    return TokenTree
      .of(
        Token.of(
          !implementationType.equals(ImplementationType.ABSTRACT)
            ? "&& %s()".formatted(validStateInvariantName)
            : "&& %s(config)".formatted(nameResolver.validConfigPredicate())
        ),
        outputReferencesThatNeedValidState
      )
      .dropEmpty()
      .lineSeparated()
      .prependToNonEmpty(Token.of("ensures"))
      .lineSeparated();
  }

  private Boolean OnlyReferenceStructures(MemberShape member) {
    final Shape target = model.expectShape(member.getTarget());

    return ( // If the member is a reference type
      ((target.getType() == ShapeType.STRUCTURE) &&
        target.hasTrait(ReferenceTrait.class)) ||
      // If the member is a LIST of a reference type
      (target.getType() == ShapeType.LIST &&
        model
          .expectShape(target.asListShape().get().getMember().getTarget())
          .hasTrait(ReferenceTrait.class))
    );
  }

  public enum InputOutput {
    INPUT,
    OUTPUT,
  }

  private TokenTree OperationMemberValidState(
    final MemberShape member,
    final OperationShape operationShape,
    final InputOutput direction,
    final ImplementationType implementationType
  ) {
    final String validStateInvariantName =
      nameResolver.validStateInvariantName();
    final boolean isOutput = direction == InputOutput.OUTPUT;

    final ShapeId directionShape = direction == InputOutput.INPUT
      // The member MUST be a member of input or output
      // so there MUST be such a shape.
      ? operationShape.getInput().get()
      : operationShape.getOutputShape();

    if (member.getId() == directionShape.withMember(member.getMemberName())) {
      throw new IllegalStateException("Member not on operation");
    }

    final boolean isList =
      model.expectShape(member.getTarget()).getType() == ShapeType.LIST;
    // This is tricky, given where we are, there MUST be an output shape.
    // If this output is @positional,
    // then we need to drop the member name
    final String memberName = model
        .expectShape(directionShape)
        .hasTrait(PositionalTrait.class)
      ? ""
      : ".%s".formatted(member.getMemberName());

    final String varName = direction == InputOutput.INPUT
      ? "input" + memberName
      : "output.value" + memberName; // These all expect to be appended to "output.Success? ==> "

    // Inputs can not be fresh
    // so if they are added to our output
    // then we can not prove freshness of these items
    final TokenTree removeInputs = direction == InputOutput.OUTPUT
      ? OperationModifiesInputs(operationShape.getId(), implementationType)
        .prependSeperated(Token.of("-"))
      : TokenTree.empty();

    // We need to do 3 things here
    // first, we need the member to have ValidState
    // second, its Modifies set MUST NOT be shared.
    // This second claim is to ensure that state can be reasoned about
    // third, everything MUST be fresh. This will make using things _much_ simpler
    // you may hate me now, but you will come around
    if (member.isRequired() && !isList) {
      // Required single item
      return TokenTree
        .of(
          Token.of("%s.%s()".formatted(varName, validStateInvariantName)),
          Token.of(
            // If we are putting the method in an abstract module
            // then there is no object to share state with
            !implementationType.equals(ImplementationType.ABSTRACT)
              ? "%s.Modifies !! {%s}".formatted(
                  varName,
                  nameResolver.callHistoryFieldName()
                )
              : ""
          ),
          Token.of(isOutput ? "fresh(%s)".formatted(varName) : ""),
          isOutput
            ? Token
              .of("fresh")
              .append(
                TokenTree
                  .of(Token.of("%s.Modifies".formatted(varName)), removeInputs)
                  .parenthesized()
              )
            : TokenTree.empty()
        )
        .dropEmpty()
        .prependSeperated(Token.of("\n &&"));
    } else if (!member.isRequired() && !isList) {
      // Optional single item
      return TokenTree
        .of(
          "&& ( %s.Some? ==>".formatted(varName),
          "&& %s.value.%s()".formatted(varName, validStateInvariantName),
          // If we are putting the method in an abstract module
          // then there is no object to share state with
          !implementationType.equals(ImplementationType.ABSTRACT)
            ? "&& %s.value.Modifies !! {%s}".formatted(
                varName,
                nameResolver.callHistoryFieldName()
              )
            : "",
          isOutput ? "&& fresh(%s.value)".formatted(varName) : "",
          isOutput ? "&& fresh(%s.value.Modifies)".formatted(varName) : "",
          ")"
        )
        .dropEmpty()
        .lineSeparated();
    } else if (isList && member.isRequired()) {
      // Required list item
      return TokenTree
        .of(
          "&& ( forall i <- %s ::".formatted(varName),
          "&& i.%s()".formatted(validStateInvariantName),
          // If we are putting the method in an abstract module
          // then there is no object to share state with
          !implementationType.equals(ImplementationType.ABSTRACT)
            ? "&& i.Modifies !! {%s}".formatted(
                nameResolver.callHistoryFieldName()
              )
            : "",
          isOutput ? "&& fresh(i)" : "",
          isOutput ? " && fresh(i.Modifies)" : "",
          ")"
        )
        .dropEmpty()
        .lineSeparated();
    } else if (isList && !member.isRequired()) {
      // Optional list item
      return TokenTree
        .of(
          "&& ( %s.Some? ==>".formatted(varName),
          "&& ( forall i <- %s.value ::".formatted(varName),
          "&& i.%s()".formatted(validStateInvariantName),
          // If we are putting the method in an abstract module
          // then there is no object to share state with
          !implementationType.equals(ImplementationType.ABSTRACT)
            ? "&& i.Modifies !! {%s}".formatted(
                nameResolver.callHistoryFieldName()
              )
            : "",
          isOutput ? "&& fresh(i)" : "",
          isOutput ? " && fresh(i.Modifies)" : "",
          "))"
        )
        .dropEmpty()
        .lineSeparated();
    } else {
      throw new IllegalStateException("Unsupported shape type");
    }
  }

  private TokenTree OperationModifiesInputs(
    final ShapeId operationShapeId,
    final ImplementationType implementationType
  ) {
    final OperationShape operationShape = model.expectShape(
      operationShapeId,
      OperationShape.class
    );
    return operationShape
      .getInput()
      .map(shapeId -> model.expectShape(shapeId, StructureShape.class))
      .map(structureShape ->
        ModelUtils
          .streamStructureMembers(structureShape)
          // Input members with a ReferenceTrait will have mutable state
          // This state needs to be maintained across all method calls
          .filter(this::OnlyReferenceStructures)
          .map(member -> OperationMemberModifies(member, operationShape))
      )
      .map(TokenTree::of)
      .orElse(TokenTree.empty())
      .prepend(
        // This lets us keep track of any additional modifications
        implementationType == ImplementationType.ABSTRACT
          // The abstract operations do not have a class with a `Modifies` property
          ? Token.of(
            "%s(config)".formatted(nameResolver.modifiesInternalConfig())
          )
          // The class has a `Modifies` property
          // The `- {History} is important for consumers
          // otherwise if they use multiple APIs
          // Dafny will assume that each API can modify _any_ other History.
          : Token.of(
            "%s - {%s}".formatted(
                nameResolver.mutableStateFunctionName(),
                nameResolver.callHistoryFieldName()
              )
          )
      )
      .flatten();
  }

  private TokenTree OperationMemberModifies(
    final MemberShape member,
    final OperationShape operationShape
  ) {
    final ShapeId directionShape = operationShape.getInput().get();

    if (member.getId() == directionShape.withMember(member.getMemberName())) {
      throw new IllegalStateException("Member not on operation");
    }

    final boolean isList =
      model.expectShape(member.getTarget()).getType() == ShapeType.LIST;
    // This is tricky, given where we are, there MUST be an output shape.
    // If this output is @positional,
    // then we need to drop the member name
    final String memberName = model
        .expectShape(directionShape)
        .hasTrait(PositionalTrait.class)
      ? ""
      : ".%s".formatted(member.getMemberName());

    final String varName = "input" + memberName;

    // If we have a reference input,
    // then we MAY modify that input.
    // This means we will need both
    // a modifies and a decreases' clause.
    // The decreases clause is because
    // Dafny will skip type parameters
    // when generating a default decreases clause.
    if (member.isRequired() && !isList) {
      // Required single item
      return TokenTree.of("%s.Modifies".formatted(varName));
    } else if (!member.isRequired() && !isList) {
      // Optional single item
      return TokenTree
        .of(
          "(if %s.Some? then %s.value.Modifies else {})".formatted(
              varName,
              varName
            )
        )
        .lineSeparated();
    } else if (isList && member.isRequired()) {
      // Required list item
      return TokenTree
        .of(
          "(set m: object, i | i in %s && m in i.Modifies :: m)".formatted(
              varName
            )
        )
        .lineSeparated();
    } else if (isList && !member.isRequired()) {
      // Optional list item
      return TokenTree
        .of(
          "(if %s.Some? then (set m: object, i | i in %s.value && m in i.Modifies :: m) else {})".formatted(
              varName,
              varName
            )
        )
        .lineSeparated();
    } else {
      throw new IllegalStateException("Unsupported shape type");
    }
  }

  private TokenTree generateEnsuresHistoricalCallEvents(
    final ShapeId operationShapeId
  ) {
    final OperationShape operationShape = model.expectShape(
      operationShapeId,
      OperationShape.class
    );

    final String historicalCallEventsForOperation =
      "%s.%s".formatted(
          nameResolver.callHistoryFieldName(),
          nameResolver.historicalCallEventsForOperation(operationShape)
        );

    final String historicalCallEventDafnyString = operationShape
        .getInput()
        .isPresent()
      ? "%s == old(%s) + [%s(input, output)]"
      : "%s == old(%s) + [%s((), output)]";

    return TokenTree.of(
      Token.of("ensures"),
      Token.of(
        historicalCallEventDafnyString.formatted(
          historicalCallEventsForOperation,
          historicalCallEventsForOperation,
          nameResolver.callEventTypeName()
        )
      )
    );
  }

  private TokenTree generateAccumulateHistoricalCallEvents(
    final ShapeId operationShapeId
  ) {
    final OperationShape operationShape = model.expectShape(
      operationShapeId,
      OperationShape.class
    );
    final String historicalCallEventDafnyString = operationShape
        .getInput()
        .isPresent()
      ? "%s := %s + [%s(input, output)];"
      : "%s := %s + [%s((), output)];";
    final String historicalCallEvents =
      "%s.%s".formatted(
          nameResolver.callHistoryFieldName(),
          nameResolver.historicalCallEventsForOperation(operationShape)
        );
    return TokenTree.of(
      historicalCallEventDafnyString.formatted(
        historicalCallEvents,
        historicalCallEvents,
        nameResolver.callEventTypeName()
      )
    );
  }

  private TokenTree generateEnsuresPubliclyPredicate(
    final ServiceShape serviceShape,
    final ShapeId operationShapeId
  ) {
    final OperationShape operationShape = model.expectShape(
      operationShapeId,
      OperationShape.class
    );
    final Boolean isFunction = nameResolver.isFunction(
      serviceShape,
      operationShape
    );

    return isFunction
      ? TokenTree.of(
        "// Functions are deterministic, no need for historical call events or ensures indirection"
      )
      : TokenTree
        .of(
          TokenTree.of(
            "predicate %s(%s)".formatted(
                nameResolver.ensuresPubliclyPredicate(operationShape),
                generateOperationParams(operationShape)
                  .append(generateOperationOutputParams(operationShape))
                  .dropEmpty()
                  .separated(TokenTree.of(","))
              )
          )
        )
        .lineSeparated();
  }

  private TokenTree generateEnsuresForEnsuresPubliclyPredicate(
    final ShapeId operationShapeId
  ) {
    final OperationShape operationShape = model.expectShape(
      operationShapeId,
      OperationShape.class
    );
    final String ensureClauseDafnyString = operationShape.getInput().isPresent()
      ? "ensures %s(input, output)"
      : "ensures %s(output)";
    return TokenTree.of(
      ensureClauseDafnyString.formatted(
        nameResolver.ensuresPubliclyPredicate(operationShape)
      )
    );
  }

  private TokenTree generateEnsuresUnchangedCallHistory(
    final ShapeId operationShapeId
  ) {
    final OperationShape operationShape = model.expectShape(
      operationShapeId,
      OperationShape.class
    );

    return TokenTree.of(
      "ensures unchanged(%s)".formatted(nameResolver.callHistoryFieldName())
    );
  }

  /**
   * Generates the service's error types that are not modeled directly. These include:
   * <ul>
   *     <li>the error trait</li>
   *     <li>an "unknown error" class</li>
   * </ul>
   */
  public TokenTree generateModeledErrorDataType() {
    return TokenTree
      .of(
        Token.of("datatype Error ="),
        Token.of("// Local Error structures are listed here"),
        TokenTree
          .of(
            ModelUtils
              .streamNamespaceErrors(model, serviceShape.getId().getNamespace())
              .map(Shape::getId)
              .map(this::generateDataTypeConstructorFromStructure)
          )
          .lineSeparated(),
        Token.of("// Any dependent models are listed here"),
        TokenTree
          .of(
            nameResolver
              .dependentModels()
              .stream()
              .map(this::generateDependantErrorDataTypeConstructor)
          )
          .lineSeparated(),
        collectionOfErrors(),
        Token.of(
          "// The Opaque error, used for native, extern, wrapped or unknown errors"
        ),
        Token.of("| Opaque(obj: object)"),
        // Helper error for use with `extern`
        Token.of("type OpaqueError = e: Error | e.Opaque? witness *")
      )
      .lineSeparated();
  }

  private TokenTree collectionOfErrors() {
    if (!this.generateCollectionOfErrors) {
      return TokenTree.empty();
    }
    return TokenTree
      .of(
        Token.of(
          "// The Collection error is used to collect several errors together"
        ),
        Token.of("// This is useful when composing OR logic."),
        Token.of("// Consider the following method:"),
        Token.of("// "),
        Token.of("// method FN<I, O>(n:I)"),
        Token.of("//   returns (res: Result<O, Types.Error>)"),
        Token.of("//   ensures A(I).Success? ==> res.Success?"),
        Token.of("//   ensures B(I).Success? ==> res.Success?"),
        Token.of(
          "//   ensures A(I).Failure? && B(I).Failure? ==> res.Failure?"
        ),
        Token.of("// "),
        Token.of("// If either A || B is successful then FN is successful."),
        Token.of("// And if A && B fail then FN will fail."),
        Token.of(
          "// But what information should FN transmit back to the caller?"
        ),
        Token.of(
          "// While it may be correct to hide these details from the caller,"
        ),
        Token.of("// this can not be the globally correct option."),
        Token.of("// Suppose that A and B can be blocked by different ACLs,"),
        Token.of(
          "// and that their representation of I is only eventually consistent."
        ),
        Token.of(
          "// How can the caller distinguish, at a minimum for logging,"
        ),
        Token.of("// the difference between the four failure modes?"),
        Token.of("// || (!access(A(I)) && !access(B(I)))"),
        Token.of("// || (!exit(A(I)) && !exit(B(I)))"),
        Token.of("// || (!access(A(I)) && !exit(B(I)))"),
        Token.of("// || (!exit(A(I)) && !access(B(I)))"),
        Token.of(
          "| CollectionOfErrors(list: seq<Error>, nameonly message: string)"
        )
      )
      .lineSeparated();
  }

  public TokenTree generateDataTypeConstructorFromStructure(
    final ShapeId shapeId
  ) {
    final StructureShape structureShape = model.expectShape(
      shapeId,
      StructureShape.class
    );
    final String typeName = shapeId.getName();

    final TokenTree params = TokenTree
      .of(
        ModelUtils
          .streamStructureMembers(structureShape)
          .map(this::generateStructureTypeParameter)
      )
      // This combines the trees
      .separated(TokenTree.of(Token.of(","), Token.NEWLINE))
      .parenthesized()
      // Because `separated` combined things, this works nicely
      .lineSeparated();

    return TokenTree.of(Token.of("| %1$s".formatted(typeName)), params);
  }

  public TokenTree generateDependantErrorDataTypeConstructor(
    final DependentSmithyModel dependentSmithyModel
  ) {
    final String errorType =
      nameResolver.dafnyTypesModuleName(dependentSmithyModel.namespace()) +
      ".Error";
    final String errorConstructorName = errorType.replace("Types.Error", "");

    return TokenTree.of(
      Token.of(
        "| %s(%s: %s)".formatted(
            errorConstructorName,
            errorConstructorName,
            errorType
          )
      )
    );
  }

  public TokenTree generateAbstractBody() {
    final TokenTree abstractModulePrelude = TokenTree
      .of(DafnyNameResolver.abstractModulePrelude(serviceShape))
      .lineSeparated();

    if (serviceShape.hasTrait(ServiceTrait.class)) {
      return TokenTree
        .of(
          abstractModulePrelude,
          generateAbstractAwsServiceClass(serviceShape)
        )
        .lineSeparated();
    } else if (serviceShape.hasTrait(LocalServiceTrait.class)) {
      return TokenTree
        .of(abstractModulePrelude, generateAbstractLocalService(serviceShape))
        .lineSeparated();
    } else {
      throw new IllegalStateException("Service does not have supported trait");
    }
  }

  // This method needs to be called before typesModulePrelude is calculated
  public TokenTree generateAbstractServiceModule(ServiceShape serviceShape) {
    final TokenTree abstractModulePrelude = TokenTree
      .of(DafnyNameResolver.abstractModulePrelude(serviceShape))
      .lineSeparated();
    final TokenTree moduleHeader = TokenTree.of(
      "abstract module %s".formatted(
          nameResolver.abstractServiceModuleName(serviceShape)
        )
    );

    if (serviceShape.hasTrait(ServiceTrait.class)) {
      TokenTree body = generateAbstractAwsServiceClass(serviceShape);
      return moduleHeader.append(
        Token.of(abstractModulePrelude, body).lineSeparated().braced()
      );
    } else if (serviceShape.hasTrait(LocalServiceTrait.class)) {
      final TokenTree operationsPrelude = TokenTree
        .of(
          "import Operations : %s".formatted(
              nameResolver.abstractOperationsModuleName(serviceShape)
            )
        )
        .lineSeparated();

      final Function<ShapeId, Boolean> isInputParamRequiredForOperation =
        operation -> {
          return model
            .expectShape(operation, OperationShape.class)
            .getInput()
            .isPresent();
        };

      final TokenTree methods = TokenTree
        .of(
          serviceShape
            .getAllOperations()
            .stream()
            .flatMap(operation ->
              Stream.of(
                nameResolver.isFunction(
                    serviceShape,
                    model.expectShape(operation, OperationShape.class)
                  )
                  ? Token.empty()
                  : TokenTree
                    .of(
                      generateEnsuresPubliclyPredicate(serviceShape, operation),
                      TokenTree.of(
                        (isInputParamRequiredForOperation.apply(operation)
                            ? "{Operations.%s(input, output)}"
                            : "{Operations.%s(output)}").formatted(
                            nameResolver.ensuresPubliclyPredicate(
                              model.expectShape(operation, OperationShape.class)
                            )
                          )
                      )
                    )
                    .lineSeparated(),
                generateBodilessOperationMethodThatEnsuresCallEvents(
                  serviceShape,
                  operation,
                  ImplementationType.CODEGEN,
                  true
                ),
                TokenTree
                  .of(
                    nameResolver.isFunction(
                        serviceShape,
                        model.expectShape(operation, OperationShape.class)
                      )
                      ? TokenTree.of(
                        (isInputParamRequiredForOperation.apply(operation)
                            ? "Operations.%s(config, input)"
                            : "Operations.%s(config)").formatted(
                            operation.getName()
                          )
                      )
                      : TokenTree
                        .of(
                          Token.of(
                            (isInputParamRequiredForOperation.apply(operation)
                                ? "output := Operations.%s(config, input);"
                                : "output := Operations.%s(config);").formatted(
                                operation.getName()
                              )
                          ),
                          generateAccumulateHistoricalCallEvents(operation)
                        )
                        .lineSeparated()
                  )
                  .lineSeparated()
                  .braced(),
                TokenTree.empty()
              )
            )
        )
        .lineSeparated();

      final String internalConfig = DafnyNameResolver.internalConfigType();

      final TokenTree body = TokenTree
        .of(
          abstractModulePrelude,
          operationsPrelude,
          generateAbstractLocalService(serviceShape),
          TokenTree.of(
            "class %s extends %s".formatted(
                DafnyNameResolver.classNameForServiceClient(serviceShape),
                nameResolver.traitForServiceClient(serviceShape)
              )
          ),
          TokenTree
            .of(
              TokenTree.of(
                "constructor(config: Operations.%s)".formatted(internalConfig)
              ),
              TokenTree.of(
                "requires Operations.%s(config)".formatted(
                    nameResolver.validConfigPredicate()
                  )
              ),
              TokenTree.of("ensures"),
              TokenTree.of(
                "&& %s()".formatted(nameResolver.validStateInvariantName())
              ),
              TokenTree.of(
                "&& fresh(%s)".formatted(nameResolver.callHistoryFieldName())
              ),
              TokenTree.of("&& this.config == config"),
              TokenTree.of(
                "const config: Operations.%s".formatted(internalConfig)
              ),
              TokenTree.of(
                "predicate %s()".formatted(
                    nameResolver.validStateInvariantName()
                  )
              ),
              TokenTree.of(
                "ensures %s() ==>".formatted(
                    nameResolver.validStateInvariantName()
                  )
              ),
              TokenTree.of(
                "&& Operations.%s(config)".formatted(
                    nameResolver.validConfigPredicate()
                  )
              ),
              TokenTree.of(
                "&& %s !in Operations.%s(config)".formatted(
                    nameResolver.callHistoryFieldName(),
                    nameResolver.modifiesInternalConfig()
                  )
              ),
              TokenTree.of(
                "&& %s == Operations.%s(config) + {%s}".formatted(
                    nameResolver.mutableStateFunctionName(),
                    nameResolver.modifiesInternalConfig(),
                    nameResolver.callHistoryFieldName()
                  )
              ),
              methods
            )
            .lineSeparated()
            .braced()
        )
        .lineSeparated()
        .braced();

      return TokenTree
        .of(
          Token.of(
            "abstract module %s".formatted(
                nameResolver.abstractServiceModuleName(serviceShape)
              )
          ),
          body
        )
        .lineSeparated();
    } else {
      throw new IllegalStateException("Service does not have supported trait");
    }
  }

  /**
   * Given a list of ShapeIds representing a path from a root shape to a reference shape,
   *   generates a TokenTree containing an {@code ensures} clause on the reference's ValidState
   * @param managedReferenceMemberShapePath a list of shape IDs where:
   *  - The first element is the initial shape ID
   *  - The last element is the shape ID of a reference shape
   *  - Intermediate elements are a path of shape IDs from the first to the last shape ID
   * @return TokenTree containing an {@code ensures} clause on the reference's ValidState
   */
  public TokenTree ensuresValidStateClauseForPathToReference(
    List<ShapeId> managedReferenceMemberShapePath
  ) {
    return validStateClauseForPathToReference(
      managedReferenceMemberShapePath,
      "ensures"
    );
  }

  /**
   * Given a list of ShapeIds representing a path from a root shape to a reference shape,
   *   generates a TokenTree containing a {@code requires} clause on the reference's ValidState
   * @param managedReferenceMemberShapePath a list of shape IDs where:
   *  - The first element is the initial shape ID
   *  - The last element is the shape ID of a reference shape
   *  - Intermediate elements are a path of shape IDs from the first to the last shape ID
   * @return TokenTree containing an {@code requires} clause on the reference's ValidState
   */
  public TokenTree requiresValidStateClauseForPathToReference(
    List<ShapeId> managedReferenceMemberShapePath
  ) {
    return validStateClauseForPathToReference(
      managedReferenceMemberShapePath,
      "requires"
    );
  }

  /**
   * Given a list of ShapeIds representing a path from a root shape to a reference shape,
   *   generates a TokenTree containing a clause starting with {@code prefix} on the reference's ValidState
   * @param managedReferenceMemberShapePath a list of shape IDs where:
   *  - The first element is the initial shape ID
   *  - The last element is the shape ID of a reference shape
   *  - Intermediate elements are a path of shape IDs from the first to the last shape ID
   * @return TokenTree containing a clause starting with {@code prefix} on the reference's ValidState
   */
  public TokenTree validStateClauseForPathToReference(
    List<ShapeId> managedReferenceMemberShapePath,
    String prefix
  ) {
    // accessPathToCurrentShape holds the accessor path prepending accessing the current shape in the path.
    // e.g. if `barStructure` is the current variable inside `fooStructure`:
    // accessPathToCurrentShape would be `config.fooStructure.value`
    TokenTree accessPathToCurrentShape = TokenTree.of("config");
    // validStateClause is a builder for the valid state clause this method generates.
    TokenTree validStateClause = TokenTree.of(prefix);
    ShapeType currentShapeType = null;
    TokenTree currentVarName;
    boolean currentShapeRequired;

    for (ShapeId shapeIdInPath : managedReferenceMemberShapePath) {
      Shape shapeInPath = model.expectShape(shapeIdInPath);
      // Shapes in the path alternate between member shapes and their parents.
      // Member shapes know the member variable name and whether the member is required.
      // The parent shapes know the shape type.
      // Both of these are relevant in transitioning to child members.
      if (shapeInPath.isMemberShape()) {
        currentVarName =
          TokenTree.of(".%s".formatted(shapeIdInPath.getMember().get()));
        currentShapeRequired = shapeInPath.asMemberShape().get().isRequired();

        if (currentShapeType == ShapeType.STRUCTURE) {
          // Children of structures are accessed like fields; e.g. `fooStructure.barStructure`
          accessPathToCurrentShape =
            TokenTree.of(
              "%s%s".formatted(accessPathToCurrentShape, currentVarName)
            );
          if (!currentShapeRequired) {
            // If `fooStructure` is not required, its access must be preceded by checking for `.Some?`
            validStateClause =
              validStateClause.append(
                TokenTree.of(
                  "%s.Some? ==>\n".formatted(accessPathToCurrentShape)
                )
              );

            // Since `.Some?` is checked above, children are now accessed on the Option's value member
            //   i.e. `fooStructure.value.barStructure`
            accessPathToCurrentShape =
              TokenTree.of("%s.value".formatted(accessPathToCurrentShape));
          }
        } else if (currentShapeType == ShapeType.UNION) {
          // Union members are accessed like fields
          // e.g. `fooUnion.barUnionMember`
          accessPathToCurrentShape =
            TokenTree.of(
              "%s%s".formatted(accessPathToCurrentShape, currentVarName)
            );

          // Union members must always be checked for presence; i.e. are always "optional"
          // e.g. `fooUnion.barUnionMember? ==> `
          validStateClause =
            validStateClause.append(
              TokenTree.of("%s? ==>\n".formatted(accessPathToCurrentShape))
            );

          // Since presence is checked above, children are now accessed on the member
          // e.g. `fooUnion.barUnionMember? ==> fooUnion.barUnionMember ...`
          accessPathToCurrentShape =
            TokenTree.of("%s".formatted(accessPathToCurrentShape));
        } else if (
          currentShapeType == ShapeType.MAP ||
          currentShapeType == ShapeType.LIST
        ) {
          // This branch is for collections of multiple values, i.e. maps or lists.
          // These shapes use set comprehension to access valid state methods.
          if (currentShapeType == ShapeType.MAP) {
            // Children of map values are accessed by creating a set of the map values,
            //   then iterating through each value.
            // (Smithy does not support references in map keys, so this does not need to be checked.)
            validStateClause =
              validStateClause.append(
                TokenTree.of(
                  """
                  var tmps%1$s := set t%1$s | t%1$s in %2$s.Values;
                   forall tmp%1$s :: tmp%1$s in tmps%1$s ==>
                  """.formatted(
                      intermediateTempVariableCounter,
                      accessPathToCurrentShape
                    )
                )
              );
          } else if (currentShapeType == ShapeType.LIST) {
            //
            validStateClause =
              validStateClause.append(
                TokenTree.of(
                  """
                  var tmps%1$s := set t%1$s | t%1$s in %2$s;
                   forall tmp%1$s :: tmp%1$s in tmps%1$s ==>
                  """.formatted(
                      intermediateTempVariableCounter,
                      accessPathToCurrentShape
                    )
                )
              );
          }

          // Parsing the map using set comprehension means the access path to the next shape will
          //   be based on the current set comprehension variable used in the `forall` statement.
          // This overwrites the accessPath up until this point.
          accessPathToCurrentShape =
            TokenTree.of("tmp%1$s".formatted(intermediateTempVariableCounter));

          // Increment tempVar counter so variable names don't get re-used
          intermediateTempVariableCounter++;
        } else {
          // This is not a recognized shape type and is unsupported
          throw new UnsupportedOperationException(
            String.format(
              "Shape type %s not supported. Shape name: %s",
              currentShapeType,
              currentVarName
            )
          );
        }
      } else {
        // This is not a member shape, so this is a parent shape of a member.
        // The parent shape knows the type of the member.
        currentShapeType = shapeInPath.getType();
      }
    }
    // currentShape is the last shape in the path; by definition, it is the reference shape.
    validStateClause =
      validStateClause.append(
        TokenTree.of("%s.ValidState()\n".formatted(accessPathToCurrentShape))
      );

    return TokenTree.of(validStateClause).lineSeparated();
  }

  /**
   * Given a list of ShapeIds representing a path from a root shape to a reference shape,
   *   generates a TokenTree containing a {@code modifies} clause on the reference's Modifies member
   * @param managedReferenceMemberShapePath a list of shape IDs where:
   *  - The first element is the initial shape ID
   *  - The last element is the shape ID of a reference shape
   *  - Intermediate elements are a path of shape IDs from the first to the last shape ID
   * @return TokenTree containing a {@code modifies} clause on the reference's Modifies member
   */
  public TokenTree modifiesClauseForPathToReference(
    List<ShapeId> managedReferenceMemberShapePath
  ) {
    return modifiesClauseForPathToReference(
      managedReferenceMemberShapePath,
      "modifies"
    );
  }

  /**
   * Given a list of ShapeIds representing a path from a root shape to a reference shape,
   *   generates a TokenTree containing a clause that would subtract the reference shape's Modifies member
   *   from another set.
   * (This is expected to be wrapped around something like
   *   {@code ensures fresh(parentShape.Modifies (referenceMemberNotFreshClause here) )},
   * as the Modifies clauses access here will not be part of the fresh variable.)
   * @param managedReferenceMemberShapePath a list of shape IDs where:
   *  - The first element is the initial shape ID
   *  - The last element is the shape ID of a reference shape
   *  - Intermediate elements are a path of shape IDs from the first to the last shape ID
   * @return TokenTree containing a set subtraction clause for the reference shape's Modifies member.
   */
  public TokenTree referenceMemberNotFreshClause(
    List<ShapeId> managedReferenceMemberShapePath
  ) {
    return TokenTree.of(
      modifiesClauseForPathToReference(managedReferenceMemberShapePath, "- ("),
      TokenTree.of(")")
    );
  }

  /**
   * Given a list of ShapeIds representing a path from a root shape to a reference shape,
   *   generates a TokenTree containing a clause starting with {@code prefix} on the reference's Modifies member
   * @param managedReferenceMemberShapePath a list of shape IDs where:
   *  - The first element is the initial shape ID
   *  - The last element is the shape ID of a reference shape
   *  - Intermediate elements are a path of shape IDs from the first to the last shape ID
   * @return TokenTree containing a clause starting with {@code prefix} on the reference's Modifies member
   */
  private TokenTree modifiesClauseForPathToReference(
    List<ShapeId> managedReferenceMemberShapePath,
    String prefix
  ) {
    // The change in intermediateTempVariableCounter over this function is equal to the number of set
    //   comprehensions that were used to access the reference's Modifies member.
    // This number is also used to generate the required number of set comprehensions to flatten out the
    //   set of Modifies clauses.
    int startingIntermediateTempVariableCounter =
      intermediateTempVariableCounter;
    // accessPathToCurrentShape holds the accessor path prepending accessing the current shape in the path.
    // e.g. if `barStructure` is the current variable inside `fooStructure`:
    // accessPathToCurrentShape would be `config.fooStructure.value`
    String accessPathToCurrentShape = "config";
    // modifiesClause is a builder for the valid state clause this method generates.
    TokenTree modifiesClause = TokenTree.of(prefix);
    ShapeType currentShapeType = null;
    String currentVarName;
    boolean currentShapeRequired;
    // The Modifies members of optional structure members that are not inside set comprehension expressions
    //   are accessed as `if path.to.var.Some? then path.to.var.value.path.to.reference.Modifies else {}`.
    // The `else {}` is appended at the end of the entire modifies expression.
    // If set comprehension is used later in the `modifies` clause,
    //   this will be appended after the set comprehension expression completes.
    TokenTree appendAtEnd = TokenTree.empty();
    // When the `modifies` expression uses set comprehension to access Modifies members,
    //   the set comprehension is encapsulated in a single variable.
    // This stores a reference to that variable's name.
    TokenTree setComprehensionVar = null;

    for (ShapeId shapeIdInPath : managedReferenceMemberShapePath) {
      Shape shapeInPath = model.expectShape(shapeIdInPath);
      // Shapes in the path alternate between member shapes and their parents.
      // Member shapes know the member variable name and whether the member is required.
      // The parent shapes know the shape type.
      // Both of these are relevant in transitioning to child members.
      if (shapeInPath.isMemberShape()) {
        currentVarName = "." + shapeIdInPath.getMember().get();
        currentShapeRequired = shapeInPath.asMemberShape().get().isRequired();

        if (currentShapeType == ShapeType.STRUCTURE) {
          // Children of structures are accessed like fields; e.g. `fooStructure.barStructure`
          accessPathToCurrentShape += currentVarName;

          if (!currentShapeRequired) {
            // If `fooStructure` is not required, its access must be preceded by checking for `.Some?`
            if (setComprehensionVar != null) {
              // If using set comprehension, the `.Some` check on an optional structure is added as
              //   a condition on the existing comprehension, starting with `&&`
              // i.e. var setVar := set t | t in otherVar.Values && t.thisOptionalStructure.Some?
              modifiesClause =
                modifiesClause.append(
                  TokenTree.of(
                    "&& %1$s.Some? \n ".formatted(accessPathToCurrentShape)
                  )
                );
            } else {
              // If not using set comprehension, the `.Some` check on an optional structure is added as
              //   an if/else clause, where the else is appended at the very end of the modifies clause
              modifiesClause =
                modifiesClause.append(
                  TokenTree.of(
                    "if %1$s.Some? then \n".formatted(accessPathToCurrentShape)
                  )
                );
              appendAtEnd = appendAtEnd.append(TokenTree.of("else {}\n"));
            }

            // Since `.Some?` is checked above, children are now accessed on the Option's value member
            //   i.e. `fooStructure.value.barStructure`
            accessPathToCurrentShape += ".value";
          }
        } else if (currentShapeType == ShapeType.UNION) {
          // Union members are accessed like fields
          // e.g. `fooUnion.barUnionMember`
          accessPathToCurrentShape += currentVarName;

          // Union members must always be checked for presence; i.e. are always "optional"
          if (setComprehensionVar != null) {
            // If using set comprehension, the destructor on a union member is added as
            //   a condition on the existing comprehension, starting with `&&`
            // e.g. `&& fooUnion.barUnionMember? ...`
            modifiesClause =
              modifiesClause.append(
                TokenTree.of("&& %1$s? \n ".formatted(accessPathToCurrentShape))
              );
          } else {
            // If not using set comprehension, the destructor on a union member is added as
            //     an if/else clause, where the else is appended at the very end of the modifies clause
            // e.g. `if fooUnion.barUnionMember? then ... else {}`
            modifiesClause =
              modifiesClause.append(
                TokenTree.of(
                  "if %1$s? then \n".formatted(accessPathToCurrentShape)
                )
              );
            appendAtEnd = appendAtEnd.append(TokenTree.of("else {}\n"));
          }
        } else if (
          currentShapeType == ShapeType.MAP ||
          currentShapeType == ShapeType.LIST
        ) {
          // This branch is for collections of multiple values, i.e. maps or lists.
          // These shapes introduce a set comprehension variable to access valid state methods.
          if (setComprehensionVar != null) {
            if (currentShapeType == ShapeType.LIST) {
              modifiesClause =
                modifiesClause.append(
                  TokenTree.of(
                    ", t%1$s <- %2$s".formatted(
                        intermediateTempVariableCounter,
                        accessPathToCurrentShape
                      )
                  )
                );
            } else if (currentShapeType == ShapeType.MAP) {
              // If using set comprehension, the map's values are accessed by extending the current
              //   comprehension expression
              modifiesClause =
                modifiesClause.append(
                  TokenTree.of(
                    ", t%1$s <- %2$s.Values".formatted(
                        intermediateTempVariableCounter,
                        accessPathToCurrentShape
                      )
                  )
                );
            }
          } else {
            // If not using set comprehension, we now need to.
            if (currentShapeType == ShapeType.LIST) {
              modifiesClause =
                modifiesClause.append(
                  TokenTree.of(
                    "set tmps%1$s <- set t%1$s <- %2$s | true\n ".formatted(
                        intermediateTempVariableCounter,
                        accessPathToCurrentShape
                      )
                  )
                );
            } else if (currentShapeType == ShapeType.MAP) {
              modifiesClause =
                modifiesClause.append(
                  TokenTree.of(
                    "set tmps%1$s <- set t%1$s <- %2$s.Values | true\n ".formatted(
                        intermediateTempVariableCounter,
                        accessPathToCurrentShape
                      )
                  )
                );
            }

            // Once this logic starts using set comprehension to access the variables,
            //   it will continue to expand on the same variable to access all Modifies clauses.
            // Introduce a setComprehensionVar that will hold nested sets of Modifies members.
            setComprehensionVar =
              TokenTree.of(
                "tmps%1$s".formatted(intermediateTempVariableCounter)
              );
          }

          // Parsing the map using set comprehension means the access path to the next shape will
          //   be based on the current set comprehension variable used in the expression.
          // This overwrites the accessPath up until this point.
          accessPathToCurrentShape =
            "t%1$s".formatted(intermediateTempVariableCounter);
          intermediateTempVariableCounter++;
        } else {
          // This is not a recognized shape type and is unsupported
          throw new UnsupportedOperationException(
            String.format(
              "Shape type %s not supported. Shape name: %s",
              currentShapeType,
              currentVarName
            )
          );
        }
      } else {
        currentShapeType = shapeInPath.getType();
      }
    }

    if (setComprehensionVar == null) {
      // If not using set comprehension, the Modifies member comes at the end of the current access path.
      modifiesClause =
        modifiesClause.append(
          TokenTree.of("%s".formatted(accessPathToCurrentShape))
        );
      modifiesClause = TokenTree.of("%1$s.Modifies".formatted(modifiesClause));
    } else {
      // Extract Modifies member from expression
      modifiesClause =
        modifiesClause.append(
          TokenTree.of(
            """
            :: %1$s,
             obj <- %2$s.Modifies | obj in %2$s.Modifies :: obj""".formatted(
                accessPathToCurrentShape,
                setComprehensionVar
              )
          )
        );
    }

    return TokenTree
      .of("%1$s\n%2$s".formatted(modifiesClause.toString(), appendAtEnd))
      .lineSeparated();
  }

  public TokenTree generateAbstractLocalService(ServiceShape serviceShape) {
    if (
      !serviceShape.hasTrait(LocalServiceTrait.class)
    ) throw new IllegalStateException("MUST be an LocalService");
    final LocalServiceTrait localServiceTrait = serviceShape.expectTrait(
      LocalServiceTrait.class
    );
    final String dafnyClientClass =
      "%sClient".formatted(localServiceTrait.getSdkId());
    final String dafnyClientTrait = nameResolver.traitForServiceClient(
      serviceShape
    );

    final String configTypeName = nameResolver.baseTypeForShape(
      localServiceTrait.getConfigId()
    );
    final String defaultFunctionMethodName =
      "Default%s".formatted(localServiceTrait.getConfigId().getName());

    final TokenTree defaultConfig = TokenTree.of(
      "function method %s(): %s".formatted(
          defaultFunctionMethodName,
          configTypeName
        )
    );

    // "Managed reference" shapes are shapes in the local service config whose target types have the Polymorph
    //   Reference trait.
    // The local service must specially handle these shapes' Modifies members in its `modifies`, `ensures`,
    //   `requires`, and `fresh` clauses.
    final ShapeId configShapeId = localServiceTrait.getConfigId();
    Set<ShapeId> configShapeIdAsSet = new HashSet<>();
    configShapeIdAsSet.add(configShapeId);

    TokenTree serviceMethod = TokenTree
      .of(
        "method %s(config: %s := %s())".formatted(
            localServiceTrait.getSdkId(),
            configTypeName,
            defaultFunctionMethodName
          ),
        // Yes, Error is hard coded
        // this can work because we need to be able Errors from other modules...
        "returns (res: Result<%s, Error>)\n".formatted(dafnyClientClass)
      )
      .lineSeparated();

    // Add `requires` clauses

    Set<List<ShapeId>> managedReferenceMemberShapePaths =
      ModelUtils.findAllDependentMemberReferenceShapesWithPaths(
        configShapeIdAsSet,
        model
      );

    if (!managedReferenceMemberShapePaths.isEmpty()) {
      for (List<
        ShapeId
      > managedReferenceMemberShapePath : managedReferenceMemberShapePaths) {
        serviceMethod =
          serviceMethod.append(
            requiresValidStateClauseForPathToReference(
              managedReferenceMemberShapePath
            )
          );
      }
    }

    // Add `modifies` clauses

    if (!managedReferenceMemberShapePaths.isEmpty()) {
      int intermediateTempVariableCounter = 0;

      for (List<
        ShapeId
      > managedReferenceMemberShapePath : managedReferenceMemberShapePaths) {
        serviceMethod =
          serviceMethod.append(
            modifiesClauseForPathToReference(managedReferenceMemberShapePath)
          );
      }
    }

    // Start `ensures` clause for assertions based on `res.Success?`

    serviceMethod =
      serviceMethod.append(
        TokenTree
          .of("ensures res.Success? ==> ", "&& fresh(res.value)\n")
          .lineSeparated()
      );

    if (!managedReferenceMemberShapePaths.isEmpty()) {
      serviceMethod =
        serviceMethod.append(
          TokenTree.of(
            "&& fresh(res.value.%1$s\n".formatted(
                nameResolver.mutableStateFunctionName()
              )
          )
        );

      for (List<
        ShapeId
      > managedReferenceMemberShapePath : managedReferenceMemberShapePaths) {
        serviceMethod =
          serviceMethod.append(
            referenceMemberNotFreshClause(managedReferenceMemberShapePath)
          );
      }
      serviceMethod = serviceMethod.append(TokenTree.of(")\n"));
    } else {
      // If there are no managed reference shapes, the entire local service Modifies member is ensured fresh
      serviceMethod =
        serviceMethod.append(
          TokenTree
            .of(
              "&& fresh(res.value.%s)\n".formatted(
                  nameResolver.mutableStateFunctionName()
                )
            )
            .lineSeparated()
        );
    }

    // Add more `ensures` clauses based on `res.Success?`
    serviceMethod =
      serviceMethod.append(
        TokenTree
          .of(
            "&& fresh(res.value.%s)".formatted(
                nameResolver.callHistoryFieldName()
              ),
            "&& res.value.%s()\n".formatted(
                nameResolver.validStateInvariantName()
              )
          )
          .lineSeparated()
      );

    // Add any `ensures` clauses that have unique conditions

    if (!managedReferenceMemberShapePaths.isEmpty()) {
      for (List<
        ShapeId
      > managedReferenceMemberShapePath : managedReferenceMemberShapePaths) {
        serviceMethod =
          serviceMethod.append(
            ensuresValidStateClauseForPathToReference(
              managedReferenceMemberShapePath
            )
          );
      }
    }

    return TokenTree
      .of(
        defaultConfig,
        serviceMethod,
        generateResultOfClientHelperFunctions(dafnyClientTrait)
      )
      .lineSeparated();
  }

  public TokenTree generateAbstractWrappedLocalService(
    ServiceShape serviceShape
  ) {
    if (
      !serviceShape.hasTrait(LocalServiceTrait.class)
    ) throw new IllegalStateException("MUST be an LocalService");
    final LocalServiceTrait localServiceTrait = serviceShape.expectTrait(
      LocalServiceTrait.class
    );

    final String baseModuleName = DafnyNameResolver.dafnyBaseModuleName(
      serviceShape.getId().getNamespace()
    );

    final TokenTree moduleHeader = TokenTree.of(
      "abstract module WrappedAbstract%sService".formatted(baseModuleName)
    );
    final TokenTree abstractModulePrelude = TokenTree
      .of(DafnyNameResolver.wrappedAbstractModulePrelude(serviceShape))
      .lineSeparated();

    final String configTypeName = nameResolver.baseTypeForShape(
      localServiceTrait.getConfigId()
    );
    final String defaultFunctionMethodName =
      "Default%s".formatted(localServiceTrait.getConfigId().getName());

    final TokenTree defaultConfig = TokenTree.of(
      "function method Wrapped%s(): %s".formatted(
          defaultFunctionMethodName,
          configTypeName
        )
    );
    // TODO defer to Service.defaultFunctionMethodName, there is no reason for this to be left to implement

    final TokenTree serviceMethod = TokenTree
      .of(
        "method {:extern} Wrapped%s(config: %s := Wrapped%s())".formatted(
            localServiceTrait.getSdkId(),
            configTypeName,
            defaultFunctionMethodName
          ),
        // Error MUST be hard coded.
        // We need to be able to reference Errors across modules.
        "returns (res: Result<%s, Error>)".formatted(
            DafnyNameResolver.traitNameForServiceClient(serviceShape)
          ),
        "ensures res.Success? ==> ",
        "&& fresh(res.value)",
        "&& fresh(res.value.%s)".formatted(
            nameResolver.mutableStateFunctionName()
          ),
        "&& fresh(res.value.%s)".formatted(nameResolver.callHistoryFieldName()),
        "&& res.value.%s()".formatted(nameResolver.validStateInvariantName())
      )
      .lineSeparated();

    return moduleHeader.append(
      Token
        .of(abstractModulePrelude, defaultConfig, serviceMethod)
        .lineSeparated()
        .braced()
    );
  }

  public TokenTree generateAbstractAwsServiceClass(ServiceShape serviceShape) {
    if (
      !serviceShape.hasTrait(ServiceTrait.class)
    ) throw new IllegalStateException("MUST be an AWS Service API");
    final ServiceTrait serviceTrait = serviceShape.expectTrait(
      ServiceTrait.class
    );
    final String sdkId = serviceTrait.getSdkId();
    final String dafnyClientTrait = nameResolver.traitForServiceClient(
      serviceShape
    );

    final String configTypeName = "%sClientConfigType".formatted(sdkId);
    final TokenTree configType = TokenTree.of(
      "datatype %s = %s".formatted(configTypeName, configTypeName)
    );
    final String defaultFunctionMethodName =
      "Default%s".formatted(configTypeName);

    final TokenTree defaultConfig = TokenTree.of(
      "function method %s(): %s".formatted(
          defaultFunctionMethodName,
          configTypeName
        )
    );

    final TokenTree factory = TokenTree
      .of(
        "method {:extern} %sClient()".formatted(serviceTrait.getSdkId()),
        "returns (res: Result<%s, Error>)".formatted(dafnyClientTrait),
        "ensures res.Success? ==> ",
        "&& fresh(res.value)",
        "&& fresh(res.value.%s)".formatted(
            nameResolver.mutableStateFunctionName()
          ),
        "&& fresh(res.value.%s)".formatted(nameResolver.callHistoryFieldName()),
        "&& res.value.%s()".formatted(nameResolver.validStateInvariantName())
      )
      .lineSeparated();

    return TokenTree
      .of(
        configType,
        defaultConfig,
        factory,
        generateResultOfClientHelperFunctions(dafnyClientTrait)
      )
      .lineSeparated();
  }

  /**
   * Generates Dafny methods that don't need to accept TypeDescriptors in some versions of Dafny,
   * so that test models can have a single copy of Java code across multiple versions of Dafny.
   *
   * See also TestModels/dafny-dependencies/StandardLibrary/src/WrappersInterop.dfy.
   */
  private static TokenTree generateResultOfClientHelperFunctions(
    String dafnyClientTrait
  ) {
    return TokenTree
      .of(
        "// Helper functions for the benefit of native code to create a Success(client) without referring to Dafny internals",
        "function method CreateSuccessOfClient(client: %s): Result<%s, Error> {".formatted(
            dafnyClientTrait,
            dafnyClientTrait
          ),
        "  Success(client)",
        "}",
        "function method CreateFailureOfError(error: Error): Result<%s, Error> {".formatted(
            dafnyClientTrait
          ),
        "  Failure(error)",
        "}"
      )
      .lineSeparated();
  }

  private static TokenTree generateLengthConstraint(
    final LengthTrait lengthTrait
  ) {
    final String min = lengthTrait.getMin().map("%s <="::formatted).orElse("");
    final String max = lengthTrait.getMax().map("<= %s"::formatted).orElse("");
    return TokenTree.of(min, "|x|", max);
  }

  private static TokenTree generateRangeConstraint(
    final RangeTrait rangeTrait
  ) {
    final String min = rangeTrait.getMin().map("%s <="::formatted).orElse("");
    final String max = rangeTrait.getMax().map("<= %s"::formatted).orElse("");
    return TokenTree.of(min, "x", max);
  }

  /**
   * Given a name {@code TypeName}, base type {@code BaseType}, and constraint predicate expressions
   * {@code c1, c2, ..., cN} over a free variable {@code x}, generates a subset type like
   * <pre>
   * type TypeName = x: BaseType | (c1) && (c2) && ... && (cN) witness *
   * </pre>
   *
   * If no constraint expressions are provided, then instead generates a type synonym like
   * <pre>
   * type TypeName = BaseType
   * </pre>
   */
  private TokenTree generateSubsetType(
    final ShapeId shapeId,
    final String baseType,
    final Collection<TokenTree> constraints
  ) {
    final String typeName = nameResolver.generatedTypeForShape(shapeId);
    if (constraints.size() == 0) {
      return TokenTree.of("type", typeName, "=", baseType);
    }

    final TokenTree constraintsConjunct = TokenTree
      .of(constraints.stream().map(TokenTree::parenthesized))
      .separated(Token.of("&&"));
    final String validityPredicateName = nameResolver.validityPredicateForShape(
      shapeId
    );
    final TokenTree validityPredicate = Token
      .of(
        "predicate method %s(x: %s)".formatted(validityPredicateName, baseType)
      )
      .append(constraintsConjunct.braced());
    final TokenTree subsetType = Token.of(
      "type %s = x: %s | %s(x) witness *".formatted(
          typeName,
          baseType,
          validityPredicateName
        )
    );

    return TokenTree.of(subsetType, validityPredicate).lineSeparated();
  }

  /**
   * Like {@link DafnyApiCodegen#generateSubsetType(ShapeId, String, Collection<TokenTree>)}, but accepts
   * {@link Optional}-wrapped constraints and discards the empty ones.
   */
  @SuppressWarnings("JavaDoc")
  @SafeVarargs
  private TokenTree generateSubsetType(
    final ShapeId shapeId,
    final String baseType,
    final Optional<TokenTree>... constraintOptionals
  ) {
    final List<TokenTree> constraints = Arrays
      .stream(constraintOptionals)
      .flatMap(Optional::stream)
      .toList();
    return generateSubsetType(shapeId, baseType, constraints);
  }

  @SuppressWarnings("SameParameterValue")
  private TokenTree generateTypeSynonym(
    final ShapeId shapeId,
    final String baseType
  ) {
    return generateSubsetType(shapeId, baseType, Optional.empty());
  }

  @VisibleForTesting
  public Model getModel() {
    return model;
  }

  private TokenTree generateAbstractOperationsModule(
    final ServiceShape serviceShape
  ) {
    final String baseModuleName = DafnyNameResolver.dafnyBaseModuleName(
      serviceShape.getId().getNamespace()
    );
    final TokenTree header = TokenTree.of(
      "abstract module Abstract%sOperations".formatted(baseModuleName)
    );

    final String internalConfigType = DafnyNameResolver.internalConfigType();

    final TokenTree body = TokenTree
      .of(
        TokenTree.of(DafnyNameResolver.abstractModulePrelude(serviceShape)),
        TokenTree.of("type %s".formatted(internalConfigType)),
        TokenTree.of(
          "predicate %s(config: %s)".formatted(
              DafnyNameResolver.validConfigPredicate(),
              internalConfigType
            )
        ),
        TokenTree.of(
          "function %s(config: %s): set<object>".formatted(
              DafnyNameResolver.modifiesInternalConfig(),
              internalConfigType
            )
        ),
        TokenTree
          .of(
            serviceShape
              .getAllOperations()
              .stream()
              .map(operation ->
                TokenTree
                  .of(
                    generateEnsuresPubliclyPredicate(serviceShape, operation),
                    generateBodilessOperationMethodThatEnsuresCallEvents(
                      serviceShape,
                      operation,
                      ImplementationType.ABSTRACT,
                      true
                    )
                  )
                  .flatten()
                  .lineSeparated()
              )
          )
          .lineSeparated()
      )
      .flatten()
      .lineSeparated()
      .braced();

    return TokenTree.of(header, body);
  }

  public Map<Path, TokenTree> generateSkeleton() {
    final String namespace = serviceShape.getId().getNamespace();
<<<<<<< HEAD
    final String baseModuleName = DafnyNameResolver.dafnyBaseModuleName(
            namespace
    );
    final String typesModuleName = DafnyNameResolver.dafnyTypesModuleName(
            namespace
    );
    final Path path = Path.of("%sImpl.dfy".formatted(baseModuleName));
    TokenTree includeDirectives = TokenTree.of("include \"../Model/%s.dfy\"".formatted(typesModuleName));
    TokenTree concreteModuleTemplate = generateTemplateOperationsModule(serviceShape);
    final TokenTree fullCode = TokenTree
            .of(
                    includeDirectives,
                    concreteModuleTemplate
            )
            .lineSeparated();
=======
    final String sdkID = serviceShape
      .expectTrait(LocalServiceTrait.class)
      .getSdkId();
    final String typesModuleName = DafnyNameResolver.dafnyTypesModuleName(
      namespace
    );
    final Path path = Path.of("%sImpl.dfy".formatted(sdkID));
    TokenTree includeDirectives = TokenTree.of(
      "include \"../Model/%s.dfy\"".formatted(typesModuleName)
    );
    TokenTree concreteModuleTemplate = generateTemplateOperationsModule(
      serviceShape
    );
    final TokenTree fullCode = TokenTree
      .of(includeDirectives, concreteModuleTemplate)
      .lineSeparated();
>>>>>>> 473e6805
    return Map.of(path, fullCode);
  }

  private TokenTree generateTemplateOperationsModule(
<<<<<<< HEAD
          final ServiceShape serviceShape
  ) {
    final String baseModuleName = DafnyNameResolver.dafnyBaseModuleName(
            serviceShape.getId().getNamespace()
    );
    final TokenTree header = TokenTree.of(
            "module %sImpl refines Abstract%sOperations".formatted(baseModuleName, baseModuleName)
=======
    final ServiceShape serviceShape
  ) {
    final String baseModuleName = DafnyNameResolver.dafnyBaseModuleName(
      serviceShape.getId().getNamespace()
    );
    final TokenTree header = TokenTree.of(
      "module %sImpl refines Abstract%sOperations".formatted(
          baseModuleName,
          baseModuleName
        )
>>>>>>> 473e6805
    );

    final String internalConfigType = DafnyNameResolver.internalConfigType();

    final TokenTree body = TokenTree
<<<<<<< HEAD
            .of(
                    TokenTree.of("datatype Config = Config"),
                    TokenTree.of("type %s = Config".formatted(internalConfigType)),
                    TokenTree.of(
                            "predicate %s(config: %s)".formatted(
                                    DafnyNameResolver.validConfigPredicate(),
                                    internalConfigType
                            )
                    ),
                    TokenTree.of("{true}"),
                    TokenTree.of(
                            "function %s(config: %s): set<object>".formatted(
                                    DafnyNameResolver.modifiesInternalConfig(),
                                    internalConfigType
                            )
                    ),
                    TokenTree.of("{{}}"),
                    TokenTree
                            .of(
                                    serviceShape
                                            .getAllOperations()
                                            .stream()
                                            .map(operation ->
                                                    TokenTree
                                                            .of(
                                                                    generateEnsuresPubliclyPredicate(serviceShape, operation),
                                                                    TokenTree.of("{true}"),
                                                                    generateBodilessOperationMethodThatEnsuresCallEvents(
                                                                            serviceShape,
                                                                            operation,
                                                                            ImplementationType.ABSTRACT,
                                                                            false
                                                                    ),
                                                                    TokenTree.of("{"),
                                                                    TokenTree.of("  expect false, \"...that you'll fill this in\";"),
                                                                    TokenTree.of("}")
                                                            )
                                                            .flatten()
                                                            .lineSeparated()
                                            )
                            )
                            .lineSeparated()
            )
            .flatten()
            .lineSeparated()
            .braced();
=======
      .of(
        TokenTree.of("datatype Config = Config"),
        TokenTree.of("type %s = Config".formatted(internalConfigType)),
        TokenTree.of(
          "predicate %s(config: %s)".formatted(
              DafnyNameResolver.validConfigPredicate(),
              internalConfigType
            )
        ),
        TokenTree.of("{true}"),
        TokenTree.of(
          "function %s(config: %s): set<object>".formatted(
              DafnyNameResolver.modifiesInternalConfig(),
              internalConfigType
            )
        ),
        TokenTree.of("{{}}"),
        TokenTree
          .of(
            serviceShape
              .getAllOperations()
              .stream()
              .map(operation ->
                TokenTree
                  .of(
                    generateEnsuresPubliclyPredicate(serviceShape, operation),
                    TokenTree.of("{true}"),
                    generateBodilessOperationMethodThatEnsuresCallEvents(
                      serviceShape,
                      operation,
                      ImplementationType.DEVELOPER
                    ),
                    TokenTree.of("{"),
                    TokenTree.of(
                      "  expect false, \"...that you'll fill this in\";"
                    ),
                    TokenTree.of("}")
                  )
                  .flatten()
                  .lineSeparated()
              )
          )
          .lineSeparated()
      )
      .flatten()
      .lineSeparated()
      .braced();
>>>>>>> 473e6805

    return TokenTree.of(header, body);
  }
}<|MERGE_RESOLUTION|>--- conflicted
+++ resolved
@@ -510,8 +510,7 @@
               generateBodilessOperationMethodThatEnsuresCallEvents(
                 serviceShape,
                 operation,
-                ImplementationType.CODEGEN,
-                true
+                ImplementationType.CODEGEN
               ),
               TokenTree.empty()
             )
@@ -823,8 +822,7 @@
   private TokenTree generateBodilessOperationMethodThatEnsuresCallEvents(
     final ServiceShape serviceShape,
     final ShapeId operationShapeId,
-    final ImplementationType implementationType,
-    final boolean includeSpecifications
+    final ImplementationType implementationType
   ) {
     final OperationShape operationShape = model.expectShape(
       operationShapeId,
@@ -858,14 +856,9 @@
               .parenthesized()
           ),
         generateOperationReturnsClause(serviceShape, operationShape),
-<<<<<<< HEAD
-        includeSpecifications
-          ? isFunction
-=======
         implementationType.equals(ImplementationType.DEVELOPER)
           ? TokenTree.empty()
           : isFunction
->>>>>>> 473e6805
             ? TokenTree.of(
               "// Functions that are transparent do not need ensures"
             )
@@ -883,10 +876,6 @@
               )
               .dropEmpty()
               .lineSeparated()
-<<<<<<< HEAD
-          : TokenTree.empty()
-=======
->>>>>>> 473e6805
       )
       .lineSeparated();
     return TokenTree
@@ -895,15 +884,6 @@
         // at the end of the TokenTree
         // so that other callers can compose
         // and add bodies.
-<<<<<<< HEAD
-        includeSpecifications
-          ? TokenTree.of(
-            !implementationType.equals(ImplementationType.ABSTRACT)
-              ? "// The public method to be called by library consumers"
-              : "// The private method to be refined by the library developer")
-          : TokenTree.empty()
-        ,
-=======
         TokenTree.of(
           switch (implementationType) {
             case CODEGEN -> TokenTree.of(
@@ -915,7 +895,6 @@
             case DEVELOPER -> TokenTree.empty();
           }
         ),
->>>>>>> 473e6805
         operationMethod
       )
       .lineSeparated();
@@ -936,8 +915,7 @@
         generateBodilessOperationMethodThatEnsuresCallEvents(
           serviceShape,
           operationShapeId,
-          ImplementationType.CODEGEN,
-          true
+          ImplementationType.CODEGEN
         ),
         // Implement this for library developer
         // This implementation will record the call outcome
@@ -1782,8 +1760,7 @@
                 generateBodilessOperationMethodThatEnsuresCallEvents(
                   serviceShape,
                   operation,
-                  ImplementationType.CODEGEN,
-                  true
+                  ImplementationType.CODEGEN
                 ),
                 TokenTree
                   .of(
@@ -2779,8 +2756,7 @@
                     generateBodilessOperationMethodThatEnsuresCallEvents(
                       serviceShape,
                       operation,
-                      ImplementationType.ABSTRACT,
-                      true
+                      ImplementationType.ABSTRACT
                     )
                   )
                   .flatten()
@@ -2798,23 +2774,6 @@
 
   public Map<Path, TokenTree> generateSkeleton() {
     final String namespace = serviceShape.getId().getNamespace();
-<<<<<<< HEAD
-    final String baseModuleName = DafnyNameResolver.dafnyBaseModuleName(
-            namespace
-    );
-    final String typesModuleName = DafnyNameResolver.dafnyTypesModuleName(
-            namespace
-    );
-    final Path path = Path.of("%sImpl.dfy".formatted(baseModuleName));
-    TokenTree includeDirectives = TokenTree.of("include \"../Model/%s.dfy\"".formatted(typesModuleName));
-    TokenTree concreteModuleTemplate = generateTemplateOperationsModule(serviceShape);
-    final TokenTree fullCode = TokenTree
-            .of(
-                    includeDirectives,
-                    concreteModuleTemplate
-            )
-            .lineSeparated();
-=======
     final String sdkID = serviceShape
       .expectTrait(LocalServiceTrait.class)
       .getSdkId();
@@ -2831,20 +2790,10 @@
     final TokenTree fullCode = TokenTree
       .of(includeDirectives, concreteModuleTemplate)
       .lineSeparated();
->>>>>>> 473e6805
     return Map.of(path, fullCode);
   }
 
   private TokenTree generateTemplateOperationsModule(
-<<<<<<< HEAD
-          final ServiceShape serviceShape
-  ) {
-    final String baseModuleName = DafnyNameResolver.dafnyBaseModuleName(
-            serviceShape.getId().getNamespace()
-    );
-    final TokenTree header = TokenTree.of(
-            "module %sImpl refines Abstract%sOperations".formatted(baseModuleName, baseModuleName)
-=======
     final ServiceShape serviceShape
   ) {
     final String baseModuleName = DafnyNameResolver.dafnyBaseModuleName(
@@ -2855,60 +2804,11 @@
           baseModuleName,
           baseModuleName
         )
->>>>>>> 473e6805
     );
 
     final String internalConfigType = DafnyNameResolver.internalConfigType();
 
     final TokenTree body = TokenTree
-<<<<<<< HEAD
-            .of(
-                    TokenTree.of("datatype Config = Config"),
-                    TokenTree.of("type %s = Config".formatted(internalConfigType)),
-                    TokenTree.of(
-                            "predicate %s(config: %s)".formatted(
-                                    DafnyNameResolver.validConfigPredicate(),
-                                    internalConfigType
-                            )
-                    ),
-                    TokenTree.of("{true}"),
-                    TokenTree.of(
-                            "function %s(config: %s): set<object>".formatted(
-                                    DafnyNameResolver.modifiesInternalConfig(),
-                                    internalConfigType
-                            )
-                    ),
-                    TokenTree.of("{{}}"),
-                    TokenTree
-                            .of(
-                                    serviceShape
-                                            .getAllOperations()
-                                            .stream()
-                                            .map(operation ->
-                                                    TokenTree
-                                                            .of(
-                                                                    generateEnsuresPubliclyPredicate(serviceShape, operation),
-                                                                    TokenTree.of("{true}"),
-                                                                    generateBodilessOperationMethodThatEnsuresCallEvents(
-                                                                            serviceShape,
-                                                                            operation,
-                                                                            ImplementationType.ABSTRACT,
-                                                                            false
-                                                                    ),
-                                                                    TokenTree.of("{"),
-                                                                    TokenTree.of("  expect false, \"...that you'll fill this in\";"),
-                                                                    TokenTree.of("}")
-                                                            )
-                                                            .flatten()
-                                                            .lineSeparated()
-                                            )
-                            )
-                            .lineSeparated()
-            )
-            .flatten()
-            .lineSeparated()
-            .braced();
-=======
       .of(
         TokenTree.of("datatype Config = Config"),
         TokenTree.of("type %s = Config".formatted(internalConfigType)),
@@ -2956,7 +2856,6 @@
       .flatten()
       .lineSeparated()
       .braced();
->>>>>>> 473e6805
 
     return TokenTree.of(header, body);
   }
