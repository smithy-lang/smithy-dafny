--- conflicted
+++ resolved
@@ -599,17 +599,13 @@
             """,
             DafnyNameResolver.dafnyTypesNamespace(serviceShape),
             writer.consumer(w -> {
-<<<<<<< HEAD
-              for (var error : errorShapes) {
+              for (final var error : errorShapes) {
                 String errVariableName = context
                 .symbolProvider()
                 .toSymbol(
                   awsNormalizedModel.expectShape(error.toShapeId())
                 ).getName();
                 w.addImport("errors");
-=======
-              for (final var error : errorShapes) {
->>>>>>> f04495a6
                 w.write(
                   """
                     var $L *$L
@@ -776,26 +772,6 @@
   }
 
   // Generates rest of the not visited shapes into a function
-<<<<<<< HEAD
-  private void generateSerializerFunctions(final GenerationContext context, Set<ShapeId> alreadyVisited) {
-    var writerDelegator = context.writerDelegator();
-    final var model = context.model();
-    final var serviceShape = model.expectShape(
-      context.settings().getService(),
-      ServiceShape.class
-    );
-    writerDelegator.useFileWriter(
-      "%s/%s".formatted(
-          SmithyNameResolver.shapeNamespace(serviceShape),
-          TO_DAFNY
-        ),
-      SmithyNameResolver.shapeNamespace(serviceShape),
-      writer -> {
-        for (final MemberShape visitingMemberShape : AwsSdkToDafnyShapeVisitor.visitorFuncMap.keySet()) {
-          final Shape visitingShape = context
-            .model()
-            .expectShape(visitingMemberShape.getTarget());
-=======
   // TODO: We should be able to optimize it to run along with the ShapeVisitors.
   // But since this runs outside of any production code - we are okay with this for now
   private void generateSerializerFunctions(final GenerationContext context, final Set<ShapeId> alreadyVisited) {
@@ -807,31 +783,10 @@
       writer -> {
         for (final var visitingMemberShape : AwsSdkToDafnyShapeVisitor.getAllShapesRequiringConversionFunc()) {
           final var visitingShape = context.model().expectShape(visitingMemberShape.getTarget());
->>>>>>> f04495a6
           if (alreadyVisited.contains(visitingMemberShape.getId())) {
             continue;
           }
           alreadyVisited.add(visitingMemberShape.toShapeId());
-<<<<<<< HEAD
-          String inputType;
-          String outputType = ShapeVisitorHelper.toDafnyOptionalityMap.get(
-              visitingMemberShape
-            )
-            ? "Wrappers.Option"
-            : DafnyNameResolver.getDafnyType(
-              visitingShape,
-              context.symbolProvider().toSymbol(visitingShape)
-            );
-          inputType =
-          GoCodegenUtils.getType(
-            context.symbolProvider().toSymbol(visitingShape),
-            serviceShape.expectTrait(ServiceTrait.class)
-            );
-          if (
-            AwsSdkGoPointableIndex
-                .of(context.model())
-                .isPointable(visitingMemberShape)
-=======
           final var outputType = ShapeVisitorHelper.isToDafnyShapeOptional(visitingMemberShape) ? "Wrappers.Option"
             : DafnyNameResolver.getDafnyType(visitingShape,
             context.symbolProvider().toSymbol(visitingShape)
@@ -845,34 +800,22 @@
             AwsSdkGoPointableIndex
               .of(context.model())
               .isPointable(visitingMemberShape)
->>>>>>> f04495a6
           ) {
             inputType = "*".concat(inputType);
           }
           writer.write(
             """
-<<<<<<< HEAD
-            func $L(input $L)($L) {
-                return $L
-            }
-            """,
-=======
               func $L(input $L)($L) {
                   return $L
               }
               """,
->>>>>>> f04495a6
             ShapeVisitorHelper.funcNameGenerator(
               visitingMemberShape,
               "ToDafny"
             ),
             inputType,
             outputType,
-<<<<<<< HEAD
-            AwsSdkToDafnyShapeVisitor.visitorFuncMap.get(visitingMemberShape)
-=======
             AwsSdkToDafnyShapeVisitor.getConversionFunc(visitingMemberShape)
->>>>>>> f04495a6
           );
         }
       }
@@ -880,20 +823,10 @@
   }
 
   // Generates rest of the not visited shapes into a function
-<<<<<<< HEAD
-  private void generateDeserializerFunctions(final GenerationContext context, Set<ShapeId> alreadyVisited) {
-    var delegator = context.writerDelegator();
-    final var model = context.model();
-    final var serviceShape = model.expectShape(
-      context.settings().getService(),
-      ServiceShape.class
-    );
-=======
   // TODO: We should be able to optimize it to run along with the ShapeVisitors.
   // But since this runs outside of any production code - we are okay with this for now
   private void generateDeserializerFunctions(final GenerationContext context, final Set<ShapeId> alreadyVisited) {
     final var delegator = context.writerDelegator();
->>>>>>> f04495a6
     delegator.useFileWriter(
       "%s/%s".formatted(
           SmithyNameResolver.shapeNamespace(serviceShape),
@@ -901,33 +834,20 @@
         ),
       SmithyNameResolver.shapeNamespace(serviceShape),
       writer -> {
-<<<<<<< HEAD
-        ServiceTrait serviceTrait = context
-=======
         final var serviceTrait = context
->>>>>>> f04495a6
             .model()
             .expectShape(context.settings().getService(context.model()).toShapeId())
             .getTrait(ServiceTrait.class)
             .get();
-<<<<<<< HEAD
-        for (MemberShape visitingMemberShape : DafnyToAwsSdkShapeVisitor.visitorFuncMap.keySet()) {
-          final Shape visitingShape = context
-=======
         for (final var visitingMemberShape : DafnyToAwsSdkShapeVisitor.getAllShapesRequiringConversionFunc()) {
           final var visitingShape = context
->>>>>>> f04495a6
             .model()
             .expectShape(visitingMemberShape.getTarget());
           if (alreadyVisited.contains(visitingMemberShape.getId())) {
             continue;
           }
           alreadyVisited.add(visitingMemberShape.toShapeId());
-<<<<<<< HEAD
-          String outputType = SmithyNameResolver.getSmithyTypeAws(serviceTrait, context.symbolProvider().toSymbol(visitingShape), true);;
-=======
           var outputType = SmithyNameResolver.getSmithyTypeAws(serviceTrait, context.symbolProvider().toSymbol(visitingShape), true);
->>>>>>> f04495a6
           switch (visitingShape.getType()) {
             case STRUCTURE:
             case UNION:
@@ -944,11 +864,7 @@
               break;
           }
           if (
-<<<<<<< HEAD
-            ShapeVisitorHelper.toNativeOutputPointerMap.get(visitingMemberShape)
-=======
             ShapeVisitorHelper.isToNativeShapePointable(visitingMemberShape)
->>>>>>> f04495a6
           ) {
             outputType = "*".concat(outputType);
           }
@@ -963,11 +879,7 @@
             ),
             "interface {}",
             outputType,
-<<<<<<< HEAD
-            DafnyToAwsSdkShapeVisitor.visitorFuncMap.get(visitingMemberShape)
-=======
             DafnyToAwsSdkShapeVisitor.getConversionFunc(visitingMemberShape)
->>>>>>> f04495a6
           );
         }
       }
