package software.amazon.polymorph.smithygo.awssdk;

import static software.amazon.polymorph.smithygo.localservice.DafnyLocalServiceTypeConversionProtocol.TO_DAFNY;
import static software.amazon.polymorph.smithygo.localservice.DafnyLocalServiceTypeConversionProtocol.TO_NATIVE;
import static software.amazon.polymorph.smithygo.utils.Constants.DAFNY_RUNTIME_GO_LIBRARY_MODULE;

import java.util.HashSet;
import java.util.Set;
import software.amazon.polymorph.smithygo.awssdk.shapevisitor.AwsSdkToDafnyShapeVisitor;
import software.amazon.polymorph.smithygo.awssdk.shapevisitor.DafnyToAwsSdkShapeVisitor;
import software.amazon.polymorph.smithygo.awssdk.shapevisitor.ShapeVisitorHelper;
import software.amazon.polymorph.smithygo.codegen.AddOperationShapes;
import software.amazon.polymorph.smithygo.codegen.ApplicationProtocol;
import software.amazon.polymorph.smithygo.codegen.GenerationContext;
import software.amazon.polymorph.smithygo.codegen.GoDelegator;
import software.amazon.polymorph.smithygo.codegen.SmithyGoDependency;
import software.amazon.polymorph.smithygo.codegen.integration.ProtocolGenerator;
import software.amazon.polymorph.smithygo.localservice.nameresolver.DafnyNameResolver;
import software.amazon.polymorph.smithygo.localservice.nameresolver.SmithyNameResolver;
import software.amazon.polymorph.smithygo.utils.GoCodegenUtils;
import software.amazon.smithy.aws.traits.ServiceTrait;
import software.amazon.smithy.model.Model;
import software.amazon.smithy.model.shapes.OperationShape;
import software.amazon.smithy.model.shapes.ServiceShape;
import software.amazon.smithy.model.shapes.ShapeId;
import software.amazon.smithy.model.traits.ErrorTrait;
import software.amazon.smithy.model.traits.UnitTypeTrait;

import software.amazon.polymorph.smithygo.utils.Constants;

public class DafnyAwsSdkClientTypeConversionProtocol
  implements ProtocolGenerator {

  final Model dafnyNonNormalizedModel;
  final Model awsNormalizedModel;
  final ServiceShape serviceShape;

  public DafnyAwsSdkClientTypeConversionProtocol(
    final Model model,
    final ServiceShape serviceShape
  ) {
    dafnyNonNormalizedModel = model;
    awsNormalizedModel =
      AddOperationShapes.execute(model, serviceShape.toShapeId());

    this.serviceShape = serviceShape;
  }

  @Override
  public ShapeId getProtocol() {
    return null;
  }

  @Override
  public ApplicationProtocol getApplicationProtocol() {
    return null;
  }

  @Override
  public void generateSerializers(final GenerationContext context) {
    final Set<ShapeId> alreadyVisited = new HashSet<>();
    final var symbolProvider = context.symbolProvider();
    final var writerDelegator = context.writerDelegator();
    serviceShape
      .getOperations()
      .forEach(eachOperation -> {
        final var awsNormalizedOperation = awsNormalizedModel.expectShape(
          eachOperation,
          OperationShape.class
        );
        final var awsNormalizedInputShape = awsNormalizedModel.expectShape(
          awsNormalizedOperation.getInputShape()
        );
        if (!alreadyVisited.contains(awsNormalizedInputShape.toShapeId())) {
          alreadyVisited.add(awsNormalizedInputShape.toShapeId());
          if (
            !awsNormalizedInputShape.hasTrait(UnitTypeTrait.class) &&
            awsNormalizedInputShape
              .toShapeId()
              .getNamespace()
              .equals(serviceShape.toShapeId().getNamespace())
          ) {
            final var awsNormalizedInputToDafnyMethodName =
              SmithyNameResolver.getToDafnyMethodName(
                serviceShape,
                awsNormalizedInputShape,
                ""
              );
            final var awsNormalizedInputSymbol = symbolProvider.toSymbol(
              awsNormalizedInputShape
            );
            final var dafnyInput = dafnyNonNormalizedModel
              .expectShape(eachOperation, OperationShape.class)
              .getInputShape();
            final var dafnyInputSymbol = symbolProvider.toSymbol(
              dafnyNonNormalizedModel.expectShape(dafnyInput)
            );
            writerDelegator.useFileWriter(
              "%s/%s".formatted(
                  SmithyNameResolver.shapeNamespace(serviceShape),
                  TO_DAFNY
                ),
              SmithyNameResolver.shapeNamespace(serviceShape),
              writer -> {
                writer.addImport(
                  SmithyNameResolver.getGoModuleNameForSdkNamespace(
                    awsNormalizedInputShape.toShapeId().getNamespace()
                  )
                );
                writer.write(
                  """
                  func $L(nativeInput $L)($L) {
                      ${C|}
                  }""",
                  awsNormalizedInputToDafnyMethodName,
                  SmithyNameResolver.getSmithyTypeAws(
                    serviceShape.expectTrait(ServiceTrait.class),
                    awsNormalizedInputSymbol,
                    false
                  ),
                  DafnyNameResolver.getDafnyType(
                    dafnyNonNormalizedModel.expectShape(dafnyInput),
                    dafnyInputSymbol
                  ),
                  writer.consumer(w ->
                    generateRequestSerializer(
                      context,
                      awsNormalizedOperation,
                      context.writerDelegator()
                    )
                  )
                );
              }
            );
          }
        }

        final var awsNormalizedOutputShape = awsNormalizedModel.expectShape(
          awsNormalizedOperation.getOutputShape()
        );
        if (!alreadyVisited.contains(awsNormalizedOutputShape.toShapeId())) {
          alreadyVisited.add(awsNormalizedOutputShape.toShapeId());
          if (
            !awsNormalizedOutputShape.hasTrait(UnitTypeTrait.class) &&
            awsNormalizedOutputShape
              .toShapeId()
              .getNamespace()
              .equals(serviceShape.toShapeId().getNamespace())
          ) {
            final var awsNormalizedOutputToDafnyMethodName =
              SmithyNameResolver.getToDafnyMethodName(
                serviceShape,
                awsNormalizedOutputShape,
                ""
              );
            final var awsNormalizedOutputSymbol = symbolProvider.toSymbol(
              awsNormalizedOutputShape
            );
            final var dafnyOutput = dafnyNonNormalizedModel
              .expectShape(eachOperation, OperationShape.class)
              .getOutputShape();
            final var dafnyOutputSymbol = symbolProvider.toSymbol(
              dafnyNonNormalizedModel.expectShape(dafnyOutput)
            );
            writerDelegator.useFileWriter(
              "%s/%s".formatted(
                  SmithyNameResolver.shapeNamespace(serviceShape),
                  TO_DAFNY
                ),
              SmithyNameResolver.shapeNamespace(serviceShape),
              writer -> {
                writer.addImport(
                  SmithyNameResolver.getGoModuleNameForSdkNamespace(
                    awsNormalizedInputShape.toShapeId().getNamespace()
                  )
                );
                writer.write(
                  """
                  func $L(nativeOutput $L)($L) {
                      ${C|}
                  }""",
                  awsNormalizedOutputToDafnyMethodName,
                  SmithyNameResolver.getSmithyTypeAws(
                    serviceShape.expectTrait(ServiceTrait.class),
                    awsNormalizedOutputSymbol,
                    false
                  ),
                  DafnyNameResolver.getDafnyType(
                    dafnyNonNormalizedModel.expectShape(dafnyOutput),
                    dafnyOutputSymbol
                  ),
                  writer.consumer(w ->
                    generateResponseSerializer(
                      context,
                      awsNormalizedOperation,
                      context.writerDelegator()
                    )
                  )
                );
              }
            );
          }
        }
      });
    generateErrorSerializer(context);
    generateSerializerFunctions(context, alreadyVisited);
  }

  @Override
  public void generateDeserializers(final GenerationContext context) {
    final Set<ShapeId> alreadyVisited = new HashSet<>();
    final var symbolProvider = context.symbolProvider();
    final var delegator = context.writerDelegator();

    serviceShape
      .getOperations()
      .forEach(eachOperation -> {
        final var awsNormalizedOperationShape = awsNormalizedModel.expectShape(
          eachOperation,
          OperationShape.class
        );
        final var awsNormalizedInputShape = awsNormalizedModel.expectShape(
          awsNormalizedOperationShape.getInputShape()
        );
        if (!alreadyVisited.contains(awsNormalizedInputShape.toShapeId())) {
          alreadyVisited.add(awsNormalizedInputShape.toShapeId());
          if (
            !awsNormalizedInputShape.hasTrait(UnitTypeTrait.class) &&
            awsNormalizedInputShape
              .toShapeId()
              .getNamespace()
              .equals(serviceShape.toShapeId().getNamespace())
          ) {
            final var awsNormalizedInputFromDafnyMethodName =
              SmithyNameResolver.getFromDafnyMethodName(
                serviceShape,
                awsNormalizedInputShape,
                ""
              );
            final var awsNormalizedInputSymbol = symbolProvider.toSymbol(
              awsNormalizedInputShape
            );
            final var dafnyInput = dafnyNonNormalizedModel
              .expectShape(eachOperation, OperationShape.class)
              .getInputShape();
            final var dafnyInputSymbol = symbolProvider.toSymbol(
              dafnyNonNormalizedModel.expectShape(dafnyInput)
            );
            delegator.useFileWriter(
              "%s/%s".formatted(
                  SmithyNameResolver.shapeNamespace(serviceShape),
                  TO_NATIVE
                ),
              SmithyNameResolver.shapeNamespace(serviceShape),
              writer -> {
                writer.addImport(
                  SmithyNameResolver.getGoModuleNameForSdkNamespace(
                    awsNormalizedInputShape.toShapeId().getNamespace()
                  )
                );
                writer.write(
                  """
                  func $L(dafnyInput $L)($L) {
                      ${C|}
                  }""",
                  awsNormalizedInputFromDafnyMethodName,
                  DafnyNameResolver.getDafnyType(
                    dafnyNonNormalizedModel.expectShape(dafnyInput),
                    dafnyInputSymbol
                  ),
                  SmithyNameResolver.getSmithyTypeAws(
                    serviceShape.expectTrait(ServiceTrait.class),
                    awsNormalizedInputSymbol,
                    false
                  ),
                  writer.consumer(w ->
                    generateRequestDeserializer(
                      context,
                      awsNormalizedOperationShape,
                      context.writerDelegator()
                    )
                  )
                );
              }
            );
          }
        }

        final var awsNormalizedOutputShape = awsNormalizedModel.expectShape(
          awsNormalizedOperationShape.getOutputShape()
        );
        if (!alreadyVisited.contains(awsNormalizedOutputShape.toShapeId())) {
          alreadyVisited.add(awsNormalizedOutputShape.toShapeId());
          if (
            !awsNormalizedOutputShape.hasTrait(UnitTypeTrait.class) &&
            awsNormalizedOutputShape
              .toShapeId()
              .getNamespace()
              .equals(serviceShape.toShapeId().getNamespace())
          ) {
            final var awsNormalizedOutputFromDafnyMethodName =
              SmithyNameResolver.getFromDafnyMethodName(
                serviceShape,
                awsNormalizedOutputShape,
                ""
              );
            final var awsNormalizedOutputSymbol = context
              .symbolProvider()
              .toSymbol(awsNormalizedOutputShape);
            final var dafnyOutput = dafnyNonNormalizedModel
              .expectShape(eachOperation, OperationShape.class)
              .getOutputShape();
            final var dafnyOutputSymbol = symbolProvider.toSymbol(
              dafnyNonNormalizedModel.expectShape(dafnyOutput)
            );
            delegator.useFileWriter(
              "%s/%s".formatted(
                  SmithyNameResolver.shapeNamespace(serviceShape),
                  TO_NATIVE
                ),
              SmithyNameResolver.shapeNamespace(serviceShape),
              writer -> {
                writer.addImport(
                  SmithyNameResolver.getGoModuleNameForSdkNamespace(
                    awsNormalizedInputShape.toShapeId().getNamespace()
                  )
                );
                writer.write(
                  """
                  func $L(dafnyOutput $L)($L) {
                      ${C|}
                  }""",
                  awsNormalizedOutputFromDafnyMethodName,
                  DafnyNameResolver.getDafnyType(
                    dafnyNonNormalizedModel.expectShape(dafnyOutput),
                    dafnyOutputSymbol
                  ),
                  SmithyNameResolver.getSmithyTypeAws(
                    serviceShape.expectTrait(ServiceTrait.class),
                    awsNormalizedOutputSymbol,
                    false
                  ),
                  writer.consumer(w ->
                    generateResponseDeserializer(
                      context,
                      awsNormalizedOperationShape,
                      context.writerDelegator()
                    )
                  )
                );
              }
            );
          }
        }
      });

    generateErrorDeserializer(context);
    generateDeserializerFunctions(context, alreadyVisited);
  }

  private void generateRequestSerializer(
    final GenerationContext context,
    final OperationShape operation,
    final GoDelegator delegator
  ) {
    final var nonNormalizedOperation = dafnyNonNormalizedModel.expectShape(
      operation.toShapeId(),
      OperationShape.class
    );
    final var targetShape = dafnyNonNormalizedModel.expectShape(
      nonNormalizedOperation.getInputShape()
    );
    delegator.useFileWriter(
      "%s/%s".formatted(SmithyNameResolver.shapeNamespace(operation), TO_DAFNY),
      SmithyNameResolver.shapeNamespace(operation),
      writer -> {
        final var input = targetShape.accept(
          new AwsSdkToDafnyShapeVisitor(
            context,
            "nativeInput",
            writer,
            false,
            false,
            false
          )
        );
        writer.write(
          """
          return $L
          """,
          input
        );
      }
    );
  }

  private void generateResponseSerializer(
    final GenerationContext context,
    final OperationShape operation,
    final GoDelegator delegator
  ) {
    final var nonNormalizedOperation = dafnyNonNormalizedModel.expectShape(
      operation.toShapeId(),
      OperationShape.class
    );
    final var targetShape = dafnyNonNormalizedModel.expectShape(
      nonNormalizedOperation.getOutputShape()
    );
    delegator.useFileWriter(
      "%s/%s".formatted(SmithyNameResolver.shapeNamespace(operation), TO_DAFNY),
      SmithyNameResolver.shapeNamespace(operation),
      writer -> {
        final var input = targetShape.accept(
          new AwsSdkToDafnyShapeVisitor(
            context,
            "nativeOutput",
            writer,
            false,
            false,
            false
          )
        );
        writer.write(
          """
          return $L
          """,
          input
        );
      }
    );
  }

  private void generateRequestDeserializer(
    final GenerationContext context,
    final OperationShape operation,
    final GoDelegator delegator
  ) {
    delegator.useFileWriter(
      "%s/%s".formatted(
          SmithyNameResolver.shapeNamespace(operation),
          TO_NATIVE
        ),
      SmithyNameResolver.shapeNamespace(operation),
      writer -> {
        final var inputShape = operation.getInputShape();

        final var targetShape = awsNormalizedModel.expectShape(inputShape);
        final var input = targetShape.accept(
          new DafnyToAwsSdkShapeVisitor(context, "dafnyInput", writer)
        );

        writer.write(
          """
          return $L
          """,
          input
        );
      }
    );
  }

  private void generateResponseDeserializer(
    final GenerationContext context,
    final OperationShape operation,
    final GoDelegator delegator
  ) {
    delegator.useFileWriter(
      "%s/%s".formatted(
          SmithyNameResolver.shapeNamespace(operation),
          TO_NATIVE
        ),
      SmithyNameResolver.shapeNamespace(operation),
      writer -> {
        final var outputShape = operation.getOutputShape();

        final var targetShape = awsNormalizedModel.expectShape(outputShape);
        final var output = targetShape.accept(
          new DafnyToAwsSdkShapeVisitor(context, "dafnyOutput", writer)
        );

        writer.write(
          """
          return $L
          """,
          output
        );
      }
    );
  }

  private void generateErrorSerializer(final GenerationContext context) {
    final Set<ShapeId> alreadyVisited = new HashSet<>();
    final var errorShapes = awsNormalizedModel.getShapesWithTrait(
      ErrorTrait.class
    );

    for (final var errorShape : errorShapes) {
      if (
        !errorShape
          .toShapeId()
          .getNamespace()
          .equals(serviceShape.toShapeId().getNamespace())
      ) {
        continue;
      }
      if (!alreadyVisited.contains(errorShape.toShapeId())) {
        alreadyVisited.add(errorShape.toShapeId());
        final var getInputToDafnyMethodName =
          SmithyNameResolver.getToDafnyMethodName(serviceShape, errorShape, "");

        context
          .writerDelegator()
          .useFileWriter(
            "%s/%s".formatted(
                SmithyNameResolver.shapeNamespace(errorShape),
                TO_DAFNY
              ),
            SmithyNameResolver.shapeNamespace(errorShape),
            writer -> {
              writer.addImportFromModule(
                SmithyNameResolver.getGoModuleNameForSdkNamespace(
                  errorShape.toShapeId().getNamespace()
                ),
                SmithyNameResolver.smithyTypesNamespaceAws(
                  serviceShape.expectTrait(ServiceTrait.class),
                  true
                )
              );
              writer.write(
                """
                func $L(nativeInput types.$L)($L) {
                    ${C|}
                }""",
                getInputToDafnyMethodName,
                context.symbolProvider().toSymbol(errorShape).getName(),
                DafnyNameResolver.getDafnyBaseErrorType(errorShape),
                writer.consumer(w -> {
                  final String output = errorShape.accept(
                    new AwsSdkToDafnyShapeVisitor(
                      context,
                      "nativeInput",
                      writer,
                      false,
                      false,
                      false
                    )
                  );
                  writer.write(
                    """
                    return $L
                    """,
                    output
                  );
                })
              );
            }
          );
      }
    }

    context
      .writerDelegator()
      .useFileWriter(
        "%s/%s".formatted(
            SmithyNameResolver.shapeNamespace(serviceShape),
            TO_DAFNY
          ),
        SmithyNameResolver.shapeNamespace(serviceShape),
        writer -> {
          writer.addImportFromModule(DAFNY_RUNTIME_GO_LIBRARY_MODULE, "dafny");
          writer.write(
            """
            func OpaqueError_Input_ToDafny(nativeInput error)($L.Error) {
            	return $L.Companion_Error_.Create_Opaque_(nativeInput, dafny.SeqOfChars([]dafny.Char(nativeInput.Error())...))
            }""",
            DafnyNameResolver.dafnyTypesNamespace(serviceShape),
            DafnyNameResolver.dafnyTypesNamespace(serviceShape)
          );
        }
      );

    context
      .writerDelegator()
      .useFileWriter(
        "%s/%s".formatted(
            SmithyNameResolver.shapeNamespace(serviceShape),
            TO_DAFNY
          ),
        SmithyNameResolver.shapeNamespace(serviceShape),
        writer -> {
          writer.write(
            """
            func Error_ToDafny(err error)($L.Error) {
                switch err.(type) {
                // Service Errors
                ${C|}

                default:
                    return OpaqueError_Input_ToDafny(err)
                }
            }
            """,
            DafnyNameResolver.dafnyTypesNamespace(serviceShape),
              writer.consumer(w -> {
              for (final var error : errorShapes) {
                w.write(
                  """
                    case *$L:
                        return $L(*err.(*$L))
                  """,
                  SmithyNameResolver.getSmithyTypeAws(
                    serviceShape.expectTrait(ServiceTrait.class),
                    context
                      .symbolProvider()
                      .toSymbol(
                        awsNormalizedModel.expectShape(error.toShapeId())
                      ),
                    true
                  ),
                  SmithyNameResolver.getToDafnyMethodName(
                    serviceShape,
                    awsNormalizedModel.expectShape(error.toShapeId()),
                    ""
                  ),
                  SmithyNameResolver.getSmithyTypeAws(
                    serviceShape.expectTrait(ServiceTrait.class),
                    context
                      .symbolProvider()
                      .toSymbol(
                        awsNormalizedModel.expectShape(error.toShapeId())
                      ),
                    true
                  )
                );
              }
            })
          );
        }
      );
  }

  private void generateErrorDeserializer(final GenerationContext context) {
    final Set<ShapeId> alreadyVisited = new HashSet<>();
    final var errorShapes = awsNormalizedModel.getShapesWithTrait(
      ErrorTrait.class
    );
    for (final var errorShape : errorShapes) {
      if (
        !errorShape
          .toShapeId()
          .getNamespace()
          .equals(serviceShape.toShapeId().getNamespace())
      ) {
        continue;
      }
      if (!alreadyVisited.contains(errorShape.toShapeId())) {
        alreadyVisited.add(errorShape.toShapeId());
        final var getOutputFromDafnyMethodName =
          SmithyNameResolver.getFromDafnyMethodName(
            serviceShape,
            errorShape,
            ""
          );
        context
          .writerDelegator()
          .useFileWriter(
            "%s/%s".formatted(
                SmithyNameResolver.shapeNamespace(errorShape),
                TO_NATIVE
              ),
            SmithyNameResolver.shapeNamespace(errorShape),
            writer -> {
              writer.addImportFromModule(
                SmithyNameResolver.getGoModuleNameForSdkNamespace(
                  errorShape.toShapeId().getNamespace()
                ),
                SmithyNameResolver.smithyTypesNamespaceAws(
                  serviceShape.expectTrait(ServiceTrait.class),
                  true
                )
              );
              writer.write(
                """
                func $L(dafnyOutput $L)(types.$L) {
                    ${C|}
                }""",
                getOutputFromDafnyMethodName,
                DafnyNameResolver.getDafnyBaseErrorType(errorShape),
                context.symbolProvider().toSymbol(errorShape).getName(),
                writer.consumer(w -> {
                  final String output = errorShape.accept(
                    new DafnyToAwsSdkShapeVisitor(
                      context,
                      "dafnyOutput",
                      writer
                    )
                  );
                  writer.write(
                    """
                    return $L
                    """,
                    output
                  );
                })
              );
            }
          );
      }
    }

    context
      .writerDelegator()
      .useFileWriter(
        "%s/%s".formatted(
            SmithyNameResolver.shapeNamespace(serviceShape),
            TO_NATIVE
          ),
        SmithyNameResolver.shapeNamespace(serviceShape),
        writer -> {
          writer.addUseImports(SmithyGoDependency.FMT);
          writer.write(
            """
            func OpaqueError_Output_FromDafny(dafnyOutput $L.Error)(error) {
                return fmt.Errorf(fmt.Sprintf("%v", dafnyOutput.Dtor_obj()))
            }""",
            DafnyNameResolver.dafnyTypesNamespace(serviceShape)
          );
        }
      );

    context
      .writerDelegator()
      .useFileWriter(
        "%s/%s".formatted(
            SmithyNameResolver.shapeNamespace(serviceShape),
            TO_NATIVE
          ),
        SmithyNameResolver.shapeNamespace(serviceShape),
        writer -> {
          writer.write(
            """
            func Error_FromDafny(err $L.Error)(error) {
                // Service Errors
                ${C|}

                return OpaqueError_Output_FromDafny(err)
            }
            """,
            DafnyNameResolver.dafnyTypesNamespace(serviceShape),
            writer.consumer(w -> {
              for (final var error : awsNormalizedModel.getShapesWithTrait(
                ErrorTrait.class
              )) {
                w.write(
                  """
                  if err.Is_$L() {
                      e := $L(err)
                      return &e
                  }
                  """,
                  error.toShapeId().getName(),
                  SmithyNameResolver.getFromDafnyMethodName(
                    serviceShape,
                    awsNormalizedModel.expectShape(error.toShapeId()),
                    ""
                  )
                );
              }
            })
          );
        }
      );
  }

  // Generates rest of the not visited shapes into a function
  // TODO: We should be able to optimize it to run along with the ShapeVisitors.
  // But since this runs outside of any production code - we are okay with this for now
  private void generateSerializerFunctions(
    final GenerationContext context,
    final Set<ShapeId> alreadyVisited
  ) {
    final var writerDelegator = context.writerDelegator();
    final var model = context.model();
    final var serviceShape = model.expectShape(
      context.settings().getService(),
      ServiceShape.class
    );
    writerDelegator.useFileWriter(
      "%s/%s".formatted(
          SmithyNameResolver.shapeNamespace(serviceShape),
          TO_DAFNY
        ),
      SmithyNameResolver.shapeNamespace(serviceShape),
      writer -> {
        for (final var visitingMemberShape : AwsSdkToDafnyShapeVisitor.getAllShapesRequiringConversionFunc()) {
          final var visitingShape = context
            .model()
            .expectShape(visitingMemberShape.getTarget());
          if (alreadyVisited.contains(visitingMemberShape.getId())) {
            continue;
          }
          alreadyVisited.add(visitingMemberShape.toShapeId());
          final var outputType = ShapeVisitorHelper.isToDafnyShapeOptional(
              visitingMemberShape
            )
            ? "Wrappers.Option"
            : DafnyNameResolver.getDafnyType(
              visitingShape,
              context.symbolProvider().toSymbol(visitingShape)
            );
          var inputType = GoCodegenUtils.getType(
            context.symbolProvider().toSymbol(visitingShape),
            serviceShape.expectTrait(ServiceTrait.class)
          );
          if (
            AwsSdkGoPointableIndex
              .of(context.model())
              .isPointable(visitingMemberShape)
          ) {
            inputType = "*".concat(inputType);
          }
          writer.write(
            """
<<<<<<< HEAD
              func $L(input $L)($L) {
                  return $L
              }
              """,
              Constants.funcNameGenerator(
=======
            func $L(input $L)($L) {
                return $L
            }
            """,
            ShapeVisitorHelper.funcNameGenerator(
>>>>>>> 982662f0
              visitingMemberShape,
              "ToDafny"
            ),
            inputType,
            outputType,
            AwsSdkToDafnyShapeVisitor.getConversionFunc(visitingMemberShape)
          );
        }
      }
    );
  }

  // Generates rest of the not visited shapes into a function
  // TODO: We should be able to optimize it to run along with the ShapeVisitors.
  // But since this runs outside of any production code - we are okay with this for now
  private void generateDeserializerFunctions(
    final GenerationContext context,
    final Set<ShapeId> alreadyVisited
  ) {
    final var delegator = context.writerDelegator();
    delegator.useFileWriter(
      "%s/%s".formatted(
          SmithyNameResolver.shapeNamespace(serviceShape),
          TO_NATIVE
        ),
      SmithyNameResolver.shapeNamespace(serviceShape),
      writer -> {
        final var serviceTrait = context
          .model()
          .expectShape(
            context.settings().getService(context.model()).toShapeId()
          )
          .getTrait(ServiceTrait.class)
          .get();
        for (final var visitingMemberShape : DafnyToAwsSdkShapeVisitor.getAllShapesRequiringConversionFunc()) {
          final var visitingShape = context
            .model()
            .expectShape(visitingMemberShape.getTarget());
          if (alreadyVisited.contains(visitingMemberShape.getId())) {
            continue;
          }
          alreadyVisited.add(visitingMemberShape.toShapeId());
          var outputType = GoCodegenUtils.getType(
            context.symbolProvider().toSymbol(visitingShape),
            serviceTrait
          );
          if (
            ShapeVisitorHelper.isToNativeShapePointable(visitingMemberShape)
          ) {
            outputType = "*".concat(outputType);
          }
          // TODO: we should able to change output type to specific shape from interface {}
          writer.write(
            """
            func $L(input $L)($L) {
                return $L
            }""",
            Constants.funcNameGenerator(
              visitingMemberShape,
              "FromDafny"
            ),
            "interface {}",
            outputType,
            DafnyToAwsSdkShapeVisitor.getConversionFunc(visitingMemberShape)
          );
        }
      }
    );
  }
}<|MERGE_RESOLUTION|>--- conflicted
+++ resolved
@@ -821,19 +821,11 @@
           }
           writer.write(
             """
-<<<<<<< HEAD
-              func $L(input $L)($L) {
-                  return $L
-              }
-              """,
-              Constants.funcNameGenerator(
-=======
             func $L(input $L)($L) {
                 return $L
             }
             """,
-            ShapeVisitorHelper.funcNameGenerator(
->>>>>>> 982662f0
+              Constants.funcNameGenerator(
               visitingMemberShape,
               "ToDafny"
             ),
