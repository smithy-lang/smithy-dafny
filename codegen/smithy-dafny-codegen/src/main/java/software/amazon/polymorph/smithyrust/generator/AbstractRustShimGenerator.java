package software.amazon.polymorph.smithyrust.generator;

<<<<<<< HEAD
import com.google.common.collect.MoreCollectors;
import software.amazon.polymorph.smithyjava.NamespaceHelper;
=======
import static software.amazon.polymorph.utils.IOUtils.evalTemplate;
import static software.amazon.smithy.rust.codegen.core.util.StringsKt.toPascalCase;
import static software.amazon.smithy.rust.codegen.core.util.StringsKt.toSnakeCase;

import java.nio.file.Path;
import java.util.Collection;
import java.util.HashMap;
import java.util.LinkedHashMap;
import java.util.List;
import java.util.Locale;
import java.util.Map;
import java.util.Optional;
import java.util.Set;
import java.util.stream.Collectors;
import java.util.stream.Stream;
import software.amazon.polymorph.smithydafny.DafnyNameResolver;
>>>>>>> eb6ea03b
import software.amazon.polymorph.traits.DafnyUtf8BytesTrait;
import software.amazon.polymorph.traits.PositionalTrait;
import software.amazon.polymorph.traits.ReferenceTrait;
import software.amazon.polymorph.utils.BoundOperationShape;
import software.amazon.polymorph.utils.IOUtils;
import software.amazon.polymorph.utils.MapUtils;
import software.amazon.polymorph.utils.ModelUtils;
import software.amazon.polymorph.utils.OperationBindingIndex;
import software.amazon.polymorph.utils.TokenTree;
import software.amazon.smithy.model.Model;
import software.amazon.smithy.model.knowledge.OperationIndex;
import software.amazon.smithy.model.shapes.EnumShape;
import software.amazon.smithy.model.shapes.ListShape;
import software.amazon.smithy.model.shapes.MapShape;
import software.amazon.smithy.model.shapes.MemberShape;
import software.amazon.smithy.model.shapes.OperationShape;
import software.amazon.smithy.model.shapes.ResourceShape;
import software.amazon.smithy.model.shapes.ServiceShape;
import software.amazon.smithy.model.shapes.Shape;
import software.amazon.smithy.model.shapes.ShapeId;
import software.amazon.smithy.model.shapes.StructureShape;
import software.amazon.smithy.model.shapes.ToShapeId;
import software.amazon.smithy.model.shapes.UnionShape;
import software.amazon.smithy.model.traits.EnumTrait;
import software.amazon.smithy.model.traits.ErrorTrait;
import software.amazon.smithy.model.traits.RequiredTrait;
import software.amazon.smithy.model.traits.UnitTypeTrait;

import java.nio.file.Path;
import java.util.Collection;
import java.util.HashMap;
import java.util.HashSet;
import java.util.LinkedHashMap;
import java.util.List;
import java.util.Locale;
import java.util.Map;
import java.util.Optional;
import java.util.Set;
import java.util.stream.Collectors;
import java.util.stream.Stream;

import static software.amazon.polymorph.utils.IOUtils.evalTemplate;
import static software.amazon.smithy.rust.codegen.core.util.StringsKt.toPascalCase;
import static software.amazon.smithy.rust.codegen.core.util.StringsKt.toSnakeCase;

public abstract class AbstractRustShimGenerator {

  protected MergedServicesGenerator mergedGenerator;

  protected final Model model;
  protected final ServiceShape service;

  protected final OperationIndex operationIndex;
  protected final OperationBindingIndex operationBindingIndex;

  private static final String TOP_LEVEL_MOD_DECLS =
    """
    pub mod client;
    pub mod types;

    /// Common errors and error handling utilities.
    pub mod error;

    /// All operations that this crate can perform.
    pub mod operation;

    pub mod conversions;

    pub mod deps;

    #[cfg(feature = "wrapped-client")]
    pub mod wrapped;
    """;

  public AbstractRustShimGenerator(final MergedServicesGenerator mergedGenerator, Model model, ServiceShape service) {
    this.mergedGenerator = mergedGenerator;
    this.model = model;
    this.service = service;
    this.operationIndex = new OperationIndex(model);
    this.operationBindingIndex = new OperationBindingIndex(model);
  }

  public void generate(final Path outputDir) {
    final var rustFiles = rustFiles();
    final LinkedHashMap<Path, TokenTree> tokenTreeMap = new LinkedHashMap<>();
    for (RustFile rustFile : rustFiles) {
      tokenTreeMap.put(rustFile.path(), rustFile.content());
    }
    IOUtils.writeTokenTreesIntoDir(tokenTreeMap, outputDir);
  }

  protected abstract Set<RustFile> rustFiles();

  protected Stream<BoundOperationShape> streamAllBoundOperationShapes() {
    return operationBindingIndex.getAllBindingShapes()
      .stream()
      .filter(s -> ModelUtils.isInServiceNamespace(s, service))
      .flatMap(s -> operationBindingIndex.getOperations(s).stream());
  }

  protected Stream<StructureShape> allErrorShapes(
  ) {
    return model.getStructureShapes()
      .stream()
      .filter(s -> s.hasTrait(ErrorTrait.class))
      .filter(o -> ModelUtils.isInServiceNamespace(o, service));
  }

  protected final boolean isInputOrOutputStructure(
    final StructureShape structureShape
  ) {
    return (
      operationIndex.isInputStructure(structureShape) ||
      operationIndex.isOutputStructure(structureShape)
    );
  }

  protected boolean shouldGenerateStructForStructure(
    StructureShape structureShape
  ) {
    return (
      !structureShape.hasTrait(ErrorTrait.class) &&
      !structureShape.hasTrait(ShapeId.from("smithy.api#trait")) &&
      !structureShape.hasTrait(ReferenceTrait.class) &&
      ModelUtils.isInServiceNamespace(structureShape, service)
    );
  }

  protected boolean shouldGenerateTraitForResource(ResourceShape resourceShape) {
    return ModelUtils.isInServiceNamespace(resourceShape, service);
  }

  protected final Stream<
    StructureShape
  > streamStructuresToGenerateStructsFor() {
    return model
      .getStructureShapes()
      .stream()
      .filter(this::shouldGenerateStructForStructure)
      .sorted();
  }

  protected final Stream<ResourceShape> streamResourcesToGenerateTraitsFor() {
    return model
      .getStructureShapes()
      .stream()
      .filter(s -> s.hasTrait(ReferenceTrait.class))
      .map(s -> s.expectTrait(ReferenceTrait.class))
      .filter(t -> !t.isService())
      .map(t -> model.expectShape(t.getReferentId(), ResourceShape.class))
      .filter(this::shouldGenerateTraitForResource)
      .sorted();
  }

  protected boolean shouldGenerateEnumForUnion(UnionShape unionShape) {
    return ModelUtils.isInServiceNamespace(unionShape, service);
  }

  protected RustFile conversionsModule() {
    final String namespace = service.getId().getNamespace();
    Stream<String> operationModules = streamAllBoundOperationShapes()
      .map(operationShape -> toSnakeCase(operationShape.operationShape() .getId().getName()));
    Stream<String> resourceModules = streamResourcesToGenerateTraitsFor()
      .map(resourceShape -> toSnakeCase(resourceShape.getId().getName()));

    // smithy-dafny generally generates code for all shapes in the same namespace,
    // whereas most smithy code generators generate code for all shapes in the service closure.
    // Here we filter to "normal" structures and unions.
    Stream<String> structureModules = streamStructuresToGenerateStructsFor()
      .filter(o -> o.getId().getNamespace().equals(namespace))
      .map(structureShape -> toSnakeCase(structureShape.getId().getName()));
    Stream<String> unionModules = model
      .getUnionShapes()
      .stream()
      .filter(this::shouldGenerateEnumForUnion)
      .filter(o -> o.getId().getNamespace().equals(namespace))
      .map(structureShape -> toSnakeCase(structureShape.getId().getName()));

    Stream<String> enumModules = ModelUtils
      .streamEnumShapes(model, service.getId().getNamespace())
      .filter(o -> o.getId().getNamespace().equals(namespace))
      .map(structureShape -> toSnakeCase(structureShape.getId().getName()));

    TokenTree content = RustUtils.declarePubModules(
      Stream
        .of(
          resourceModules,
          operationModules,
          structureModules,
          unionModules,
          enumModules,
          Stream.of("error"),
          Stream.of("client")
        )
        .flatMap(s -> s)
    );

    return new RustFile(
      rootPathForNamespace(namespace).resolve("conversions.rs"),
      content
    );
  }

  protected RustFile structureConversionModule(
    final StructureShape structureShape
  ) {
    String snakeCaseName = toSnakeCase(structureName(structureShape));
    Path path = rootPathForShape(service).resolve("conversions").resolve(snakeCaseName + ".rs");
    return new RustFile(
      path,
      TokenTree.of(
        structureToDafnyFunction(structureShape),
        structureFromDafnyFunction(structureShape)
      )
    );
  }

  protected TokenTree structureToDafnyFunction(
    final StructureShape structureShape
  ) {
    final String template =
      """
      #[allow(dead_code)]
      pub fn to_dafny(
          value: &$rustTypesModuleName:L::$rustStructureName:L,
      ) -> ::std::rc::Rc<crate::r#$dafnyTypesModuleName:L::$structureName:L>{
        ::std::rc::Rc::new(
          crate::r#$dafnyTypesModuleName:L::$structureName:L::$structureName:L {
              $variants:L
          }
        )
      }
      """;
    final Map<String, String> variables = MapUtils.merge(
      serviceVariables(),
      structureVariables(structureShape)
    );
    variables.put(
      "variants",
      toDafnyVariantsForStructure(structureShape).toString()
    );

    return TokenTree.of(evalTemplate(template, variables));
  }

  /**
   * Returns whether the Rust struct builder for the given shape is fallible,
   * i.e. its {@code build()} function returns {@code Result<T>}.
   */
  protected abstract boolean isStructureBuilderFallible(
    final StructureShape structureShape
  );

  protected TokenTree structureFromDafnyFunction(
    final StructureShape structureShape
  ) {
    final Map<String, String> variables = MapUtils.merge(
      serviceVariables(),
      structureVariables(structureShape)
    );
    variables.put(
      "fluentMemberSetters",
      fluentMemberSettersForStructure(structureShape).toString()
    );

    final String unwrapIfNeeded = isStructureBuilderFallible(structureShape)
      ? ".unwrap()"
      : "";
    variables.put("unwrapIfNeeded", unwrapIfNeeded);

    return TokenTree.of(
      evalTemplate(
        """
        #[allow(dead_code)]
        pub fn from_dafny(
            dafny_value: ::std::rc::Rc<
                crate::r#$dafnyTypesModuleName:L::$structureName:L,
            >,
        ) -> $rustTypesModuleName:L::$rustStructureName:L {
            $rustTypesModuleName:L::$rustStructureName:L::builder()
                  $fluentMemberSetters:L
                  .build()
                  $unwrapIfNeeded:L
        }
        """,
        variables
      )
    );
  }

  protected RustFile operationRequestConversionModule(
    final Shape bindingShape,
    final OperationShape operationShape
  ) {
    var toDafnyFunction = operationRequestToDafnyFunction(
      bindingShape,
      operationShape
    );
    var fromDafnyFunction = operationRequestFromDafnyFunction(
      bindingShape,
      operationShape
    );
    var content = TokenTree
      .of(toDafnyFunction, fromDafnyFunction)
      .lineSeparated();

    final String snakeCaseOperationName = toSnakeCase(
      operationName(operationShape)
    );
    final Path path = rootPathForShape(bindingShape)
      .resolve("conversions")
      .resolve(snakeCaseOperationName)
      .resolve(
        "_%s.rs".formatted(
            toSnakeCase(syntheticOperationInputName(operationShape))
          )
      );
    return new RustFile(path, content);
  }

  protected RustFile operationResponseConversionModule(
    final Shape bindingShape,
    final OperationShape operationShape
  ) {
    var toDafnyFunction = operationResponseToDafnyFunction(
      bindingShape,
      operationShape
    );
    var fromDafnyFunction = operationResponseFromDafnyFunction(
      bindingShape,
      operationShape
    );
    var content = TokenTree
      .of(toDafnyFunction, fromDafnyFunction)
      .lineSeparated();

    final String snakeCaseOperationName = toSnakeCase(
      operationName(operationShape)
    );
    final Path path = rootPathForShape(bindingShape)
      .resolve("conversions")
      .resolve(snakeCaseOperationName)
      .resolve(
        "_%s.rs".formatted(
            toSnakeCase(syntheticOperationOutputName(operationShape))
          )
      );
    return new RustFile(path, content);
  }

  protected abstract TokenTree operationRequestToDafnyFunction(
    final Shape bindingShape,
    final OperationShape operationShape
  );

  protected abstract TokenTree operationRequestFromDafnyFunction(
    final Shape bindingShape,
    final OperationShape operationShape
  );

  protected abstract TokenTree operationResponseToDafnyFunction(
    final Shape bindingShape,
    final OperationShape operationShape
  );

  protected abstract TokenTree operationResponseFromDafnyFunction(
    final Shape bindingShape,
    final OperationShape operationShape
  );

  protected TokenTree fluentMemberSettersForStructure(Shape shape) {
    return TokenTree
      .of(
        shape
          .members()
          .stream()
          .map(m ->
            TokenTree.of(
              ".set_" +
              toSnakeCase(m.getMemberName()) +
              "(" +
              fromDafnyForMember(m) +
              ")"
            )
          )
      )
      .lineSeparated();
  }

  protected TokenTree toDafnyVariantsForStructure(
    final StructureShape structureShape
  ) {
    return TokenTree
      .of(
        structureShape
          .members()
          .stream()
          .map(m ->
            TokenTree.of(
              m.getMemberName() +
              ": " +
              toDafnyVariantMember(structureShape, m) +
              ","
            )
          )
      )
      .lineSeparated();
  }

  private TokenTree fromDafnyForMember(MemberShape member) {
    Shape targetShape = model.expectShape(member.getTarget());
    boolean isRequired = member.hasTrait(RequiredTrait.class);
    // isRustOption is always true here because we're using .set_foo(...) fluent builder methods
    // on the Rust side as opposed to just .foo(...), and those all take options
    // even for required members.
    return fromDafny(
      targetShape,
      "dafny_value." + member.getMemberName() + "()",
      true,
      !isRequired
    );
  }

  /**
   * @param isRustOption Whether the Rust type is an Option<...> or not.
   *                     Rust's structures avoid Options when not strictly necessary depending on context.
   * @param isDafnyOption Whether the Dafny type is an Option<...> or not.
   *                      Dafny tends to be much more consistent about this.
   */
  // TODO: There is obviously a lot of duplication here that should be easy to clean up.
  // TODO: Some cases do not handle all combinations of isRustOption and isDafnyOption.
  protected TokenTree fromDafny(
    final Shape originalShape,
    final String dafnyValue,
    boolean isRustOption,
    boolean isDafnyOption
  ) {
    // First handle the indirection of @reference to service or resource shapes
    final ModelUtils.ResolvedShapeId resolvedShapeId = ModelUtils.resolveShape(
      originalShape,
      model
    );
    final Shape shape = model.expectShape(resolvedShapeId.resolvedId());

    return switch (shape.getType()) {
      case STRING, ENUM -> {
        if (shape.hasTrait(EnumTrait.class) || shape.isEnumShape()) {
          var enumShapeName = toSnakeCase(shape.toShapeId().getName());
          String prefix = topLevelNameForShape(shape);
          if (isDafnyOption) {
            yield TokenTree.of(
              """
              match &**%s {
                  crate::r#_Wrappers_Compile::Option::Some { value } => Some(
                      %s::conversions::%s::from_dafny(value)
                  ),
                  _ => None,
              }
              """.formatted(dafnyValue, prefix, enumShapeName)
            );
          } else {
            TokenTree result = TokenTree.of(
              "%s::conversions::%s::from_dafny(%s)".formatted(
                  prefix,
                  enumShapeName,
                  dafnyValue
                )
            );
            if (isRustOption) {
              result =
                TokenTree.of(TokenTree.of("Some("), result, TokenTree.of(")"));
            }
            yield result;
          }
        } else if (shape.hasTrait(DafnyUtf8BytesTrait.class)) {
          final String dafnyToRust =
            "::std::string::String::from_utf8(dafny_runtime::dafny_runtime_conversions::dafny_sequence_to_vec(&%s, |b| *b)).unwrap()";
          String valueToRust;
          if (isDafnyOption) {
            valueToRust =
              """
              match %s.as_ref() {
                crate::_Wrappers_Compile::Option::Some { .. } => ::std::option::Option::Some(%s),
                _ => ::std::option::Option::None,
              }""".formatted(
                  dafnyValue,
                  dafnyToRust.formatted(dafnyValue + ".Extract()")
                );
            if (!isRustOption) {
              valueToRust = "(%s).unwrap()".formatted(valueToRust);
            }
          } else {
            valueToRust =
              dafnyToRust.formatted(
                "::std::borrow::Borrow::borrow(%s)".formatted(dafnyValue)
              );
            if (isRustOption) {
              valueToRust = "Some(%s)".formatted(valueToRust);
            }
          }
          yield TokenTree.of(valueToRust);
        } else {
          if (isDafnyOption) {
            yield TokenTree.of(
              "crate::standard_library_conversions::ostring_from_dafny(%s.clone())".formatted(
                  dafnyValue
                )
            );
          } else {
            TokenTree result = TokenTree.of(
              "dafny_runtime::dafny_runtime_conversions::unicode_chars_false::dafny_string_to_string(%s)".formatted(
                  dafnyValue
                )
            );
            if (isRustOption) {
              result =
                TokenTree.of(TokenTree.of("Some("), result, TokenTree.of(")"));
            }
            yield result;
          }
        }
      }
      case BOOLEAN -> {
        if (isDafnyOption) {
          yield TokenTree.of(
            "crate::standard_library_conversions::obool_from_dafny(%s.clone())".formatted(
                dafnyValue
              )
          );
        } else {
          TokenTree result = TokenTree.of(dafnyValue, ".clone()");
          if (isRustOption) {
            result =
              TokenTree.of(TokenTree.of("Some("), result, TokenTree.of(")"));
          }
          yield result;
        }
      }
      case INTEGER -> {
        if (isDafnyOption) {
          yield TokenTree.of(
            "crate::standard_library_conversions::oint_from_dafny(%s.clone())".formatted(
                dafnyValue
              )
          );
        } else {
          TokenTree result = TokenTree.of(dafnyValue, ".clone()");
          if (isRustOption) {
            result =
              TokenTree.of(TokenTree.of("Some("), result, TokenTree.of(")"));
          }
          yield result;
        }
      }
      case LONG -> {
        if (isDafnyOption) {
          yield TokenTree.of(
            "crate::standard_library_conversions::olong_from_dafny(%s.clone())".formatted(
                dafnyValue
              )
          );
        } else {
          TokenTree result = TokenTree.of(dafnyValue, ".clone()");
          if (isRustOption) {
            result =
              TokenTree.of(TokenTree.of("Some("), result, TokenTree.of(")"));
          }
          yield result;
        }
      }
      case DOUBLE -> {
        if (isDafnyOption) {
          yield TokenTree.of(
            "crate::standard_library_conversions::odouble_from_dafny(%s.clone())".formatted(
                dafnyValue
              )
          );
        } else {
          TokenTree result = TokenTree.of(
            "crate::standard_library_conversions::double_from_dafny(&%s.clone())".formatted(
                dafnyValue
              )
          );
          if (isRustOption) {
            result =
              TokenTree.of(TokenTree.of("Some("), result, TokenTree.of(")"));
          }
          yield result;
        }
      }
      case TIMESTAMP -> {
        if (isDafnyOption) {
          yield TokenTree.of(
            "crate::standard_library_conversions::otimestamp_from_dafny(%s.clone())".formatted(
                dafnyValue
              )
          );
        } else if (isRustOption) {
          yield TokenTree.of(
            "Some(crate::standard_library_conversions::timestamp_from_dafny(%s.clone()))".formatted(
                dafnyValue
              )
          );
        } else {
          yield TokenTree.of(
            "crate::standard_library_conversions::timestamp_from_dafny(%s.clone())".formatted(
                dafnyValue
              )
          );
        }
      }
      case BLOB -> {
        if (isDafnyOption) {
          yield TokenTree.of(
            "crate::standard_library_conversions::oblob_from_dafny(%s.clone())".formatted(
                dafnyValue
              )
          );
        } else if (isRustOption) {
          yield TokenTree.of(
            "Some(crate::standard_library_conversions::blob_from_dafny(%s.clone()))".formatted(
                dafnyValue
              )
          );
        } else {
          yield TokenTree.of(
            "crate::standard_library_conversions::blob_from_dafny(%s.clone())".formatted(
                dafnyValue
              )
          );
        }
      }
      case LIST -> {
        ListShape listShape = shape.asListShape().get();
        Shape memberShape = model.expectShape(
          listShape.getMember().getTarget()
        );
        String dafnyElementType = dafnyTypeForShape(memberShape);
        if (!isDafnyOption) {
          TokenTree result = TokenTree.of(
            """
            ::dafny_runtime::dafny_runtime_conversions::dafny_sequence_to_vec(%s,
                |e: &%s| %s,
            )
            """.formatted(dafnyValue, dafnyElementType, fromDafny(memberShape, "e", false, false))
          );
          if (isRustOption) {
            result =
              TokenTree.of(TokenTree.of("Some("), result, TokenTree.of(")"));
          }
          yield result;
        } else {
          yield TokenTree.of(
            """
            match (*%s).as_ref() {
                crate::r#_Wrappers_Compile::Option::Some { value } =>
                    Some(
                        ::dafny_runtime::dafny_runtime_conversions::dafny_sequence_to_vec(value,
                            |e: &%s| %s,
                        )
                    ),
                _ => None
            }
            """.formatted(dafnyValue, dafnyElementType, fromDafny(memberShape, "e", false, false))
          );
        }
      }
      case MAP -> {
        MapShape mapShape = shape.asMapShape().get();
        Shape keyShape = model.expectShape(mapShape.getKey().getTarget());
        Shape valueShape = model.expectShape(mapShape.getValue().getTarget());
        if (!isDafnyOption) {
          TokenTree result = TokenTree.of(
            """
            ::dafny_runtime::dafny_runtime_conversions::dafny_map_to_hashmap(&%s,
                |k: &%s| %s,
                |v: &%s| %s,
            )
            """.formatted(
                dafnyValue,
                dafnyTypeForShape(keyShape),
                fromDafny(keyShape, "k", false, false),
                dafnyTypeForShape(valueShape),
                fromDafny(valueShape, "v", false, false)
              )
          );
          if (isRustOption) {
            result =
              TokenTree.of(TokenTree.of("Some("), result, TokenTree.of(")"));
          }
          yield result;
        } else {
          yield TokenTree.of(
            """
            match (*%s).as_ref() {
                crate::r#_Wrappers_Compile::Option::Some { value } =>
                    Some(
                        ::dafny_runtime::dafny_runtime_conversions::dafny_map_to_hashmap(value,
                            |k: &%s| %s,
                            |v: &%s| %s,
                        )
                    ),
                _ => None
            }
            """.formatted(
                dafnyValue,
                dafnyTypeForShape(keyShape),
                fromDafny(keyShape, "k", false, false),
                dafnyTypeForShape(valueShape),
                fromDafny(valueShape, "v", false, false)
              )
          );
        }
      }
      case STRUCTURE, UNION -> {
        var conversionsModule = mergedGenerator.generatorForShape(shape).getRustConversionsModuleNameForShape(shape);
        if (isDafnyOption) {
          yield TokenTree.of(
            """
            match (*%s).as_ref() {
                crate::r#_Wrappers_Compile::Option::Some { value } =>
                    Some(%s::from_dafny(value.clone())),
                _ => None,
            }
            """.formatted(dafnyValue, conversionsModule)
          );
        } else {
          TokenTree result = TokenTree.of(
            """
            %s::from_dafny(%s.clone())
            """.formatted(conversionsModule, dafnyValue)
          );
          if (isRustOption) {
            result =
              TokenTree.of(TokenTree.of("Some("), result, TokenTree.of(")"));
          }
          yield result;
        }
      }
      case RESOURCE -> {
        var resourceShapeName = toSnakeCase(shape.getId().getName());
        String prefix = topLevelNameForShape(shape);
        if (isDafnyOption) {
          yield TokenTree.of(
            """
            match (*%s).as_ref() {
                crate::r#_Wrappers_Compile::Option::Some { value } =>
                    Some(%s::conversions::%s::from_dafny(value.clone())),
                _ => None,
            }
            """.formatted(dafnyValue, prefix, resourceShapeName)
          );
        } else {
          TokenTree result = TokenTree.of(
            """
            %s::conversions::%s::from_dafny(%s.clone())
            """.formatted(prefix, resourceShapeName, dafnyValue)
          );
          if (isRustOption) {
            result =
              TokenTree.of(TokenTree.of("Some("), result, TokenTree.of(")"));
          }
          yield result;
        }
      }
      case SERVICE -> {
        String prefix = topLevelNameForShape(shape);
        if (isDafnyOption) {
          yield TokenTree.of(
            """
            match (*%s).as_ref() {
                crate::r#_Wrappers_Compile::Option::Some { value } =>
                    Some(%s::conversions::client::from_dafny(value.clone())),
                _ => None,
            }
            """.formatted(dafnyValue, prefix)
          );
        } else {
          TokenTree result = TokenTree.of(
            """
            %s::conversions::client::from_dafny(%s.clone())
            """.formatted(prefix, dafnyValue)
          );
          if (isRustOption) {
            result =
              TokenTree.of(TokenTree.of("Some("), result, TokenTree.of(")"));
          }
          yield result;
        }
      }
      default -> throw new IllegalArgumentException(
        "Unsupported shape type: %s".formatted(shape.getType())
      );
    };
  }

  private TokenTree toDafnyVariantMember(
    final StructureShape parent,
    final MemberShape member
  ) {
    final Shape targetShape = model.expectShape(member.getTarget());
    final String snakeCaseMemberName = toSnakeCase(member.getMemberName());
    return toDafny(
      targetShape,
      "value." + snakeCaseMemberName,
      !isRustFieldRequired(parent, member),
      !hasRequiredTrait(member)
    );
  }

  protected final boolean hasRequiredTrait(final MemberShape member) {
    return member.hasTrait(RequiredTrait.class);
  }

  protected boolean isRustFieldRequired(
    final StructureShape parent,
    final MemberShape member
  ) {
    // These rules were mostly reverse-engineered from inspection of Rust SDKs,
    // and may not be complete!
    final Shape targetShape = model.expectShape(member.getTarget());
    return (
      hasRequiredTrait(member) &&
      !operationIndex.isOutputStructure(parent) &&
      !operationIndex.isInputStructure(parent) &&
      !targetShape.isStructureShape()
    );
  }

  // TODO: unify overrides of toDafny by figuring out exactly where clones/borrows can be elided
  /**
   * @param isRustOption Whether the Rust type is an Option<...> or not.
   *                     Rust's structures avoid Options when not strictly necessary depending on context.
   * @param isDafnyOption Whether the Dafny type is an Option<...> or not.
   *                      Dafny tends to be much more consistent about this.
   *                      We generally trust that Dafny codegen aligns with the constraints,
   *                      and hence is it safe to call unwrap() on Rust options when necessary.
   */
  protected abstract TokenTree toDafny(
    final Shape shape,
    final String rustValue,
    boolean isRustOption,
    boolean isDafnyOption
  );

  protected TokenTree enumToDafnyFunction(final EnumShape enumShape) {
    final Map<String, String> variables = MapUtils.merge(
      serviceVariables(),
      enumVariables(enumShape)
    );
    var branches = enumShape
      .getEnumValues()
      .keySet()
      .stream()
      .map(memberName ->
        evalTemplate(
          "$rustTypesModuleName:L::$rustEnumName:L::$rustEnumMemberName:L => crate::r#$dafnyTypesModuleName:L::$enumName:L::$dafnyEnumMemberName:L {},",
          MapUtils.merge(variables, enumMemberVariables(memberName))
        )
      )
      .collect(Collectors.joining("\n"));
    variables.put("branches", branches);

    // TODO: This should not be a panic, but the Dafny image of the enum shape doesn't have an Unknown variant of any kind,
    // so there's no way to succeed.
    // See https://github.com/smithy-lang/smithy-dafny/issues/476.
    // This could be handled more cleanly if conversion functions returned Results,
    // but that would be a large and disruptive change to the overall code flow.
    return TokenTree.of(
      evalTemplate(
        """
        #[allow(dead_code)]

        pub fn to_dafny(
            value: $rustTypesModuleName:L::$rustEnumName:L,
        ) -> ::std::rc::Rc<crate::r#$dafnyTypesModuleName:L::$enumName:L>{
            ::std::rc::Rc::new(match value {
                $branches:L
                _ => panic!("Unknown enum variant: {}", value),
            })
        }
        """,
        variables
      )
    );
  }

  protected TokenTree enumFromDafnyFunction(final EnumShape enumShape) {
    final Map<String, String> variables = MapUtils.merge(
      serviceVariables(),
      enumVariables(enumShape)
    );

    var branches = enumShape
      .getEnumValues()
      .keySet()
      .stream()
      .map(memberName ->
        evalTemplate(
          "crate::r#$dafnyTypesModuleName:L::$enumName:L::$dafnyEnumMemberName:L {} => $rustTypesModuleName:L::$rustEnumName:L::$rustEnumMemberName:L,",
          MapUtils.merge(variables, enumMemberVariables(memberName))
        )
      )
      .collect(Collectors.joining("\n"));
    variables.put("branches", branches);

    return TokenTree.of(
      evalTemplate(
        """
        #[allow(dead_code)]
        pub fn from_dafny(
            dafny_value: &crate::r#$dafnyTypesModuleName:L::$enumName:L,
        ) -> $rustTypesModuleName:L::$rustEnumName:L {
            match dafny_value {
                $branches:L
            }
        }
        """,
        variables
      )
    );
  }

  protected Set<RustFile> allOperationConversionModules() {
    return streamAllBoundOperationShapes()
      .map(this::boundOperationConversionModules)
      .flatMap(Collection::stream)
      .collect(Collectors.toSet());
  }

  protected Set<RustFile> boundOperationConversionModules(
    final BoundOperationShape boundOperationShape
  ) {
    final Shape bindingShape = boundOperationShape.bindingShape();
    final OperationShape operationShape = boundOperationShape.operationShape();

    final Map<String, String> variables = MapUtils.merge(
      serviceVariables(),
      operationVariables(bindingShape, operationShape)
    );

    final String operationModuleName = toSnakeCase(
      operationName(operationShape)
    );

    Optional<StructureShape> inputStructure = operationIndex.getInputShape(
      operationShape
    );
    final boolean hasInputStructure =
      inputStructure.isPresent() &&
        !inputStructure.get().hasTrait(PositionalTrait.class) &&
        !inputStructure.get().hasTrait(UnitTypeTrait.class);
    Optional<StructureShape> outputStructure = operationIndex.getOutputShape(
      operationShape
    );
    final boolean hasOutputStructure =
      outputStructure.isPresent() &&
        !outputStructure.get().hasTrait(PositionalTrait.class) &&
        !outputStructure.get().hasTrait(UnitTypeTrait.class);

    final Set<String> childModules = new HashSet<>();
    if (hasInputStructure) {
      childModules.add(
        "_" + variables.get("snakeCaseSyntheticOperationInputName")
      );
    }
    if (hasOutputStructure) {
      childModules.add(
        "_" + variables.get("snakeCaseSyntheticOperationOutputName")
      );
    }
    final RustFile outerModule = new RustFile(
      rootPathForShape(bindingShape)
        .resolve("conversions")
        .resolve(operationModuleName + ".rs"),
      TokenTree.of(
        operationErrorConversionFunctions(boundOperationShape),
        RustUtils.declarePubModules(childModules.stream())
      ).lineSeparated()
    );

    Set<RustFile> result = new HashSet<>(Set.of(outerModule));

    if (hasInputStructure) {
      final RustFile requestModule = operationRequestConversionModule(
        bindingShape,
        operationShape
      );
      result.add(requestModule);
    }
    if (hasOutputStructure) {
      final RustFile responseModule = operationResponseConversionModule(
        bindingShape,
        operationShape
      );
      result.add(responseModule);
    }

    return result;
  }

  protected TokenTree operationErrorConversionFunctions(final BoundOperationShape boundOperationShape) {
    // By default none necessary, but SDKs need them
    return TokenTree.empty();
  }

  protected RustFile enumConversionModule(final EnumShape enumShape) {
    Path path = rootPathForShape(service)
      .resolve("conversions")
      .resolve(toSnakeCase(enumName(enumShape)) + ".rs");

    return new RustFile(
      path,
      TokenTree
        .of(enumToDafnyFunction(enumShape), enumFromDafnyFunction(enumShape))
        .lineSeparated()
    );
  }

  protected RustFile unionConversionModule(final UnionShape unionShape) {
    final Map<String, String> variables = MapUtils.merge(
      serviceVariables(),
      unionVariables(unionShape)
    );

    final List<Map<String, String>> perMemberVariables = unionShape
      .members()
      .stream()
      .map(memberShape -> {
        final Map<String, String> memberVariables = MapUtils.merge(
          variables,
          unionMemberVariables(memberShape)
        );
        final Shape targetShape = model.expectShape(memberShape.getTarget());
        memberVariables.put(
          "innerToDafny",
          toDafny(targetShape, "x", false, false).toString()
        );
        memberVariables.put(
          "innerFromDafny",
          fromDafny(targetShape, "x", false, false).toString()
        );
        return memberVariables;
      })
      .toList();

    variables.put(
      "toDafnyVariants",
      perMemberVariables
        .stream()
        .map(memberVariables ->
          IOUtils.evalTemplate(
            """
            $qualifiedRustUnionName:L::$rustUnionMemberName:L(x) =>
<<<<<<< HEAD
                crate::r#$dafnyTypesModuleName:L::$dafnyUnionName:L::$unionMemberName:L {
=======
                crate::r#$dafnyTypesModuleName:L::$dafnyUnionName:L::$dafnyUnionMemberName:L {
>>>>>>> eb6ea03b
                    $dafnyUnionMemberName:L: $innerToDafny:L,
                },
            """,
            memberVariables
          )
        )
        .collect(Collectors.joining("\n"))
    );
    variables.put(
      "fromDafnyVariants",
      perMemberVariables
        .stream()
        .map(memberVariables ->
          IOUtils.evalTemplate(
            """
<<<<<<< HEAD
            crate::r#$dafnyTypesModuleName:L::$dafnyUnionName:L::$unionMemberName:L {
=======
            crate::r#$dafnyTypesModuleName:L::$dafnyUnionName:L::$dafnyUnionMemberName:L {
>>>>>>> eb6ea03b
                $dafnyUnionMemberName:L: x @ _,
            } => $qualifiedRustUnionName:L::$rustUnionMemberName:L($innerFromDafny:L),
            """,
            memberVariables
          )
        )
        .collect(Collectors.joining("\n"))
    );

    final String content = IOUtils.evalTemplate(
      getClass(),
      "runtimes/rust/conversions/union.rs",
      variables
    );
<<<<<<< HEAD
    final Path path = rootPathForShape(service)
      .resolve("conversions")
      .resolve("%s.rs".formatted(toSnakeCase(unionName(unionShape))));
=======
    final Path path = Path.of(
      "src",
      "conversions",
      "%s.rs".formatted(toSnakeCase(unionName(unionShape)))
    );
>>>>>>> eb6ea03b
    return new RustFile(path, TokenTree.of(content));
  }

  /**
   * Generates values for variables commonly used in service-specific templates.
   */
  protected HashMap<String, String> serviceVariables() {
    final String namespace = service.getId().getNamespace();
    final HashMap<String, String> variables = new HashMap<>();
    variables.put("sdkId", getSdkId());
    variables.put("serviceName", service.getId().getName(service));
    variables.put("rustClientType", qualifiedRustServiceType(service));
    variables.put("dafnyModuleName", getDafnyModuleName(namespace));
    variables.put(
      "dafnyInternalModuleName",
      getDafnyInternalModuleName(namespace)
    );
    variables.put("dafnyTypesModuleName", getDafnyTypesModuleName(namespace));
    variables.put("rustRootModuleName", getRustRootModuleName(namespace));
    variables.put("rustTypesModuleName", getRustTypesModuleName());
    variables.put(
      "rustConversionsModuleName",
      getRustConversionsModuleName(namespace)
    );
    return variables;
  }

  protected String getDafnyModuleName(final String namespace) {
    String dafnyExternName = NamespaceHelper.standardize(
      namespace
    );
    return dafnyExternName.replace(".", "::").toLowerCase(Locale.ROOT);
  }

  protected String getDafnyInternalModuleName(final String namespace) {
    return "%s::internaldafny".formatted(getDafnyModuleName(namespace));
  }

  protected String getDafnyTypesModuleName(final String namespace) {
    return "%s::types".formatted(getDafnyInternalModuleName(namespace));
  }

  protected String getRustRootModuleName(final String namespace) {
    return mergedGenerator.isMainNamespace(namespace)
      ? "crate"
      : "crate::deps::" +
      RustUtils.rustModuleForSmithyNamespace(namespace);
  }

  protected abstract String getRustTypesModuleName();

  protected String getRustConversionsModuleName(final String namespace) {
    return getRustRootModuleName(namespace) + "::conversions";
  }

  protected String getRustConversionsModuleNameForShape(final Shape shape) {
    final String namespace = shape.getId().getNamespace();
    return switch (shape.getType()) {
      case STRUCTURE, UNION, ENUM -> getRustConversionsModuleName(namespace) + "::" + toSnakeCase(shape.getId().getName());
      default -> "crate::standard_library_conversions";
    };
  }

  /**
   * Generates values for variables commonly used in operation-specific templates.
   */
  protected HashMap<String, String> operationVariables(
    final Shape bindingShape,
    final OperationShape operationShape
  ) {
    final String opName = operationName(operationShape);
    final String opInputName = operationInputName(operationShape);
    final String opOutputName = operationOutputName(operationShape);
    final String opErrorName = operationErrorTypeName(operationShape);
    final String synOpInputName = syntheticOperationInputName(operationShape);
    final String synOpOutputName = syntheticOperationOutputName(operationShape);

    final HashMap<String, String> variables = new HashMap<>();
    variables.put("rustRootModuleName", topLevelNameForShape(bindingShape));
    variables.put("operationName", opName);
    variables.put("operationInputName", opInputName);
    variables.put("operationOutputName", opOutputName);
    variables.put("operationErrorName", opErrorName);
    variables.put("syntheticOperationInputName", synOpInputName);
    variables.put("syntheticOperationOutputName", synOpOutputName);
    variables.put("snakeCaseOperationName", toSnakeCase(opName));
    variables.put("snakeCaseOperationInputName", toSnakeCase(opInputName));
    variables.put("snakeCaseOperationOutputName", toSnakeCase(opOutputName));
    variables.put(
      "snakeCaseSyntheticOperationInputName",
      toSnakeCase(synOpInputName)
    );
    variables.put(
      "snakeCaseSyntheticOperationOutputName",
      toSnakeCase(synOpOutputName)
    );
    variables.put("pascalCaseOperationName", toPascalCase(opName));
    variables.put("pascalCaseOperationInputName", toPascalCase(opInputName));
    variables.put("pascalCaseOperationOutputName", toPascalCase(opOutputName));
    variables.put("pascalCaseOperationErrorName", toPascalCase(opErrorName));

    if (bindingShape.isServiceShape()) {
      variables.put("operationTargetName", "client");
      variables.put(
        "operationTargetType",
        qualifiedRustServiceType((ServiceShape) bindingShape)
      );
    } else {
      Map<String, String> resourceVariables = resourceVariables(
        bindingShape.asResourceShape().get()
      );
      variables.put(
        "operationTargetName",
        resourceVariables.get("snakeCaseResourceName")
      );
      variables.put(
        "operationTargetType",
        evalTemplate(
          "$rustRootModuleName:L::types::$snakeCaseResourceName:L::$rustResourceName:LRef",
          MapUtils.merge(variables, resourceVariables)
        )
      );
    }

    final StructureShape inputShape = operationIndex
      .getInputShape(operationShape)
      .get();
    variables.put(
      "operationInputType",
      evalTemplate(
        "$rustRootModuleName:L::operation::$snakeCaseOperationName:L::$pascalCaseOperationInputName:L",
        variables
      )
    );
    if (inputShape.hasTrait(PositionalTrait.class)) {
      Shape resolvedInputShape = model.expectShape(
        ModelUtils.resolveShape(inputShape, model).resolvedId()
      );
      variables.put(
        "operationDafnyInputType",
        dafnyTypeForShape(resolvedInputShape)
      );
    } else {
      Map<String, String> inputShapeVariables = structureVariables(inputShape);
      variables.put(
        "operationDafnyInputType",
        evalTemplate(
          "&::std::rc::Rc<crate::$dafnyTypesModuleName:L::$structureName:L>",
          inputShapeVariables
        )
      );
    }

    final StructureShape outputShape = operationIndex
      .getOutputShape(operationShape)
      .get();
    if (outputShape.hasTrait(PositionalTrait.class) || outputShape.hasTrait(UnitTypeTrait.class)) {
      variables.put("operationOutputType", rustTypeForShape(outputShape));
      variables.put("operationDafnyOutputType", dafnyTypeForShape(outputShape));
    } else {
      variables.put(
        "operationOutputType",
        evalTemplate(
          "$rustRootModuleName:L::operation::$snakeCaseOperationName:L::$pascalCaseOperationOutputName:L",
          variables
        )
      );
      Map<String, String> outputShapeVariables = structureVariables(
        outputShape
      );
      variables.put(
        "operationDafnyOutputType",
        evalTemplate(
          "::std::rc::Rc<crate::r#$dafnyTypesModuleName:L::$structureName:L>",
          outputShapeVariables
        )
      );
    }

    return variables;
  }

  protected String operationName(final OperationShape operationShape) {
    return operationShape.getId().getName(service);
  }

  protected String operationInputName(final OperationShape operationShape) {
    return operationShape.getInputShape().getName(service);
  }

  protected String operationOutputName(final OperationShape operationShape) {
    return operationShape.getOutputShape().getName(service);
  }

  protected abstract String syntheticOperationInputName(
    final OperationShape operationShape
  );

  protected abstract String syntheticOperationOutputName(
    final OperationShape operationShape
  );

  protected String operationErrorTypeName(final OperationShape operationShape) {
    return "%sError".formatted(operationName(operationShape));
  }

  protected String structureName(final StructureShape structureShape) {
    return structureShape.getId().getName(service);
  }

  protected String rustStructureName(final StructureShape structureShape) {
    return toPascalCase(structureName(structureShape));
  }

  protected String qualifiedRustStructureType(
    final StructureShape structureShape
  ) {
    return "%s::%s".formatted(
<<<<<<< HEAD
        mergedGenerator.generatorForShape(structureShape).getRustTypesModuleName(),
=======
        getRustTypesModuleName(),
>>>>>>> eb6ea03b
        rustStructureName(structureShape)
      );
  }

  protected String topLevelNameForShape(final ToShapeId toShapeId) {
    final ShapeId shapeId = toShapeId.toShapeId();
    if (mergedGenerator.isMainNamespace(shapeId.getNamespace())) {
      return "crate";
    } else {
      return (
        "crate::deps::" +
        RustUtils.rustModuleForSmithyNamespace(shapeId.getNamespace())
      );
    }
  }

  public Path rootPathForNamespace(final String namespace) {
    if (mergedGenerator.isMainNamespace(namespace)) {
      return Path.of("src");
    } else {
      return Path.of(
        "src",
        "deps",
        RustUtils.rustModuleForSmithyNamespace(namespace)
      );
    }
  }

  public Path rootPathForShape(final ToShapeId toShapeId) {
    return rootPathForNamespace(toShapeId.toShapeId().getNamespace());
  }

  protected String qualifiedRustServiceType(final ServiceShape serviceShape) {
    return topLevelNameForShape(serviceShape) + "::client::Client";
  }

  protected String qualifiedRustResourceType(
    final ResourceShape resourceShape
  ) {
    return evalTemplate(
      topLevelNameForShape(resourceShape) +
      "::types::$snakeCaseResourceName:L::$rustResourceName:LRef",
      resourceVariables(resourceShape)
    );
  }

  protected HashMap<String, String> structureVariables(
    final StructureShape structureShape
  ) {
    final HashMap<String, String> variables = new HashMap<>();
    final String structureName = structureName(structureShape);
    variables.put("structureName", structureName);
    variables.put("snakeCaseStructureName", toSnakeCase(structureName));
    variables.put("rustStructureName", rustStructureName(structureShape));
    // TODO: Risky...
    variables.put(
      "dafnyTypesModuleName",
      getDafnyTypesModuleName(structureShape.getId().getNamespace())
    );
    return variables;
  }

  protected HashMap<String, String> resourceVariables(
    final ResourceShape resourceShape
  ) {
    final HashMap<String, String> variables = new HashMap<>();
    final String resourceName = resourceName(resourceShape);
    variables.put("resourceName", resourceName);
    variables.put("snakeCaseResourceName", toSnakeCase(resourceName));
    variables.put("rustResourceName", rustResourceTraitName(resourceShape));
    variables.put("dafnyResourceName", dafnyResourceTraitName(resourceShape));
    return variables;
  }

  /**
   * Generates values for variables commonly used in templates specific to standard structures
   * (e.g. not operation-related or {@code @error} structures).
   */
  protected HashMap<String, String> standardStructureVariables(
    final StructureShape structureShape
  ) {
    final HashMap<String, String> variables = structureVariables(
      structureShape
    );
    variables.put(
      "qualifiedRustStructureType",
      qualifiedRustStructureType(structureShape)
    );
    return variables;
  }

  protected String enumName(final EnumShape enumShape) {
    return enumShape.getId().getName(service);
  }

  protected String rustEnumName(final EnumShape enumShape) {
    return toPascalCase(enumName(enumShape));
  }

  protected String qualifiedRustEnumType(final EnumShape enumShape) {
    return "%s::%s".formatted(
        mergedGenerator.generatorForShape(enumShape).getRustTypesModuleName(),
        rustEnumName(enumShape)
      );
  }

  protected HashMap<String, String> enumVariables(final EnumShape enumShape) {
    final HashMap<String, String> variables = new HashMap<>();
    final String enumName = enumName(enumShape);
    variables.put("enumName", enumName);
    variables.put("snakeCaseEnumName", toSnakeCase(enumName));
    variables.put("rustEnumName", rustEnumName(enumShape));
    variables.put("qualifiedRustEnumType", qualifiedRustEnumType(enumShape));
    return variables;
  }

  protected String rustEnumMemberName(final String memberName) {
    return toPascalCase(memberName);
  }

  protected String dafnyEnumMemberName(final String memberName) {
    return memberName;
  }

  protected HashMap<String, String> enumMemberVariables(
    final String memberName
  ) {
    final HashMap<String, String> variables = new HashMap<>();
    variables.put("enumMemberName", memberName);
    variables.put("dafnyEnumMemberName", dafnyEnumMemberName(memberName));
    variables.put("rustEnumMemberName", rustEnumMemberName(memberName));
    return variables;
  }

  protected String resourceName(final ResourceShape resource) {
    return resource.getId().getName(service);
  }

  protected String rustResourceTraitName(final ResourceShape resource) {
    return toPascalCase(resourceName(resource));
  }

  protected String dafnyResourceTraitName(final ResourceShape resource) {
    return "I" + resourceName(resource);
  }

  protected String unionName(final UnionShape unionShape) {
    return unionShape.getId().getName(service);
  }

  protected String rustUnionName(final UnionShape unionShape) {
    return toPascalCase(unionName(unionShape));
  }

  protected String qualifiedRustUnionName(final UnionShape unionShape) {
    return "%s::%s".formatted(
<<<<<<< HEAD
        mergedGenerator.generatorForShape(unionShape).getRustTypesModuleName(),
=======
        getRustTypesModuleName(),
>>>>>>> eb6ea03b
        rustUnionName(unionShape)
      );
  }

  /**
   * Generates values for variables commonly used in union-specific templates.
   */
  protected HashMap<String, String> unionVariables(
    final UnionShape unionShape
  ) {
    final HashMap<String, String> variables = new HashMap<>();
    final String unionName = unionName(unionShape);
    variables.put("unionName", unionName);
    variables.put("snakeCaseUnionName", toSnakeCase(unionName));
    variables.put("dafnyUnionName", unionName);
    variables.put("rustUnionName", rustUnionName(unionShape));
    variables.put("qualifiedRustUnionName", qualifiedRustUnionName(unionShape));
    return variables;
  }

  protected String unionMemberName(final MemberShape memberShape) {
    return memberShape.getMemberName();
  }

  protected String rustUnionMemberName(final MemberShape memberShape) {
    return toPascalCase(unionMemberName(memberShape));
  }

  protected String dafnyUnionMemberName(final MemberShape memberShape) {
    return DafnyNameResolver.escapeName(unionMemberName(memberShape));
  }

  /**
   * Generates values for variables commonly used in union-member-specific templates.
   */
  protected HashMap<String, String> unionMemberVariables(
    final MemberShape memberShape
  ) {
    final String memberName = unionMemberName(memberShape);
    final Shape targetShape = model.expectShape(memberShape.getTarget());

    final HashMap<String, String> variables = new HashMap<>();
    variables.put("unionMemberName", memberName);
    variables.put("snakeCaseUnionMemberName", toSnakeCase(memberName));
    variables.put("dafnyUnionMemberName", dafnyUnionMemberName(memberShape));
    variables.put("rustUnionMemberName", rustUnionMemberName(memberShape));
    variables.put("unionMemberType", rustTypeForShape(targetShape));
    return variables;
  }

  /**
   * Generates values for variables commonly used in structure-member-specific templates.
   */
  protected HashMap<String, String> structureMemberVariables(
    final MemberShape memberShape
  ) {

    final HashMap<String, String> variables = new HashMap<>();
    final String memberName = memberShape.getMemberName();
    final Shape targetShape = model.expectShape(memberShape.getTarget());
    variables.put("memberName", memberName);
    variables.put("fieldName", toSnakeCase(memberName));
    variables.put(
      "fieldType",
      mergedGeneratorRustTypeForShape(targetShape)
    );
    return variables;
  }




  protected String qualifiedRustServiceErrorType() {
    return "%s::error::Error".formatted(
      getRustTypesModuleName()
    );
  }

  protected String errorName(final StructureShape errorShape) {
    return errorShape.getId().getName(serviceForShape(model, errorShape));
  }

  protected String rustErrorName(final StructureShape errorShape) {
    return toPascalCase(errorName(errorShape));
  }

  protected HashMap<String, String> errorVariables(
    final StructureShape errorShape
  ) {
    final HashMap<String, String> variables = new HashMap<>();
    final String errorName = errorName(errorShape);
    final String rustErrorName = rustErrorName(errorShape);
    variables.put("errorName", errorName);
    variables.put("snakeCaseErrorName", toSnakeCase(errorName));
    variables.put("rustErrorName", rustErrorName);
    variables.put(
      "qualifiedRustErrorVariant",
      "%s::%s".formatted(
        qualifiedRustServiceErrorType(),
        rustErrorName
      )
    );
    variables.put("qualifiedRustServiceErrorType", qualifiedRustServiceErrorType());

    // This is where smithy-dafny's assumption about error shapes shows up
    var messageMember = errorShape.members()
      .stream()
      .filter(m -> m.getMemberName().equalsIgnoreCase("message"))
      .collect(MoreCollectors.onlyElement());
    variables.put("errorMessageMemberName", messageMember.getMemberName());

    return variables;
  }

  protected String mergedGeneratorRustTypeForShape(final Shape shape) {
    AbstractRustShimGenerator forShape = mergedGenerator.generatorForShape(shape);
    return forShape != null ? forShape.rustTypeForShape(shape) : rustTypeForShape(shape);
  }

  protected String rustTypeForShape(final Shape originalShape) {
    // First handle indirection like @reference
    final ModelUtils.ResolvedShapeId resolvedShapeId = ModelUtils.resolveShape(
      originalShape,
      model
    );
    final Shape shape = model.expectShape(resolvedShapeId.resolvedId());

    if (shape.hasTrait(UnitTypeTrait.class)) {
      return "()";
    }

    return switch (shape.getType()) {
      case BOOLEAN -> "::std::primitive::bool";
      // integral
      case BYTE -> "::std::primitive::i8";
      case SHORT -> "::std::primitive::i16";
      case INTEGER -> "::std::primitive::i32";
      case LONG -> "::std::primitive::i64";
      // floats
      case FLOAT -> "::std::primitive::f32";
      case DOUBLE -> "::std::primitive::f64";
      // special numerics
      case BIG_INTEGER -> "::num::bigint::BigInt";
      case BIG_DECIMAL -> "::num::rational::BigRational";
      // special collections
      case BLOB -> "::aws_smithy_types::Blob";
      case STRING -> {
        //noinspection deprecation
        if (shape.hasTrait(EnumTrait.class)) {
          yield qualifiedRustEnumType(
            ModelUtils.stringToEnumShape(shape.asStringShape().orElseThrow())
          );
        }
        yield "::std::string::String";
      }
      case ENUM -> qualifiedRustEnumType(shape.asEnumShape().orElseThrow());
      // other simple shapes
      case TIMESTAMP -> "::aws_smithy_types::DateTime";
      // aggregates
      case LIST -> {
        final ListShape listShape = (ListShape) shape;
        final String memberType = rustTypeForShape(
          model.expectShape(listShape.getMember().getTarget())
        );
        yield "::std::vec::Vec<%s>".formatted(memberType);
      }
      case MAP -> {
        final MapShape mapShape = (MapShape) shape;
        final String keyType = rustTypeForShape(
          model.expectShape(mapShape.getKey().getTarget())
        );
        final String valueType = rustTypeForShape(
          model.expectShape(mapShape.getValue().getTarget())
        );
        yield "::std::collections::HashMap<%s, %s>".formatted(
            keyType,
            valueType
          );
      }
      case STRUCTURE -> qualifiedRustStructureType((StructureShape) shape);
      case UNION -> qualifiedRustUnionName((UnionShape) shape);
      case RESOURCE -> qualifiedRustResourceType((ResourceShape) shape);
      case SERVICE -> qualifiedRustServiceType((ServiceShape) shape);
      default -> throw new UnsupportedOperationException(
        "Unsupported shape type: " + shape.getType()
      );
    };
  }

  protected String dafnyTypeForShape(final Shape originalShape) {
    // First handle indirection like @reference and @positional
    final ModelUtils.ResolvedShapeId resolvedShapeId = ModelUtils.resolveShape(
      originalShape,
      model
    );
    final Shape shape = model.expectShape(resolvedShapeId.resolvedId());

    if (shape.hasTrait(UnitTypeTrait.class)) {
      return "()";
    }

    return switch (shape.getType()) {
      case BOOLEAN -> "::std::primitive::bool";
      // integral
      case BYTE -> "::std::primitive::i8";
      case SHORT -> "::std::primitive::i16";
      case INTEGER -> "::std::primitive::i32";
      case LONG -> "::std::primitive::i64";
      // floats
      case FLOAT -> "::dafny_runtime::Sequence<u8>";
      case DOUBLE -> "::dafny_runtime::Sequence<u8>";
      // special numerics
      case BIG_INTEGER -> "::num::bigint::BigInt";
      case BIG_DECIMAL -> "::num::rational::BigRational";
      // special collections
      case BLOB -> "::dafny_runtime::dafny_runtime_conversions::DafnySequence<u8>";
      case STRING -> {
        //noinspection deprecation
        if (shape.hasTrait(EnumTrait.class)) {
          EnumShape enumShape = ModelUtils.stringToEnumShape(shape.asStringShape().orElseThrow());
          yield "::std::rc::Rc<crate::" + getDafnyTypesModuleName(shape.getId().getNamespace()) +
            "::" +
            enumName(enumShape) +
            ">";
        }
        if (shape.hasTrait(DafnyUtf8BytesTrait.class)) {
          yield "::dafny_runtime::dafny_runtime_conversions::DafnySequence<u8>";
        }
        yield "::dafny_runtime::dafny_runtime_conversions::DafnySequence<::dafny_runtime::dafny_runtime_conversions::DafnyCharUTF16>";
      }
      case ENUM -> "::std::rc::Rc<crate::" + getDafnyTypesModuleName(shape.getId().getNamespace()) +
      "::" +
      enumName((EnumShape) shape) +
      ">";
      // other simple shapes
      case TIMESTAMP -> "::dafny_runtime::dafny_runtime_conversions::DafnySequence<::dafny_runtime::dafny_runtime_conversions::DafnyCharUTF16>";
      // aggregates
      case LIST -> {
        final ListShape listShape = (ListShape) shape;
        final String memberType = dafnyTypeForShape(
          model.expectShape(listShape.getMember().getTarget())
        );
        yield "::dafny_runtime::dafny_runtime_conversions::DafnySequence<%s>".formatted(
            memberType
          );
      }
      case MAP -> {
        final MapShape mapShape = (MapShape) shape;
        final String keyType = dafnyTypeForShape(
          model.expectShape(mapShape.getKey().getTarget())
        );
        final String valueType = dafnyTypeForShape(
          model.expectShape(mapShape.getValue().getTarget())
        );
        yield "::dafny_runtime::dafny_runtime_conversions::DafnyMap<%s, %s>".formatted(
            keyType,
            valueType
          );
      }
      case STRUCTURE -> "::std::rc::Rc<crate::r#" +
      getDafnyTypesModuleName(shape.getId().getNamespace()) +
      "::" +
      structureName((StructureShape) shape) +
      ">";
      case UNION -> "::std::rc::Rc<crate::r#" +
      getDafnyTypesModuleName(shape.getId().getNamespace()) +
      "::" +
      unionName((UnionShape) shape) +
      ">";
      case RESOURCE -> "::dafny_runtime::Object<dyn crate::r#" +
      getDafnyTypesModuleName(shape.getId().getNamespace()) +
      "::I" +
      resourceName((ResourceShape) shape) +
      ">";
      case SERVICE -> {
        ServiceShape service = (ServiceShape) shape;
        yield "::dafny_runtime::Object<dyn crate::r#" +
        getDafnyTypesModuleName(shape.getId().getNamespace()) +
        "::I" +
        mergedGenerator.generatorForShape(service).getSdkId() +
        "Client>";
      }
      default -> throw new UnsupportedOperationException(
        "Unsupported shape type: " + shape.getType()
      );
    };
  }

  public abstract TokenTree topLevelModuleDeclarations();

  public RustFile depTopLevelModule() {
    final String rustModule = RustUtils.rustModuleForSmithyNamespace(
      service.getId().getNamespace()
    );
    return new RustFile(
      Path.of("src", "deps", rustModule + ".rs"),
      topLevelModuleDeclarations()
    );

  }

  protected abstract String getSdkId();

  protected ServiceShape serviceForShape(final Model model, final Shape shape) {
    if (shape.isServiceShape()) {
      return (ServiceShape) shape;
    } else {
      final String namespace = shape.getId().getNamespace();
      return ModelUtils.serviceFromNamespace(model, namespace);
    }
  }
}<|MERGE_RESOLUTION|>--- conflicted
+++ resolved
@@ -1,26 +1,7 @@
 package software.amazon.polymorph.smithyrust.generator;
 
-<<<<<<< HEAD
 import com.google.common.collect.MoreCollectors;
 import software.amazon.polymorph.smithyjava.NamespaceHelper;
-=======
-import static software.amazon.polymorph.utils.IOUtils.evalTemplate;
-import static software.amazon.smithy.rust.codegen.core.util.StringsKt.toPascalCase;
-import static software.amazon.smithy.rust.codegen.core.util.StringsKt.toSnakeCase;
-
-import java.nio.file.Path;
-import java.util.Collection;
-import java.util.HashMap;
-import java.util.LinkedHashMap;
-import java.util.List;
-import java.util.Locale;
-import java.util.Map;
-import java.util.Optional;
-import java.util.Set;
-import java.util.stream.Collectors;
-import java.util.stream.Stream;
-import software.amazon.polymorph.smithydafny.DafnyNameResolver;
->>>>>>> eb6ea03b
 import software.amazon.polymorph.traits.DafnyUtf8BytesTrait;
 import software.amazon.polymorph.traits.PositionalTrait;
 import software.amazon.polymorph.traits.ReferenceTrait;
@@ -1075,11 +1056,7 @@
           IOUtils.evalTemplate(
             """
             $qualifiedRustUnionName:L::$rustUnionMemberName:L(x) =>
-<<<<<<< HEAD
-                crate::r#$dafnyTypesModuleName:L::$dafnyUnionName:L::$unionMemberName:L {
-=======
                 crate::r#$dafnyTypesModuleName:L::$dafnyUnionName:L::$dafnyUnionMemberName:L {
->>>>>>> eb6ea03b
                     $dafnyUnionMemberName:L: $innerToDafny:L,
                 },
             """,
@@ -1095,11 +1072,7 @@
         .map(memberVariables ->
           IOUtils.evalTemplate(
             """
-<<<<<<< HEAD
-            crate::r#$dafnyTypesModuleName:L::$dafnyUnionName:L::$unionMemberName:L {
-=======
             crate::r#$dafnyTypesModuleName:L::$dafnyUnionName:L::$dafnyUnionMemberName:L {
->>>>>>> eb6ea03b
                 $dafnyUnionMemberName:L: x @ _,
             } => $qualifiedRustUnionName:L::$rustUnionMemberName:L($innerFromDafny:L),
             """,
@@ -1114,17 +1087,9 @@
       "runtimes/rust/conversions/union.rs",
       variables
     );
-<<<<<<< HEAD
     final Path path = rootPathForShape(service)
       .resolve("conversions")
       .resolve("%s.rs".formatted(toSnakeCase(unionName(unionShape))));
-=======
-    final Path path = Path.of(
-      "src",
-      "conversions",
-      "%s.rs".formatted(toSnakeCase(unionName(unionShape)))
-    );
->>>>>>> eb6ea03b
     return new RustFile(path, TokenTree.of(content));
   }
 
@@ -1343,11 +1308,7 @@
     final StructureShape structureShape
   ) {
     return "%s::%s".formatted(
-<<<<<<< HEAD
         mergedGenerator.generatorForShape(structureShape).getRustTypesModuleName(),
-=======
-        getRustTypesModuleName(),
->>>>>>> eb6ea03b
         rustStructureName(structureShape)
       );
   }
@@ -1504,11 +1465,7 @@
 
   protected String qualifiedRustUnionName(final UnionShape unionShape) {
     return "%s::%s".formatted(
-<<<<<<< HEAD
         mergedGenerator.generatorForShape(unionShape).getRustTypesModuleName(),
-=======
-        getRustTypesModuleName(),
->>>>>>> eb6ea03b
         rustUnionName(unionShape)
       );
   }
