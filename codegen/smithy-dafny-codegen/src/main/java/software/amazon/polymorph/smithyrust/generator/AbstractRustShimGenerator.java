package software.amazon.polymorph.smithyrust.generator;

import static software.amazon.polymorph.utils.IOUtils.evalTemplate;
import static software.amazon.smithy.rust.codegen.core.util.StringsKt.toPascalCase;
import static software.amazon.smithy.rust.codegen.core.util.StringsKt.toSnakeCase;

import java.nio.file.Path;
import java.util.Collection;
import java.util.HashMap;
import java.util.LinkedHashMap;
import java.util.Locale;
import java.util.Map;
import java.util.Optional;
import java.util.Set;
import java.util.stream.Collectors;
import java.util.stream.Stream;
import software.amazon.polymorph.smithydafny.DafnyNameResolver;
import software.amazon.polymorph.traits.DafnyUtf8BytesTrait;
import software.amazon.polymorph.traits.PositionalTrait;
import software.amazon.polymorph.traits.ReferenceTrait;
import software.amazon.polymorph.utils.DafnyNameResolverHelpers;
import software.amazon.polymorph.utils.IOUtils;
import software.amazon.polymorph.utils.MapUtils;
import software.amazon.polymorph.utils.ModelUtils;
import software.amazon.polymorph.utils.OperationBindingIndex;
import software.amazon.polymorph.utils.TokenTree;
import software.amazon.smithy.model.Model;
import software.amazon.smithy.model.knowledge.OperationIndex;
import software.amazon.smithy.model.shapes.EnumShape;
import software.amazon.smithy.model.shapes.ListShape;
import software.amazon.smithy.model.shapes.MapShape;
import software.amazon.smithy.model.shapes.MemberShape;
import software.amazon.smithy.model.shapes.OperationShape;
import software.amazon.smithy.model.shapes.ResourceShape;
import software.amazon.smithy.model.shapes.ServiceShape;
import software.amazon.smithy.model.shapes.Shape;
import software.amazon.smithy.model.shapes.ShapeId;
import software.amazon.smithy.model.shapes.StructureShape;
import software.amazon.smithy.model.shapes.ToShapeId;
import software.amazon.smithy.model.shapes.UnionShape;
import software.amazon.smithy.model.traits.EnumTrait;
import software.amazon.smithy.model.traits.ErrorTrait;
import software.amazon.smithy.model.traits.RequiredTrait;

public abstract class AbstractRustShimGenerator {

  protected static final boolean GENERATE_DEPENDENCIES = true;

  protected final Model model;
  protected final ServiceShape service;
  protected final OperationIndex operationIndex;
  protected final OperationBindingIndex operationBindingIndex;

  public AbstractRustShimGenerator(Model model, ServiceShape service) {
    this.model = model;
    this.service = service;
    this.operationIndex = new OperationIndex(model);
    this.operationBindingIndex = new OperationBindingIndex(model);
  }

  public void generate(final Path outputDir) {
    final var rustFiles = rustFiles();
    final LinkedHashMap<Path, TokenTree> tokenTreeMap = new LinkedHashMap<>();
    for (RustFile rustFile : rustFiles) {
      tokenTreeMap.put(rustFile.path(), rustFile.content());
    }
    IOUtils.writeTokenTreesIntoDir(tokenTreeMap, outputDir);
  }

  protected abstract Set<RustFile> rustFiles();

  protected Stream<OperationShape> allOperationShapes() {
    return model.getOperationShapes().stream().sorted();
  }

  protected boolean shouldGenerateOperation(OperationShape operationShape) {
    return GENERATE_DEPENDENCIES || ModelUtils.isInServiceNamespace(operationShape, service);
  }

  protected Stream<StructureShape> allErrorShapes() {
    final var commonErrors = service.getErrors().stream();
    final var operationErrors = model
      .getOperationShapes()
      .stream()
      .flatMap(operationShape -> operationShape.getErrors().stream());
    return Stream
      .concat(commonErrors, operationErrors)
      .distinct()
      .map(errorShapeId -> model.expectShape(errorShapeId, StructureShape.class)
      );
  }

  protected final boolean isInputOrOutputStructure(
    final StructureShape structureShape
  ) {
    return (
      operationIndex.isInputStructure(structureShape) ||
      operationIndex.isOutputStructure(structureShape)
    );
  }

  protected boolean shouldGenerateStructForStructure(
    StructureShape structureShape
  ) {
    return (
      !isInputOrOutputStructure(structureShape) &&
      !structureShape.hasTrait(ErrorTrait.class) &&
      !structureShape.hasTrait(ShapeId.from("smithy.api#trait")) &&
      !structureShape.hasTrait(ReferenceTrait.class) &&
      ModelUtils.isInServiceNamespace(structureShape, service)
    );
  }

  protected final Stream<
    StructureShape
  > streamStructuresToGenerateStructsFor() {
    return model
      .getStructureShapes()
      .stream()
      .filter(this::shouldGenerateStructForStructure)
      .sorted();
  }

  protected final Stream<ResourceShape> streamResourcesToGenerateTraitsFor() {
    return model
      .getStructureShapes()
      .stream()
      .filter(s -> s.hasTrait(ReferenceTrait.class))
      .map(s -> s.expectTrait(ReferenceTrait.class))
      .filter(t -> !t.isService())
      .map(t -> model.expectShape(t.getReferentId(), ResourceShape.class))
      .sorted();
  }

  protected boolean shouldGenerateEnumForUnion(UnionShape unionShape) {
    return GENERATE_DEPENDENCIES || ModelUtils.isInServiceNamespace(unionShape, service);
  }

  protected TokenTree declarePubModules(Stream<String> moduleNames) {
    return TokenTree
      .of(
        moduleNames
          .sorted()
          .map(module -> TokenTree.of("pub mod " + module + ";\n"))
      )
      .lineSeparated();
  }

  protected RustFile conversionsModule(final ServiceShape serviceShape) {
    final String namespace = serviceShape.getId().getNamespace();
    Stream<String> operationModules = model
      .getOperationShapes()
      .stream()
      .filter(this::shouldGenerateOperation)
      // Need to filter by the binding shape, not the operation shape
      .filter(o -> operationBindingIndex.getBindingShapes(o).stream().anyMatch(
        b -> b.getId().getNamespace().equals(namespace))
      )
      .map(operationShape -> toSnakeCase(operationShape.getId().getName()));
    Stream<String> resourceModules = streamResourcesToGenerateTraitsFor()
      .map(resourceShape -> toSnakeCase(resourceShape.getId().getName()));

    // smithy-dafny generally generates code for all shapes in the same namespace,
    // whereas most smithy code generators generate code for all shapes in the service closure.
    // Here we filter to "normal" structures and unions.
    Stream<String> structureModules = streamStructuresToGenerateStructsFor()
      .filter(o -> o.getId().getNamespace().equals(namespace))
      .map(structureShape -> toSnakeCase(structureShape.getId().getName()));
    Stream<String> unionModules = model
      .getUnionShapes()
      .stream()
      .filter(this::shouldGenerateEnumForUnion)
      .filter(o -> o.getId().getNamespace().equals(namespace))
      .map(structureShape -> toSnakeCase(structureShape.getId().getName()));

    Stream<String> enumModules = ModelUtils
      .streamEnumShapes(model, service.getId().getNamespace())
      .filter(o -> o.getId().getNamespace().equals(namespace))
      .map(structureShape -> toSnakeCase(structureShape.getId().getName()));

    TokenTree content = declarePubModules(
      Stream
        .of(
          resourceModules,
          operationModules,
          structureModules,
          unionModules,
          enumModules,
          Stream.of("error"),
          Stream.of("client")
        )
        .flatMap(s -> s)
    );

    return new RustFile(rootPathForNamespace(namespace).resolve("conversions.rs"), content);
  }

  protected RustFile structureConversionModule(
    final StructureShape structureShape
  ) {
    String snakeCaseName = toSnakeCase(structureName(structureShape));
    Path path = Path.of("src", "conversions", snakeCaseName + ".rs");
    return new RustFile(
      path,
      TokenTree.of(
        structureToDafnyFunction(structureShape),
        structureFromDafnyFunction(structureShape)
      )
    );
  }

  protected TokenTree structureToDafnyFunction(
    final StructureShape structureShape
  ) {
    final String template =
      """
      #[allow(dead_code)]
      pub fn to_dafny(
          value: &$rustTypesModuleName:L::$rustStructureName:L,
      ) -> ::std::rc::Rc<crate::r#$dafnyTypesModuleName:L::$structureName:L>{
        ::std::rc::Rc::new(
          crate::r#$dafnyTypesModuleName:L::$structureName:L::$structureName:L {
              $variants:L
          }
        )
      }
      """;
    final Map<String, String> variables = MapUtils.merge(
      serviceVariables(),
      structureVariables(structureShape)
    );
    variables.put(
      "variants",
      toDafnyVariantsForStructure(structureShape).toString()
    );

    return TokenTree.of(evalTemplate(template, variables));
  }

  /**
   * Returns whether the Rust struct builder for the given shape is fallible,
   * i.e. its {@code build()} function returns {@code Result<T>}.
   */
  protected abstract boolean isStructureBuilderFallible(
    final StructureShape structureShape
  );

  protected TokenTree structureFromDafnyFunction(
    final StructureShape structureShape
  ) {
    final Map<String, String> variables = MapUtils.merge(
      serviceVariables(),
      structureVariables(structureShape)
    );
    variables.put(
      "fluentMemberSetters",
      fluentMemberSettersForStructure(structureShape).toString()
    );

    final String unwrapIfNeeded = isStructureBuilderFallible(structureShape)
      ? ".unwrap()"
      : "";
    variables.put("unwrapIfNeeded", unwrapIfNeeded);

    return TokenTree.of(
      evalTemplate(
        """
        #[allow(dead_code)]
        pub fn from_dafny(
            dafny_value: ::std::rc::Rc<
                crate::r#$dafnyTypesModuleName:L::$structureName:L,
            >,
        ) -> $rustTypesModuleName:L::$rustStructureName:L {
            $rustTypesModuleName:L::$rustStructureName:L::builder()
                  $fluentMemberSetters:L
                  .build()
                  $unwrapIfNeeded:L
        }
        """,
        variables
      )
    );
  }

  protected RustFile operationRequestConversionModule(
    final Shape bindingShape,
    final OperationShape operationShape
  ) {
    var toDafnyFunction = operationRequestToDafnyFunction(bindingShape, operationShape);
    var fromDafnyFunction = operationRequestFromDafnyFunction(bindingShape, operationShape);
    var content = TokenTree
      .of(toDafnyFunction, fromDafnyFunction)
      .lineSeparated();

    final String snakeCaseOperationName = toSnakeCase(
      operationName(operationShape)
    );
    final Path path = rootPathForShape(bindingShape)
      .resolve("conversions")
      .resolve(snakeCaseOperationName)
      .resolve("_%s.rs".formatted(
        toSnakeCase(syntheticOperationInputName(operationShape))
      ));
    return new RustFile(path, content);
  }

  protected RustFile operationResponseConversionModule(
    final Shape bindingShape,
    final OperationShape operationShape
  ) {
    var toDafnyFunction = operationResponseToDafnyFunction(bindingShape, operationShape);
    var fromDafnyFunction = operationResponseFromDafnyFunction(bindingShape, operationShape);
    var content = TokenTree
      .of(toDafnyFunction, fromDafnyFunction)
      .lineSeparated();

    final String snakeCaseOperationName = toSnakeCase(
      operationName(operationShape)
    );
    final Path path = rootPathForShape(bindingShape)
      .resolve("conversions")
      .resolve(snakeCaseOperationName)
      .resolve("_%s.rs".formatted(
        toSnakeCase(syntheticOperationOutputName(operationShape))
      ));
    return new RustFile(path, content);
  }

  protected abstract TokenTree operationRequestToDafnyFunction(
    final Shape bindingShape,
    final OperationShape operationShape
  );

  protected abstract TokenTree operationRequestFromDafnyFunction(
    final Shape bindingShape,
    final OperationShape operationShape
  );

  protected abstract TokenTree operationResponseToDafnyFunction(
    final Shape bindingShape,
    final OperationShape operationShape
  );

  protected abstract TokenTree operationResponseFromDafnyFunction(
    final Shape bindingShape,
    final OperationShape operationShape
  );

  protected TokenTree fluentMemberSettersForStructure(Shape shape) {
    return TokenTree
      .of(
        shape
          .members()
          .stream()
          .map(m ->
            TokenTree.of(
              ".set_" +
              toSnakeCase(m.getMemberName()) +
              "(" +
              fromDafnyForMember(m) +
              ")"
            )
          )
      )
      .lineSeparated();
  }

  protected TokenTree toDafnyVariantsForStructure(
    final StructureShape structureShape
  ) {
    return TokenTree
      .of(
        structureShape
          .members()
          .stream()
          .map(m ->
            TokenTree.of(
              m.getMemberName() +
              ": " +
              toDafnyVariantMember(structureShape, m) +
              ","
            )
          )
      )
      .lineSeparated();
  }

  private TokenTree fromDafnyForMember(MemberShape member) {
    Shape targetShape = model.expectShape(member.getTarget());
    boolean isRequired = member.hasTrait(RequiredTrait.class);
    // isRustOption is always true here because we're using .set_foo(...) fluent builder methods
    // on the Rust side as opposed to just .foo(...), and those all take options
    // even for required members.
    return fromDafny(
      targetShape,
      "dafny_value." + member.getMemberName() + "()",
      true,
      !isRequired
    );
  }

  /**
   * @param isRustOption Whether the Rust type is an Option<...> or not.
   *                     Rust's structures avoid Options when not strictly necessary depending on context.
   * @param isDafnyOption Whether the Dafny type is an Option<...> or not.
   *                      Dafny tends to be much more consistent about this.
   */
  // TODO: There is obviously a lot of duplication here that should be easy to clean up.
  // TODO: Some cases do not handle all combinations of isRustOption and isDafnyOption.
  protected TokenTree fromDafny(
    final Shape originalShape,
    final String dafnyValue,
    boolean isRustOption,
    boolean isDafnyOption
  ) {
    // First handle the indirection of @reference to service or resource shapes
    final ModelUtils.ResolvedShapeId resolvedShapeId = ModelUtils.resolveShape(
      originalShape,
      model
    );
    final Shape shape = model.expectShape(resolvedShapeId.resolvedId());

    return switch (shape.getType()) {
      case STRING, ENUM -> {
        if (shape.hasTrait(EnumTrait.class) || shape.isEnumShape()) {
          var enumShapeName = toSnakeCase(shape.toShapeId().getName());
          String prefix = topLevelNameForShape(shape);
          if (isDafnyOption) {
            yield TokenTree.of(
              """
              match &**%s {
                  crate::r#_Wrappers_Compile::Option::Some { value } => Some(
                      %s::conversions::%s::from_dafny(value)
                  ),
                  _ => None,
              }
              """.formatted(dafnyValue, prefix, enumShapeName)
            );
          } else {
            TokenTree result = TokenTree.of(
              "%s::conversions::%s::from_dafny(%s)".formatted(
                  prefix,
                  enumShapeName,
                  dafnyValue
                )
            );
            if (isRustOption) {
              result =
                TokenTree.of(TokenTree.of("Some("), result, TokenTree.of(")"));
            }
            yield result;
          }
        } else if (shape.hasTrait(DafnyUtf8BytesTrait.class)) {
          final String dafnyToRust =
            "::std::string::String::from_utf8(dafny_runtime::dafny_runtime_conversions::dafny_sequence_to_vec(&%s, |b| *b)).unwrap()";
          String valueToRust;
          if (isDafnyOption) {
            valueToRust =
              """
              match %s.as_ref() {
                crate::_Wrappers_Compile::Option::Some { .. } => ::std::option::Option::Some(%s),
                _ => ::std::option::Option::None,
              }""".formatted(
                  dafnyValue,
                  dafnyToRust.formatted(dafnyValue + ".Extract()")
                );
            if (!isRustOption) {
              valueToRust = "(%s).unwrap()".formatted(valueToRust);
            }
          } else {
            valueToRust = dafnyToRust.formatted(dafnyValue + ".as_ref()");
            if (isRustOption) {
              valueToRust = "Some(%s)".formatted(valueToRust);
            }
          }
          yield TokenTree.of(valueToRust);
        } else {
          if (isDafnyOption) {
            yield TokenTree.of(
              "crate::standard_library_conversions::ostring_from_dafny(%s.clone())".formatted(
                  dafnyValue
                )
            );
          } else {
            TokenTree result = TokenTree.of(
              "dafny_runtime::dafny_runtime_conversions::unicode_chars_false::dafny_string_to_string(%s)".formatted(
                  dafnyValue
                )
            );
            if (isRustOption) {
              result =
                TokenTree.of(TokenTree.of("Some("), result, TokenTree.of(")"));
            }
            yield result;
          }
        }
      }
      case BOOLEAN -> {
        if (isDafnyOption) {
          yield TokenTree.of(
            "crate::standard_library_conversions::obool_from_dafny(%s.clone())".formatted(
                dafnyValue
              )
          );
        } else {
          TokenTree result = TokenTree.of(dafnyValue, ".clone()");
          if (isRustOption) {
            result =
              TokenTree.of(TokenTree.of("Some("), result, TokenTree.of(")"));
          }
          yield result;
        }
      }
      case INTEGER -> {
        if (isDafnyOption) {
          yield TokenTree.of(
            "crate::standard_library_conversions::oint_from_dafny(%s.clone())".formatted(
                dafnyValue
              )
          );
        } else {
          TokenTree result = TokenTree.of(dafnyValue, ".clone()");
          if (isRustOption) {
            result =
              TokenTree.of(TokenTree.of("Some("), result, TokenTree.of(")"));
          }
          yield result;
        }
      }
      case LONG -> {
        if (isDafnyOption) {
          yield TokenTree.of(
            "crate::standard_library_conversions::olong_from_dafny(%s.clone())".formatted(
                dafnyValue
              )
          );
        } else {
          TokenTree result = TokenTree.of(dafnyValue, ".clone()");
          if (isRustOption) {
            result =
              TokenTree.of(TokenTree.of("Some("), result, TokenTree.of(")"));
          }
          yield result;
        }
      }
      case DOUBLE -> {
        if (isRustOption) {
          yield TokenTree.of(
            "crate::standard_library_conversions::odouble_from_dafny(%s.clone())".formatted(
                dafnyValue
              )
          );
        } else {
          yield TokenTree.of(
            "crate::standard_library_conversions::double_from_dafny(&%s.clone())".formatted(
                dafnyValue
              )
          );
        }
      }
      case TIMESTAMP -> {
        if (isDafnyOption) {
          yield TokenTree.of(
            "crate::standard_library_conversions::otimestamp_from_dafny(%s.clone())".formatted(
                dafnyValue
              )
          );
        } else if (isRustOption) {
          yield TokenTree.of(
            "Some(crate::standard_library_conversions::timestamp_from_dafny(%s.clone()))".formatted(
                dafnyValue
              )
          );
        } else {
          yield TokenTree.of(
            "crate::standard_library_conversions::timestamp_from_dafny(%s.clone())".formatted(
                dafnyValue
              )
          );
        }
      }
      case BLOB -> {
        if (isDafnyOption) {
          yield TokenTree.of(
            "crate::standard_library_conversions::oblob_from_dafny(%s.clone())".formatted(
                dafnyValue
              )
          );
        } else if (isRustOption) {
          yield TokenTree.of(
            "Some(crate::standard_library_conversions::blob_from_dafny(%s.clone()))".formatted(
                dafnyValue
              )
          );
        } else {
          yield TokenTree.of(
            "crate::standard_library_conversions::blob_from_dafny(%s.clone())".formatted(
                dafnyValue
              )
          );
        }
      }
      case LIST -> {
        ListShape listShape = shape.asListShape().get();
        Shape memberShape = model.expectShape(
          listShape.getMember().getTarget()
        );
        if (!isDafnyOption) {
          TokenTree result = TokenTree.of(
            """
            ::dafny_runtime::dafny_runtime_conversions::dafny_sequence_to_vec(%s,
                |e| %s,
            )
            """.formatted(dafnyValue, fromDafny(memberShape, "e", false, false))
          );
          if (isRustOption) {
            result =
              TokenTree.of(TokenTree.of("Some("), result, TokenTree.of(")"));
          }
          yield result;
        } else {
          yield TokenTree.of(
            """
            match (*%s).as_ref() {
                crate::r#_Wrappers_Compile::Option::Some { value } =>
                    Some(
                        ::dafny_runtime::dafny_runtime_conversions::dafny_sequence_to_vec(value,
                            |e| %s,
                        )
                    ),
                _ => None
            }
            """.formatted(dafnyValue, fromDafny(memberShape, "e", false, false))
          );
        }
      }
      case MAP -> {
        MapShape mapShape = shape.asMapShape().get();
        Shape keyShape = model.expectShape(mapShape.getKey().getTarget());
        Shape valueShape = model.expectShape(mapShape.getValue().getTarget());
        if (!isDafnyOption) {
          TokenTree result = TokenTree.of(
            """
            ::dafny_runtime::dafny_runtime_conversions::dafny_map_to_hashmap(&%s,
                |k| %s,
                |v| %s,
            )
            """.formatted(
                dafnyValue,
                fromDafny(keyShape, "k", false, false),
                fromDafny(valueShape, "v", false, false)
              )
          );
          if (isRustOption) {
            result =
              TokenTree.of(TokenTree.of("Some("), result, TokenTree.of(")"));
          }
          yield result;
        } else {
          yield TokenTree.of(
            """
            match (*%s).as_ref() {
                crate::r#_Wrappers_Compile::Option::Some { value } =>
                    Some(
                        ::dafny_runtime::dafny_runtime_conversions::dafny_map_to_hashmap(value,
                            |k| %s,
                            |v| %s,
                        )
                    ),
                _ => None
            }
            """.formatted(
                dafnyValue,
                fromDafny(keyShape, "k", false, false),
                fromDafny(valueShape, "v", false, false)
              )
          );
        }
      }
      case STRUCTURE, UNION -> {
        var structureShapeName = toSnakeCase(shape.getId().getName());
        String prefix = topLevelNameForShape(shape);
        if (isDafnyOption) {
          yield TokenTree.of(
            """
            match (*%s).as_ref() {
                crate::r#_Wrappers_Compile::Option::Some { value } =>
                    Some(%s::conversions::%s::from_dafny(value.clone())),
                _ => None,
            }
            """.formatted(dafnyValue, prefix, structureShapeName)
          );
        } else {
          TokenTree result = TokenTree.of(
            """
            %s::conversions::%s::from_dafny(%s.clone())
            """.formatted(prefix, structureShapeName, dafnyValue)
          );
          if (isRustOption) {
            result =
              TokenTree.of(TokenTree.of("Some("), result, TokenTree.of(")"));
          }
          yield result;
        }
      }
      case RESOURCE -> {
        var resourceShapeName = toSnakeCase(shape.getId().getName());
        String prefix = topLevelNameForShape(shape);
        if (isDafnyOption) {
          yield TokenTree.of(
            """
            match (*%s).as_ref() {
                crate::r#_Wrappers_Compile::Option::Some { value } =>
                    Some(%s::conversions::%s::from_dafny(value.clone())),
                _ => None,
            }
            """.formatted(dafnyValue, prefix, resourceShapeName)
          );
        } else {
          TokenTree result = TokenTree.of(
            """
            %s::conversions::%s::from_dafny(%s.clone())
            """.formatted(prefix, resourceShapeName, dafnyValue)
          );
          if (isRustOption) {
            result =
              TokenTree.of(TokenTree.of("Some("), result, TokenTree.of(")"));
          }
          yield result;
        }
      }
      case SERVICE -> {
        String prefix = topLevelNameForShape(shape);
        if (isDafnyOption) {
          yield TokenTree.of(
            """
            match (*%s).as_ref() {
                crate::r#_Wrappers_Compile::Option::Some { value } =>
                    Some(%s::conversions::client::from_dafny(value.clone())),
                _ => None,
            }
            """.formatted(dafnyValue, prefix)
          );
        } else {
          TokenTree result = TokenTree.of(
            """
            %s::conversions::client::from_dafny(%s.clone())
            """.formatted(prefix, dafnyValue)
          );
          if (isRustOption) {
            result =
              TokenTree.of(TokenTree.of("Some("), result, TokenTree.of(")"));
          }
          yield result;
        }
      }
      default -> throw new IllegalArgumentException(
        "Unsupported shape type: %s".formatted(shape.getType())
      );
    };
  }

  private TokenTree toDafnyVariantMember(
    final StructureShape parent,
    final MemberShape member
  ) {
    final Shape targetShape = model.expectShape(member.getTarget());
    final String snakeCaseMemberName = toSnakeCase(member.getMemberName());
    return toDafny(
      targetShape,
      "value." + snakeCaseMemberName,
      !isRustFieldRequired(parent, member),
      !hasRequiredTrait(member)
    );
  }

  protected final boolean hasRequiredTrait(final MemberShape member) {
    return member.hasTrait(RequiredTrait.class);
  }

  protected boolean isRustFieldRequired(
    final StructureShape parent,
    final MemberShape member
  ) {
    // These rules were mostly reverse-engineered from inspection of Rust SDKs,
    // and may not be complete!
    final Shape targetShape = model.expectShape(member.getTarget());
    return (
      hasRequiredTrait(member) &&
      !operationIndex.isOutputStructure(parent) &&
      !operationIndex.isInputStructure(parent) &&
      !targetShape.isStructureShape()
    );
  }

  // TODO: unify overrides of toDafny by figuring out exactly where clones/borrows can be elided
  /**
   * @param isRustOption Whether the Rust type is an Option<...> or not.
   *                     Rust's structures avoid Options when not strictly necessary depending on context.
   * @param isDafnyOption Whether the Dafny type is an Option<...> or not.
   *                      Dafny tends to be much more consistent about this.
   *                      We generally trust that Dafny codegen aligns with the constraints,
   *                      and hence is it safe to call unwrap() on Rust options when necessary.
   */
  protected abstract TokenTree toDafny(
    final Shape shape,
    final String rustValue,
    boolean isRustOption,
    boolean isDafnyOption
  );

  protected TokenTree enumToDafnyFunction(final EnumShape enumShape) {
    final Map<String, String> variables = MapUtils.merge(
      serviceVariables(),
      enumVariables(enumShape)
    );
    var branches = enumShape
      .getEnumValues()
      .keySet()
      .stream()
      .map(memberName ->
        evalTemplate(
          "$rustTypesModuleName:L::$rustEnumName:L::$rustEnumMemberName:L => crate::r#$dafnyTypesModuleName:L::$enumName:L::$dafnyEnumMemberName:L {},",
          MapUtils.merge(variables, enumMemberVariables(memberName))
        )
      )
      .collect(Collectors.joining("\n"));
    variables.put("branches", branches);

    // TODO: This should not be a panic, but the Dafny image of the enum shape doesn't have an Unknown variant of any kind,
    // so there's no way to succeed.
    // See https://github.com/smithy-lang/smithy-dafny/issues/476.
    // This could be handled more cleanly if conversion functions returned Results,
    // but that would be a large and disruptive change to the overall code flow.
    return TokenTree.of(
      evalTemplate(
        """
        #[allow(dead_code)]

        pub fn to_dafny(
            value: $rustTypesModuleName:L::$rustEnumName:L,
        ) -> ::std::rc::Rc<crate::r#$dafnyTypesModuleName:L::$enumName:L>{
            ::std::rc::Rc::new(match value {
                $branches:L
                _ => panic!("Unknown enum variant: {}", value),
            })
        }
        """,
        variables
      )
    );
  }

  protected TokenTree enumFromDafnyFunction(final EnumShape enumShape) {
    final Map<String, String> variables = MapUtils.merge(
      serviceVariables(),
      enumVariables(enumShape)
    );

    var branches = enumShape
      .getEnumValues()
      .keySet()
      .stream()
      .map(memberName ->
        evalTemplate(
          "crate::r#$dafnyTypesModuleName:L::$enumName:L::$dafnyEnumMemberName:L {} => $rustTypesModuleName:L::$rustEnumName:L::$rustEnumMemberName:L,",
          MapUtils.merge(variables, enumMemberVariables(memberName))
        )
      )
      .collect(Collectors.joining("\n"));
    variables.put("branches", branches);

    return TokenTree.of(
      evalTemplate(
        """
        #[allow(dead_code)]
        pub fn from_dafny(
            dafny_value: &crate::r#$dafnyTypesModuleName:L::$enumName:L,
        ) -> $rustTypesModuleName:L::$rustEnumName:L {
            match dafny_value {
                $branches:L
            }
        }
        """,
        variables
      )
    );
  }

  protected Set<RustFile> allOperationConversionModules() {
    return allOperationShapes()
      .filter(this::shouldGenerateOperation)
      .map(this::operationConversionModules)
      .flatMap(Collection::stream)
      .collect(Collectors.toSet());
  }

  protected Set<RustFile> operationConversionModules(
    final OperationShape operationShape
  ) {
    return operationBindingIndex.getBindingShapes(operationShape)
      .stream()
      .flatMap(bindingShape -> boundOperationConversionModules(bindingShape, operationShape).stream())
      .collect(Collectors.toSet());
  }

  protected abstract Set<RustFile> boundOperationConversionModules(
    final Shape bindingShape,
    final OperationShape operationShape
  );

  protected RustFile enumConversionModule(final EnumShape enumShape) {
    Path path = Path.of(
      "src",
      "conversions",
      toSnakeCase(enumName(enumShape)) + ".rs"
    );

    return new RustFile(
      path,
      TokenTree
        .of(enumToDafnyFunction(enumShape), enumFromDafnyFunction(enumShape))
        .lineSeparated()
    );
  }

  /**
   * Generates values for variables commonly used in service-specific templates.
   */
  protected HashMap<String, String> serviceVariables() {
    return serviceVariables(service);
  }

  protected HashMap<String, String> serviceVariables(final ServiceShape serviceShape) {
    final String namespace = serviceShape.getId().getNamespace();
    final HashMap<String, String> variables = new HashMap<>();
<<<<<<< HEAD
    variables.put("serviceName", serviceShape.getId().getName(serviceShape));
    variables.put("dafnyModuleName", getDafnyModuleName(namespace));
    variables.put("dafnyInternalModuleName", getDafnyInternalModuleName(namespace));
    variables.put("dafnyTypesModuleName", getDafnyTypesModuleName(namespace));
    variables.put("rustTypesModuleName", getRustTypesModuleName(namespace));
    return variables;
  }

  protected String getDafnyModuleName(final String namespace) {
    return namespace
      .replace(".", "::")
      .toLowerCase(Locale.ROOT);
  }

  protected String getDafnyInternalModuleName(final String namespace) {
    return "%s::internaldafny".formatted(getDafnyModuleName(namespace));
=======
    variables.put("serviceName", service.getId().getName(service));
    variables.put("dafnyInternalModuleName", getDafnyInternalModuleName());
    variables.put("dafnyTypesModuleName", getDafnyTypesModuleName());
    variables.put("rustTypesModuleName", getRustTypesModuleName());
    return variables;
  }

  protected String getDafnyInternalModuleName() {
    String dafnyExternName = DafnyNameResolver.dafnyExternNamespace(
      service.getId().getNamespace()
    );
    return dafnyExternName.replace(".", "::").toLowerCase(Locale.ROOT);
>>>>>>> 779d38df
  }

  protected String getDafnyTypesModuleName(final String namespace) {
    return "%s::types".formatted(getDafnyInternalModuleName(namespace));
  }

  protected abstract String getRustTypesModuleName(final String namespace);

  /**
   * Generates values for variables commonly used in operation-specific templates.
   */
  protected HashMap<String, String> operationVariables(
    final Shape bindingShape,
    final OperationShape operationShape
  ) {
    final String opName = operationName(operationShape);
    final String opInputName = operationInputName(operationShape);
    final String opOutputName = operationOutputName(operationShape);
    final String opErrorName = operationErrorTypeName(operationShape);
    final String synOpInputName = syntheticOperationInputName(operationShape);
    final String synOpOutputName = syntheticOperationOutputName(operationShape);

    final HashMap<String, String> variables = new HashMap<>();
    variables.put("operationName", opName);
    variables.put("operationInputName", opInputName);
    variables.put("operationOutputName", opOutputName);
    variables.put("operationErrorName", opErrorName);
    variables.put("syntheticOperationInputName", synOpInputName);
    variables.put("syntheticOperationOutputName", synOpOutputName);
    variables.put("snakeCaseOperationName", toSnakeCase(opName));
    variables.put("snakeCaseOperationInputName", toSnakeCase(opInputName));
    variables.put("snakeCaseOperationOutputName", toSnakeCase(opOutputName));
    variables.put(
      "snakeCaseSyntheticOperationInputName",
      toSnakeCase(synOpInputName)
    );
    variables.put(
      "snakeCaseSyntheticOperationOutputName",
      toSnakeCase(synOpOutputName)
    );
    variables.put("pascalCaseOperationName", toPascalCase(opName));
    variables.put("pascalCaseOperationInputName", toPascalCase(opInputName));
    variables.put("pascalCaseOperationOutputName", toPascalCase(opOutputName));
    variables.put("pascalCaseOperationErrorName", toPascalCase(opErrorName));

    if (bindingShape.isServiceShape()) {
      variables.put("operationTargetName", "client");
      variables.put("operationTargetType", "crate::client::Client");
    } else {
      Map<String, String> resourceVariables = resourceVariables(
        bindingShape.asResourceShape().get()
      );
      variables.put(
        "operationTargetName",
        resourceVariables.get("snakeCaseResourceName")
      );
      variables.put(
        "operationTargetType",
        evalTemplate(
          "crate::types::$snakeCaseResourceName:L::$rustResourceName:LRef",
          resourceVariables
        )
      );
    }

    final StructureShape inputShape = operationIndex
      .getInputShape(operationShape)
      .get();
    variables.put(
      "operationInputType",
      evalTemplate(
        "crate::operation::$snakeCaseOperationName:L::$pascalCaseOperationInputName:L",
        variables
      )
    );
    if (inputShape.hasTrait(PositionalTrait.class)) {
      Shape resolvedInputShape = model.expectShape(
        ModelUtils.resolveShape(inputShape, model).resolvedId()
      );
      variables.put(
        "operationDafnyInputType",
        rustTypeForShape(resolvedInputShape)
      );
    } else {
      Map<String, String> inputShapeVariables = structureVariables(inputShape);
      variables.put(
        "operationDafnyInputType",
        evalTemplate(
          "crate::r#$dafnyTypesModuleName:L::$structureName:L",
          inputShapeVariables
        )
      );
    }

    final StructureShape outputShape = operationIndex
      .getOutputShape(operationShape)
      .get();
    if (outputShape.hasTrait(PositionalTrait.class)) {
      variables.put("operationOutputType", rustTypeForShape(outputShape));
    } else {
      variables.put(
        "operationOutputType",
        evalTemplate(
          "crate::operation::$snakeCaseOperationName:L::$pascalCaseOperationOutputName:L",
          variables
        )
      );
      Map<String, String> outputShapeVariables = structureVariables(
        outputShape
      );
      variables.put(
        "operationDafnyOutputType",
        evalTemplate(
          "crate::r#$dafnyTypesModuleName:L::$structureName:L",
          outputShapeVariables
        )
      );
    }

    return variables;
  }

  protected String operationName(final OperationShape operationShape) {
    return operationShape.getId().getName(service);
  }

  protected String operationInputName(final OperationShape operationShape) {
    return operationShape.getInputShape().getName(service);
  }

  protected String operationOutputName(final OperationShape operationShape) {
    return operationShape.getOutputShape().getName(service);
  }

  protected abstract String syntheticOperationInputName(
    final OperationShape operationShape
  );

  protected abstract String syntheticOperationOutputName(
    final OperationShape operationShape
  );

  protected String operationErrorTypeName(final OperationShape operationShape) {
    return "%sError".formatted(operationName(operationShape));
  }

  protected String structureName(final StructureShape structureShape) {
    return structureShape.getId().getName(service);
  }

  protected String rustStructureName(final StructureShape structureShape) {
    return toPascalCase(structureName(structureShape));
  }

  protected String qualifiedRustStructureType(
    final StructureShape structureShape
  ) {
    return "%s::types::%s".formatted(
        topLevelNameForShape(structureShape),
        rustStructureName(structureShape)
      );
  }

  protected String topLevelNameForShape(final ToShapeId toShapeId) {
    final ShapeId shapeId = toShapeId.toShapeId();
    if (ModelUtils.isInServiceNamespace(shapeId, service)) {
      return "crate";
    } else {
      return "crate::" + NamespaceHelper.rustModuleForSmithyNamespace(
        shapeId.getNamespace()
      );
    }
  }

  protected Path rootPathForNamespace(final String namespace) {
    if (namespace.equals(service.getId().getNamespace())) {
      return Path.of("src");
    } else {
      return Path.of("src", "deps", NamespaceHelper.rustModuleForSmithyNamespace(
        namespace
      ));
    }
  }

  protected Path rootPathForShape(final ToShapeId toShapeId) {
    return rootPathForNamespace(toShapeId.toShapeId().getNamespace());
  }

  protected String qualifiedRustServiceType(final ServiceShape serviceShape) {
    return topLevelNameForShape(serviceShape) + "::client::Client";
  }

  protected String qualifiedRustResourceType(
    final ResourceShape resourceShape
  ) {
    return evalTemplate(
      topLevelNameForShape(resourceShape) +
      "::types::$snakeCaseResourceName:L::$rustResourceName:LRef",
      resourceVariables(resourceShape)
    );
  }

  protected HashMap<String, String> structureVariables(
    final StructureShape structureShape
  ) {
    final HashMap<String, String> variables = new HashMap<>();
    final String structureName = structureName(structureShape);
    variables.put("structureName", structureName);
    variables.put("snakeCaseStructureName", toSnakeCase(structureName));
    variables.put("rustStructureName", rustStructureName(structureShape));
    // TODO: Risky...
    variables.put("dafnyTypesModuleName", getDafnyTypesModuleName(structureShape.getId().getNamespace()));
    return variables;
  }

  protected HashMap<String, String> resourceVariables(
    final ResourceShape resourceShape
  ) {
    final HashMap<String, String> variables = new HashMap<>();
    final String resourceName = resourceName(resourceShape);
    variables.put("resourceName", resourceName);
    variables.put("snakeCaseResourceName", toSnakeCase(resourceName));
    variables.put("rustResourceName", rustResourceTraitName(resourceShape));
    variables.put("dafnyResourceName", dafnyResourceTraitName(resourceShape));
    return variables;
  }

  /**
   * Generates values for variables commonly used in templates specific to standard structures
   * (e.g. not operation-related or {@code @error} structures).
   */
  protected HashMap<String, String> standardStructureVariables(
    final StructureShape structureShape
  ) {
    final HashMap<String, String> variables = structureVariables(
      structureShape
    );
    variables.put(
      "qualifiedRustStructureType",
      qualifiedRustStructureType(structureShape)
    );
    return variables;
  }

  protected String enumName(final EnumShape enumShape) {
    return enumShape.getId().getName(service);
  }

  protected String rustEnumName(final EnumShape enumShape) {
    return toPascalCase(enumName(enumShape));
  }

  protected String qualifiedRustEnumType(final EnumShape enumShape) {
    return "%s::types::%s".formatted(
        topLevelNameForShape(enumShape),
        rustEnumName(enumShape)
      );
  }

  protected HashMap<String, String> enumVariables(final EnumShape enumShape) {
    final HashMap<String, String> variables = new HashMap<>();
    final String enumName = enumName(enumShape);
    variables.put("enumName", enumName);
    variables.put("snakeCaseEnumName", toSnakeCase(enumName));
    variables.put("rustEnumName", rustEnumName(enumShape));
    variables.put("qualifiedRustEnumType", qualifiedRustEnumType(enumShape));
    return variables;
  }

  protected String rustEnumMemberName(final String memberName) {
    return toPascalCase(memberName);
  }

  protected String dafnyEnumMemberName(final String memberName) {
    return memberName;
  }

  protected HashMap<String, String> enumMemberVariables(
    final String memberName
  ) {
    final HashMap<String, String> variables = new HashMap<>();
    variables.put("enumMemberName", memberName);
    variables.put("dafnyEnumMemberName", dafnyEnumMemberName(memberName));
    variables.put("rustEnumMemberName", rustEnumMemberName(memberName));
    return variables;
  }

  protected String resourceName(final ResourceShape resource) {
    return resource.getId().getName(service);
  }

  protected String rustResourceTraitName(final ResourceShape resource) {
    return toPascalCase(resourceName(resource));
  }

  protected String dafnyResourceTraitName(final ResourceShape resource) {
    return "I" + resourceName(resource);
  }

  protected String unionName(final UnionShape unionShape) {
    return unionShape.getId().getName(service);
  }

  protected String rustUnionName(final UnionShape unionShape) {
    return toPascalCase(unionName(unionShape));
  }

  protected String qualifiedRustUnionName(final UnionShape unionShape) {
    return "%s::types::%s".formatted(
        topLevelNameForShape(unionShape),
        rustUnionName(unionShape)
      );
  }

  /**
   * Generates values for variables commonly used in union-specific templates.
   */
  protected HashMap<String, String> unionVariables(
    final UnionShape unionShape
  ) {
    final HashMap<String, String> variables = new HashMap<>();
    final String unionName = unionName(unionShape);
    variables.put("unionName", unionName);
    variables.put("snakeCaseUnionName", toSnakeCase(unionName));
    variables.put("dafnyUnionName", unionName);
    variables.put("rustUnionName", rustUnionName(unionShape));
    variables.put("qualifiedRustUnionName", qualifiedRustUnionName(unionShape));
    return variables;
  }

  protected String unionMemberName(final MemberShape memberShape) {
    return memberShape.getMemberName();
  }

  protected String rustUnionMemberName(final MemberShape memberShape) {
    return toPascalCase(unionMemberName(memberShape));
  }

  protected String dafnyUnionMemberName(final MemberShape memberShape) {
    return unionMemberName(memberShape);
  }

  /**
   * Generates values for variables commonly used in union-member-specific templates.
   */
  protected HashMap<String, String> unionMemberVariables(
    final MemberShape memberShape
  ) {
    final String memberName = unionMemberName(memberShape);
    final Shape targetShape = model.expectShape(memberShape.getTarget());

    final HashMap<String, String> variables = new HashMap<>();
    variables.put("unionMemberName", memberName);
    variables.put("snakeCaseUnionMemberName", toSnakeCase(memberName));
    variables.put("dafnyUnionMemberName", dafnyUnionMemberName(memberShape));
    variables.put("rustUnionMemberName", rustUnionMemberName(memberShape));
    variables.put("unionMemberType", rustTypeForShape(targetShape));
    return variables;
  }

  protected String rustTypeForShape(final Shape originalShape) {
    // First handle indirection like @reference
    final ModelUtils.ResolvedShapeId resolvedShapeId = ModelUtils.resolveShape(
      originalShape,
      model
    );
    final Shape shape = model.expectShape(resolvedShapeId.resolvedId());

    return switch (shape.getType()) {
      case BOOLEAN -> "::std::primitive::bool";
      // integral
      case BYTE -> "::std::primitive::i8";
      case SHORT -> "::std::primitive::i16";
      case INTEGER -> "::std::primitive::i32";
      case LONG -> "::std::primitive::i64";
      // floats
      case FLOAT -> "::std::primitive::f32";
      case DOUBLE -> "::std::primitive::f64";
      // special numerics
      case BIG_INTEGER -> "::num::bigint::BigInt";
      case BIG_DECIMAL -> "::num::rational::BigRational";
      // special collections
      case BLOB -> "::aws_smithy_types::Blob";
      case STRING -> {
        //noinspection deprecation
        if (shape.hasTrait(EnumTrait.class)) {
          yield qualifiedRustEnumType(
            ModelUtils.stringToEnumShape(shape.asStringShape().orElseThrow())
          );
        }
        yield "::std::string::String";
      }
      case ENUM -> qualifiedRustEnumType(shape.asEnumShape().orElseThrow());
      // other simple shapes
      case TIMESTAMP -> "::aws_smithy_types::DateTime";
      // aggregates
      case STRUCTURE -> {
        final StructureShape structureShape = (StructureShape) shape;
        yield qualifiedRustStructureType(structureShape);
      }
      case LIST -> {
        final ListShape listShape = (ListShape) shape;
        final String memberType = rustTypeForShape(
          model.expectShape(listShape.getMember().getTarget())
        );
        yield "::std::vec::Vec<%s>".formatted(memberType);
      }
      case MAP -> {
        final MapShape mapShape = (MapShape) shape;
        final String keyType = rustTypeForShape(
          model.expectShape(mapShape.getKey().getTarget())
        );
        final String valueType = rustTypeForShape(
          model.expectShape(mapShape.getValue().getTarget())
        );
        yield "::std::collections::HashMap<%s, %s>".formatted(
            keyType,
            valueType
          );
      }
      case UNION -> qualifiedRustUnionName((UnionShape) shape);
      case RESOURCE -> qualifiedRustResourceType((ResourceShape) shape);
      case SERVICE -> qualifiedRustServiceType((ServiceShape) shape);
      default -> throw new UnsupportedOperationException(
        "Unsupported shape type: " + shape.getType()
      );
    };
  }

  protected String dafnyTypeForShape(final Shape originalShape) {
    // First handle indirection like @reference and @positional
    final ModelUtils.ResolvedShapeId resolvedShapeId = ModelUtils.resolveShape(
      originalShape,
      model
    );
    final Shape shape = model.expectShape(resolvedShapeId.resolvedId());

    return switch (shape.getType()) {
      case BOOLEAN -> "::std::primitive::bool";
      // integral
      case BYTE -> "::std::primitive::i8";
      case SHORT -> "::std::primitive::i16";
      case INTEGER -> "::std::primitive::i32";
      case LONG -> "::std::primitive::i64";
      // floats
      case FLOAT -> "::std::primitive::f32";
      case DOUBLE -> "::std::primitive::f64";
      // special numerics
      case BIG_INTEGER -> "::num::bigint::BigInt";
      case BIG_DECIMAL -> "::num::rational::BigRational";
      // special collections
      case BLOB -> "::dafny_runtime::dafny_runtime_conversions::DafnySequence<u8>";
      case STRING -> {
        //noinspection deprecation
        if (shape.hasTrait(EnumTrait.class)) {
          yield dafnyTypeForShape(
            ModelUtils.stringToEnumShape(shape.asStringShape().orElseThrow())
          );
        }
        yield "::dafny_runtime::dafny_runtime_conversions::DafnySequence<::dafny_runtime::dafny_runtime_conversions::DafnyCharUTF16>";
      }
      case ENUM -> getDafnyTypesModuleName(shape.getId().getNamespace()) +
      "::" +
      enumName((EnumShape) shape);
      // other simple shapes
      case TIMESTAMP -> "::dafny_runtime::dafny_runtime_conversions::DafnySequence<::dafny_runtime::dafny_runtime_conversions::DafnyCharUTF16>";
      // aggregates
      case LIST -> {
        final ListShape listShape = (ListShape) shape;
        final String memberType = dafnyTypeForShape(
          model.expectShape(listShape.getMember().getTarget())
        );
        yield "::dafny_runtime::dafny_runtime_conversions::DafnySequence<%s>".formatted(
            memberType
          );
      }
      case MAP -> {
        final MapShape mapShape = (MapShape) shape;
        final String keyType = dafnyTypeForShape(
          model.expectShape(mapShape.getKey().getTarget())
        );
        final String valueType = dafnyTypeForShape(
          model.expectShape(mapShape.getValue().getTarget())
        );
        yield "::dafny_runtime::dafny_runtime_conversions::DafnyMap<%s, %s>".formatted(
            keyType,
            valueType
          );
      }
      case STRUCTURE -> "::std::rc::Rc<crate::r#" +
      getDafnyTypesModuleName(shape.getId().getNamespace()) +
      "::" +
      structureName((StructureShape) shape) +
      ">";
      case UNION -> "::std::rc::Rc<crate::r#" +
      getDafnyTypesModuleName(shape.getId().getNamespace()) +
      "::" +
      unionName((UnionShape) shape) +
      ">";
      case RESOURCE -> "::dafny_runtime::Object<dyn crate::r#" +
      getDafnyTypesModuleName(shape.getId().getNamespace()) +
      "::I" +
      resourceName((ResourceShape) shape) +
      ">";
      case SERVICE -> {
        ServiceShape service = (ServiceShape) shape;
        yield "::dafny_runtime::Object<dyn crate::r#" +
        getDafnyTypesModuleName(shape.getId().getNamespace()) +
        "::I" +
        service.getId().getName(service) +
        "Client>";
      }
      default -> throw new UnsupportedOperationException(
        "Unsupported shape type: " + shape.getType()
      );
    };
  }
}<|MERGE_RESOLUTION|>--- conflicted
+++ resolved
@@ -934,7 +934,6 @@
   protected HashMap<String, String> serviceVariables(final ServiceShape serviceShape) {
     final String namespace = serviceShape.getId().getNamespace();
     final HashMap<String, String> variables = new HashMap<>();
-<<<<<<< HEAD
     variables.put("serviceName", serviceShape.getId().getName(serviceShape));
     variables.put("dafnyModuleName", getDafnyModuleName(namespace));
     variables.put("dafnyInternalModuleName", getDafnyInternalModuleName(namespace));
@@ -951,20 +950,6 @@
 
   protected String getDafnyInternalModuleName(final String namespace) {
     return "%s::internaldafny".formatted(getDafnyModuleName(namespace));
-=======
-    variables.put("serviceName", service.getId().getName(service));
-    variables.put("dafnyInternalModuleName", getDafnyInternalModuleName());
-    variables.put("dafnyTypesModuleName", getDafnyTypesModuleName());
-    variables.put("rustTypesModuleName", getRustTypesModuleName());
-    return variables;
-  }
-
-  protected String getDafnyInternalModuleName() {
-    String dafnyExternName = DafnyNameResolver.dafnyExternNamespace(
-      service.getId().getNamespace()
-    );
-    return dafnyExternName.replace(".", "::").toLowerCase(Locale.ROOT);
->>>>>>> 779d38df
   }
 
   protected String getDafnyTypesModuleName(final String namespace) {
