--- conflicted
+++ resolved
@@ -1,14 +1,7 @@
 package software.amazon.polymorph.smithygo.awssdk.shapevisitor;
 
-<<<<<<< HEAD
-import java.util.HashMap;
-import java.util.Map;
-import java.util.Arrays;
-import java.util.List;
-=======
 import java.util.*;
 
->>>>>>> f04495a6
 import software.amazon.polymorph.smithygo.awssdk.AwsSdkGoPointableIndex;
 import software.amazon.polymorph.smithygo.codegen.GenerationContext;
 import software.amazon.polymorph.smithygo.codegen.GoWriter;
@@ -56,7 +49,6 @@
   private final ServiceTrait serviceTrait;
   private final boolean isOptional;
   private final boolean isPointable;
-  public static final Map<MemberShape, String> visitorFuncMap = new HashMap<>();
 
   //TODO: Ideally this shouldn't be static but with current design we need to access this across instances.
   private static final Map<MemberShape, String> memberShapeConversionFuncMap = new HashMap<>();
@@ -115,15 +107,9 @@
   }
 
   @Override
-<<<<<<< HEAD
-  public String blobShape(BlobShape shape) {
-    writer.addImportFromModule("github.com/dafny-lang/DafnyRuntimeGo", "dafny");
-    String unAssertDataSource = dataSource.startsWith("input.(") ? "input" : dataSource;
-=======
   public String blobShape(final BlobShape shape) {
     writer.addImportFromModule(DAFNY_RUNTIME_GO_LIBRARY_MODULE, "dafny");
     final String unAssertedDataSource = dataSource.startsWith("input.(") ? "input" : dataSource;
->>>>>>> f04495a6
     return """
     func () []byte {
     var b []byte
@@ -138,11 +124,7 @@
             b = append(b, val.(byte))
         }
     }
-<<<<<<< HEAD
-    }()""".formatted(unAssertDataSource, dataSource);
-=======
     }()""".formatted(unAssertedDataSource, dataSource);
->>>>>>> f04495a6
   }
 
   @Override
@@ -161,13 +143,8 @@
     var nilcheck = "";
     if (this.isOptional) {
       if (this.isPointable) {
-<<<<<<< HEAD
-        String unAssertDataSource = dataSource.startsWith("input.(") ? "input" : dataSource;
-        nilcheck = "if %s == nil { return nil }".formatted(unAssertDataSource);
-=======
         final String unAssertedDataSource = dataSource.startsWith("input.(") ? "input" : dataSource;
         nilcheck = "if %s == nil { return nil }".formatted(unAssertedDataSource);
->>>>>>> f04495a6
       } else {
         nilcheck = "";
       }
@@ -199,17 +176,6 @@
         .expectShape(memberShape.getTarget());
       //TODO: Is it ever possible for structure to be nil?
       String maybeAssertion = "";
-<<<<<<< HEAD
-      if (dataSource.equals("input")) maybeAssertion =
-        ".(".concat(
-            DafnyNameResolver.getDafnyType(
-              shape,
-              context.symbolProvider().toSymbol(shape)
-            )
-          )
-          .concat(")");
-      final boolean assertionRequired =
-=======
       if (dataSource.equals("input")) {
         maybeAssertion =
           ".(".concat(
@@ -221,7 +187,6 @@
             .concat(")");
       }
       final var assertionRequired =
->>>>>>> f04495a6
         memberShape.isOptional();
       final var derivedDataSource =
         "%1$s%2$s%3$s%4$s".formatted(
@@ -265,11 +230,7 @@
       context.symbolProvider().toSymbol(targetShape),
       serviceTrait
     );
-<<<<<<< HEAD
-    String unAssertDataSource = dataSource.startsWith("input.(") ? "input" : dataSource;
-=======
     final String unAssertedDataSource = dataSource.startsWith("input.(") ? "input" : dataSource;
->>>>>>> f04495a6
     builder.append(
       """
       func() []%s{
@@ -288,11 +249,7 @@
             ? """
             if %s == nil {
                 return nil
-<<<<<<< HEAD
-            }""".formatted(unAssertDataSource)
-=======
             }""".formatted(unAssertedDataSource)
->>>>>>> f04495a6
             : "",
           dataSource,
           ShapeVisitorHelper.toNativeShapeVisitorWriter(
@@ -326,22 +283,14 @@
     );
 
     var nilCheck = "";
-<<<<<<< HEAD
-    String unAssertDataSource = dataSource.startsWith("input.(") ? "input" : dataSource;
-=======
     final String unAssertedDataSource = dataSource.startsWith("input.(") ? "input" : dataSource;
->>>>>>> f04495a6
     if (this.isOptional) {
       nilCheck =
         """
         if %s == nil {
             return nil
         }
-<<<<<<< HEAD
-        """.formatted(unAssertDataSource);
-=======
         """.formatted(unAssertedDataSource);
->>>>>>> f04495a6
     }
     builder.append(
       """
@@ -361,11 +310,7 @@
           typeName,
           typeName,
           nilCheck,
-<<<<<<< HEAD
-          unAssertDataSource,
-=======
           unAssertedDataSource,
->>>>>>> f04495a6
           ShapeVisitorHelper.toNativeShapeVisitorWriter(
               keyMemberShape,
               context,
@@ -393,21 +338,12 @@
   public String booleanShape(final BooleanShape shape) {
     writer.addImportFromModule(DAFNY_RUNTIME_GO_LIBRARY_MODULE, "dafny");
     var nilCheck = "";
-<<<<<<< HEAD
-    String unAssertDataSource = dataSource.startsWith("input.(") ? "input" : dataSource;
-    if (this.isOptional) {
-      if (this.isPointable) {
-        nilCheck = "if %s == nil { return nil }".formatted(unAssertDataSource);
-      } else {
-        nilCheck = "if %s == nil { return b }".formatted(unAssertDataSource);
-=======
     final String unAssertedDataSource = dataSource.startsWith("input.(") ? "input" : dataSource;
     if (this.isOptional) {
       if (this.isPointable) {
         nilCheck = "if %s == nil { return nil }".formatted(unAssertedDataSource);
       } else {
         nilCheck = "if %s == nil { return b }".formatted(unAssertedDataSource);
->>>>>>> f04495a6
       }
     }
     return """
@@ -419,11 +355,7 @@
     }()""".formatted(
         this.isPointable ? "*" : "",
         nilCheck,
-<<<<<<< HEAD
-        unAssertDataSource,
-=======
         unAssertedDataSource,
->>>>>>> f04495a6
         this.isPointable ? "&" : ""
       );
   }
@@ -433,11 +365,7 @@
     writer.addImportFromModule(DAFNY_RUNTIME_GO_LIBRARY_MODULE, "dafny");
     if (shape.hasTrait(EnumTrait.class)) {
       if (this.isOptional) {
-<<<<<<< HEAD
-        String unAssertDataSource = dataSource.startsWith("input.(") ? "input" : dataSource;
-=======
         final String unAssertedDataSource = dataSource.startsWith("input.(") ? "input" : dataSource;
->>>>>>> f04495a6
         return """
            func () %s.%s {
            var u %s.%s
@@ -462,11 +390,7 @@
             context.symbolProvider().toSymbol(shape).getName(),
             SmithyNameResolver.smithyTypesNamespaceAws(serviceTrait, true),
             context.symbolProvider().toSymbol(shape).getName(),
-<<<<<<< HEAD
-            unAssertDataSource,
-=======
             unAssertedDataSource,
->>>>>>> f04495a6
             dataSource,
             DafnyNameResolver.getDafnyType(
               shape,
@@ -524,21 +448,12 @@
       ? "uint8"
       : "dafny.Char";
     var nilCheck = "";
-<<<<<<< HEAD
-    String unAssertDataSource = dataSource.startsWith("input.(") ? "input" : dataSource;
-    if (this.isOptional) {
-      if (this.isPointable) {
-        nilCheck = "if %s == nil { return nil }".formatted(unAssertDataSource);
-      } else {
-        nilCheck = "if %s == nil { return s }".formatted(unAssertDataSource);
-=======
     final String unAssertedDataSource = dataSource.startsWith("input.(") ? "input" : dataSource;
     if (this.isOptional) {
       if (this.isPointable) {
         nilCheck = "if %s == nil { return nil }".formatted(unAssertedDataSource);
       } else {
         nilCheck = "if %s == nil { return s }".formatted(unAssertedDataSource);
->>>>>>> f04495a6
       }
     }
     return """
@@ -566,11 +481,7 @@
   public String integerShape(final IntegerShape shape) {
     writer.addImportFromModule(DAFNY_RUNTIME_GO_LIBRARY_MODULE, "dafny");
     if (AwsSdkGoPointableIndex.of(context.model()).isPointable(shape)) {
-<<<<<<< HEAD
-      String unAssertDataSource = dataSource.startsWith("input.(") ? "input" : dataSource;
-=======
       final String unAssertedDataSource = dataSource.startsWith("input.(") ? "input" : dataSource;
->>>>>>> f04495a6
       return """
       func() *int32 {
           var i int32
@@ -579,11 +490,7 @@
           }
           i = %s
           return &i
-<<<<<<< HEAD
-      }()""".formatted(unAssertDataSource, dataSource);
-=======
       }()""".formatted(unAssertedDataSource, dataSource);
->>>>>>> f04495a6
     } else {
       return "%s".formatted(
           dataSource
@@ -595,21 +502,12 @@
   public String longShape(final LongShape shape) {
     writer.addImportFromModule(DAFNY_RUNTIME_GO_LIBRARY_MODULE, "dafny");
     var nilCheck = "";
-<<<<<<< HEAD
-    String unAssertDataSource = dataSource.startsWith("input.(") ? "input" : dataSource;
-    if (this.isOptional) {
-      if (this.isPointable) {
-        nilCheck = "if %s == nil { return nil }".formatted(unAssertDataSource);
-      } else {
-        nilCheck = "if %s == nil { return i}".formatted(unAssertDataSource);
-=======
     final String unAssertedDataSource = dataSource.startsWith("input.(") ? "input" : dataSource;
     if (this.isOptional) {
       if (this.isPointable) {
         nilCheck = "if %s == nil { return nil }".formatted(unAssertedDataSource);
       } else {
         nilCheck = "if %s == nil { return i}".formatted(unAssertedDataSource);
->>>>>>> f04495a6
       }
     }
     return """
@@ -621,11 +519,7 @@
     }()""".formatted(
         this.isPointable ? "*" : "",
         nilCheck,
-<<<<<<< HEAD
-        unAssertDataSource,
-=======
         unAssertedDataSource,
->>>>>>> f04495a6
         this.isPointable ? "&" : ""
       );
   }
@@ -637,21 +531,12 @@
     writer.addUseImports(SmithyGoDependency.stdlib("encoding/binary"));
     var nilCheck = "";
     if (this.isOptional) {
-<<<<<<< HEAD
-      String unAssertDataSource = dataSource.startsWith("input.(") ? "input" : dataSource;
-      if (this.isPointable) {
-        nilCheck = "if %s == nil { return nil }".formatted(unAssertDataSource);
-      } else {
-        nilCheck =
-          "if %s == nil { var f float64; return f}".formatted(unAssertDataSource);
-=======
       final String unAssertedDataSource = dataSource.startsWith("input.(") ? "input" : dataSource;
       if (this.isPointable) {
         nilCheck = "if %s == nil { return nil }".formatted(unAssertedDataSource);
       } else {
         nilCheck =
           "if %s == nil { var f float64; return f}".formatted(unAssertedDataSource);
->>>>>>> f04495a6
       }
     }
     return """
@@ -675,20 +560,6 @@
   }
 
   @Override
-<<<<<<< HEAD
-  public String unionShape(UnionShape shape) {
-    writer.addImportFromModule("github.com/dafny-lang/DafnyStandardLibGo", "Wrappers");
-    var nilCheck = "";
-    if (this.isOptional) {
-      String unAssertDataSource = dataSource.startsWith("input.(") ? "input" : dataSource;
-      if (this.isPointable) {
-          nilCheck = "if %s == nil { return nil }".formatted(unAssertDataSource);
-      } else {
-          nilCheck = "if %s == nil { return union}".formatted(unAssertDataSource);
-      }
-    }
-    final String functionInit = """
-=======
   public String unionShape(final UnionShape shape) {
     writer.addImportFromModule(DAFNY_RUNTIME_GO_LIBRARY_MODULE, "dafny");
     writer.addImportFromModule("github.com/dafny-lang/DafnyStandardLibGo", "Wrappers");
@@ -702,7 +573,6 @@
       }
     }
     final var functionInit = """
->>>>>>> f04495a6
         func() %s {
             var union %s
             %s
@@ -711,23 +581,6 @@
             SmithyNameResolver.getSmithyTypeAws(serviceTrait, context.symbolProvider().toSymbol(shape), true),
             nilCheck
     );
-<<<<<<< HEAD
-    StringBuilder eachMemberInUnion = new StringBuilder();
-    for (var member : shape.getAllMembers().values()) {
-        final Shape targetShape = context.model().expectShape(member.getTarget());
-        final String memberName = context.symbolProvider().toMemberName(member);
-        // unwrap union type, assert it then convert it to its member type with Dtor_ (example: Dtor_BlobValue()). unionDataSource is not a wrapper object until now.
-        String unionDataSource = dataSource + ".Dtor_" + memberName.replace(shape.getId().getName() + "Member", "") + "()";
-        final Boolean isMemberShapePointable = (awsSdkGoPointableIndex.isPointable(targetShape) && awsSdkGoPointableIndex.isDereferencable(targetShape)) && !targetShape.isStructureShape();
-        final String pointerForPointableShape = isMemberShapePointable ? "*" : "";
-        final String isMemberCheck = """
-                    if ((%s).%s()) {""".formatted(
-                dataSource,
-                memberName.replace(shape.getId().getName() + "Member", "Is_")
-        );
-        String wrappedDataSource = "";
-        boolean requireAssertion = true;
-=======
     final var eachMemberInUnion = new StringBuilder();
     for (final var member : shape.getAllMembers().values()) {
         final var targetShape = context.model().expectShape(member.getTarget());
@@ -743,17 +596,12 @@
         );
         var wrappedDataSource = "";
         var requiresAssertion = true;
->>>>>>> f04495a6
         if (!(targetShape.isStructureShape())) {
             // All other shape except structure needs a Wrapper object but unionDataSource is not a Wrapper object.
             wrappedDataSource = """
                 var dataSource = Wrappers.Companion_Option_.Create_Some_(%s)""".formatted(unionDataSource);
             unionDataSource = "dataSource.UnwrapOr(nil)";
-<<<<<<< HEAD
-            requireAssertion = false;
-=======
             requiresAssertion = false;
->>>>>>> f04495a6
         }
         eachMemberInUnion.append("""
                         %s
@@ -772,11 +620,7 @@
                   member,
                   context,
                   unionDataSource,
-<<<<<<< HEAD
-                  requireAssertion,
-=======
                   requiresAssertion,
->>>>>>> f04495a6
                   writer,
                   member.isOptional(),
                   isMemberShapePointable)
@@ -795,11 +639,7 @@
   }
 
   @Override
-<<<<<<< HEAD
-  public String timestampShape(TimestampShape shape) {
-=======
   public String timestampShape(final TimestampShape shape) {
->>>>>>> f04495a6
     // TODO: Figure out timestamp types when working on timestampShape 
     writer.addImport("time");
     return "nil";
