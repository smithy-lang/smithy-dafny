--- conflicted
+++ resolved
@@ -1756,13 +1756,7 @@
     }
     variables.put("operationOutputDafnyType", dafnyTypeForShape(outputShape));
 
-<<<<<<< HEAD
-    final String selfParameter = operationShape.hasTrait(ReadonlyTrait.class)
-      ? "&self,"
-      : "&mut self,";
-=======
     final String selfParameter = "&self,";
->>>>>>> 21ecddbb
     if (inputShape.hasTrait(UnitTypeTrait.class)) {
       variables.put("operationInputParams", selfParameter);
     } else {
