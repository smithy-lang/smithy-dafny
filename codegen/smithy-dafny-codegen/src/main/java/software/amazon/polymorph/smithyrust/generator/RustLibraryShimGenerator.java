--- conflicted
+++ resolved
@@ -17,12 +17,9 @@
 import java.util.stream.Stream;
 import software.amazon.polymorph.traits.DafnyUtf8BytesTrait;
 import software.amazon.polymorph.traits.LocalServiceTrait;
-<<<<<<< HEAD
-import software.amazon.polymorph.utils.ConstrainTraitUtils;
-=======
 import software.amazon.polymorph.traits.PositionalTrait;
 import software.amazon.polymorph.traits.ReferenceTrait;
->>>>>>> 779d38df
+import software.amazon.polymorph.utils.ConstrainTraitUtils;
 import software.amazon.polymorph.utils.IOUtils;
 import software.amazon.polymorph.utils.MapUtils;
 import software.amazon.polymorph.utils.ModelUtils;
@@ -646,9 +643,6 @@
         .collect(Collectors.joining("\n"))
     );
     if (bindingShape.isServiceShape()) {
-      StructureShape inputShape = operationIndex
-        .getInputShape(operationShape)
-        .get();
       if (inputShape.hasTrait(PositionalTrait.class)) {
         // Need to fetch the single member and then convert,
         // since on the Rust side there is still an input structure
