package software.amazon.polymorph.smithyrust.generator;

import static software.amazon.polymorph.utils.IOUtils.evalTemplate;
import static software.amazon.smithy.rust.codegen.core.util.StringsKt.toPascalCase;
import static software.amazon.smithy.rust.codegen.core.util.StringsKt.toSnakeCase;

import java.math.BigDecimal;
import java.nio.file.Path;
import java.util.HashMap;
import java.util.HashSet;
import java.util.List;
import java.util.Map;
import java.util.Optional;
import java.util.Set;
import java.util.stream.Collectors;
<<<<<<< HEAD
import java.util.stream.Stream;
import software.amazon.polymorph.smithydafny.DafnyNameResolver;
import software.amazon.polymorph.traits.DafnyUtf8BytesTrait;
import software.amazon.polymorph.traits.LocalServiceTrait;
import software.amazon.polymorph.traits.PositionalTrait;
import software.amazon.polymorph.utils.BoundOperationShape;
=======
import software.amazon.polymorph.traits.DafnyUtf8BytesTrait;
import software.amazon.polymorph.traits.LocalServiceTrait;
import software.amazon.polymorph.traits.PositionalTrait;
import software.amazon.polymorph.utils.ConstrainTraitUtils;
>>>>>>> 55c68f47
import software.amazon.polymorph.utils.IOUtils;
import software.amazon.polymorph.utils.MapUtils;
import software.amazon.polymorph.utils.ModelUtils;
import software.amazon.polymorph.utils.OperationBindingIndex;
import software.amazon.polymorph.utils.Token;
import software.amazon.polymorph.utils.TokenTree;
import software.amazon.smithy.model.Model;
import software.amazon.smithy.model.shapes.EnumShape;
import software.amazon.smithy.model.shapes.ListShape;
import software.amazon.smithy.model.shapes.MapShape;
import software.amazon.smithy.model.shapes.MemberShape;
import software.amazon.smithy.model.shapes.OperationShape;
import software.amazon.smithy.model.shapes.ResourceShape;
import software.amazon.smithy.model.shapes.ServiceShape;
import software.amazon.smithy.model.shapes.Shape;
import software.amazon.smithy.model.shapes.ShapeId;
import software.amazon.smithy.model.shapes.StructureShape;
import software.amazon.smithy.model.shapes.UnionShape;
import software.amazon.smithy.model.traits.EnumTrait;
<<<<<<< HEAD
import software.amazon.smithy.model.traits.ReadonlyTrait;
import software.amazon.smithy.model.traits.UnitTypeTrait;
=======
import software.amazon.smithy.model.traits.LengthTrait;
import software.amazon.smithy.model.traits.RangeTrait;
>>>>>>> 55c68f47

/**
 * Generates all Rust modules needed to wrap a Dafny library as a Rust library.
 */
public class RustLibraryShimGenerator extends AbstractRustShimGenerator {

  private final boolean generateWrappedClient;

  public RustLibraryShimGenerator(
    final MergedServicesGenerator mergedGenerator,
    final Model model,
    final ServiceShape service,
    final boolean generateWrappedClient
  ) {
    super(mergedGenerator, model, service);
    this.generateWrappedClient = generateWrappedClient;
  }

  @Override
  protected Set<RustFile> rustFiles() {
    final Set<RustFile> result = new HashSet<>();

    // client
    result.add(clientModule());
    result.addAll(allOperationClientBuilders());

    // types
    result.add(typesModule());
    result.add(typesConfigModule());
    result.add(typesBuildersModule());

    result.addAll(
      streamStructuresToGenerateStructsFor()
        .map(this::standardStructureModule)
        .toList()
    );
    result.add(typesErrorModule());

    result.addAll(
      ModelUtils
        .streamEnumShapes(model, service.getId().getNamespace())
        .map(this::enumTypeModule)
        .toList()
    );
    result.addAll(
      model
        .getUnionShapes()
        .stream()
        .filter(this::shouldGenerateEnumForUnion)
        .map(this::unionTypeModule)
        .toList()
    );
    result.addAll(
      streamResourcesToGenerateTraitsFor()
        .map(this::resourceTypeModule)
        .toList()
    );

    // errors
    result.add(errorModule());
    result.add(sealedUnhandledErrorModule());

    // operations
    result.add(operationModule());
    result.addAll(allOperationImplementationModules());

    // conversions
    result.add(conversionsModule());
    result.add(conversionsErrorModule());
    result.add(conversionsClientModule());
    result.addAll(configConversionModules());

    result.addAll(allOperationConversionModules());
    result.addAll(
      streamStructuresToGenerateStructsFor()
        .map(this::standardStructureConversionModule)
        .toList()
    );
    result.addAll(
      ModelUtils
        .streamEnumShapes(model, service.getId().getNamespace())
        .map(this::enumConversionModule)
        .toList()
    );
    result.addAll(
      model
        .getUnionShapes()
        .stream()
        .filter(this::shouldGenerateEnumForUnion)
        .map(this::unionConversionModule)
        .toList()
    );
    result.addAll(
      streamResourcesToGenerateTraitsFor()
        .filter(this::shouldGenerateTraitForResource)
        .map(this::resourceConversionModule)
        .toList()
    );

    // wrapped client
    if (generateWrappedClient) {
      result.add(wrappedModule());
      result.add(wrappedClientModule());
    }

    // deps module
    result.add(depsModule());

    return result;
  }

  @Override
  protected String getRustTypesModuleName() {
    return getRustRootModuleName(service.getId().getNamespace()) + "::types";
  }

  public static final String TOP_LEVEL_MOD_DECLS =
    """
    pub mod client;
    pub mod types;
    /// Common errors and error handling utilities.
    pub mod error;
    /// All operations that this crate can perform.
    pub mod operation;
    pub mod conversions;
    pub mod deps;
    """;

  public static final String TOP_LEVEL_WRAPPED_CLIENT_DECL =
    """
    #[cfg(feature = "wrapped-client")]
    pub mod wrapped;
    """;

  private RustFile depsModule() {
    final TokenTree content;
    if (mergedGenerator.isMainService(service)) {
      content =
        RustUtils.declarePubModules(
          mergedGenerator.streamServicesToGenerateFor(model)
            .filter(s -> !mergedGenerator.isMainService(s))
            .map(s -> s.getId().getNamespace())
            .map(RustUtils::rustModuleForSmithyNamespace)
        );
    } else {
      content = RustUtils.declarePubModules(Stream.empty());
    }
    return new RustFile(
      rootPathForShape(service).resolve("deps.rs"),
      content
    );
  }


  @Override
  protected boolean shouldGenerateStructForStructure(
    final StructureShape structureShape
  ) {
    return (
      super.shouldGenerateStructForStructure(structureShape) &&
      // don't generate a structure for the config structures
      !localServiceTrait(service).getConfigId().equals(structureShape.getId()) &&
      !structureShape.hasTrait(PositionalTrait.class)
    );
  }

  @Override
  protected RustFile conversionsModule() {
    final RustFile file = super.conversionsModule();
    final StructureShape configShape = ModelUtils.getConfigShape(
      model,
      service
    );
    final TokenTree content = file
      .content()
      .append(
        Token.of(
          "\npub mod %s;".formatted(toSnakeCase(structureName(configShape)))
        )
      );
    return new RustFile(file.path(), content);
  }

  private RustFile clientModule() {
    final Map<String, String> variables = serviceVariables();
    variables.put(
      "operationModules",
      service.getOperations()
        .stream()
        .map(id -> model.expectShape(id, OperationShape.class))
        .map(operationShape ->
          "mod %s;".formatted(toSnakeCase(operationName(operationShape)))
        )
        .collect(Collectors.joining("\n\n"))
    );
    final String content = IOUtils.evalTemplate(
      getClass(),
      "runtimes/rust/client.rs",
      variables
    );
    return new RustFile(
      rootPathForShape(service).resolve("client.rs"),
      TokenTree.of(content)
    );
  }

  protected RustFile conversionsClientModule() {
    TokenTree clientConversionFunctions = TokenTree.of(
      evalTemplate(
        getClass(),
        "runtimes/rust/conversions/client_localservice.rs",
        serviceVariables()
      )
    );
    return new RustFile(
      rootPathForShape(service)
        .resolve("conversions")
        .resolve("client.rs"),
      TokenTree.of(clientConversionFunctions)
    );
  }

  private Set<RustFile> allOperationClientBuilders() {
    return streamAllBoundOperationShapes()
      .map(this::boundOperationClientBuilder)
      .collect(Collectors.toSet());
  }

  private RustFile boundOperationClientBuilder(
    final BoundOperationShape boundOperationShape
  ) {
    final Shape bindingShape = boundOperationShape.bindingShape();
    final OperationShape operationShape = boundOperationShape.operationShape();

    final Map<String, String> variables = MapUtils.merge(
      serviceVariables(),
      operationVariables(bindingShape, operationShape)
    );
    variables.put(
      "builderSettersDoc",
      operationClientBuilderSettersDoc(bindingShape, operationShape)
    );
    variables.put(
      "outputDoc",
      operationClientOutputDoc(bindingShape, operationShape)
    );
    final String content = IOUtils.evalTemplate(
      getClass(),
      "runtimes/rust/operation/operation_builder.rs",
      variables
    );
    final Path path = bindingShape.isServiceShape()
      ? rootPathForShape(bindingShape)
        .resolve("client")
        .resolve(variables.get("snakeCaseOperationName") + ".rs")
      : rootPathForShape(bindingShape)
        .resolve("types")
        .resolve(variables.get("operationTargetName"))
        .resolve(variables.get("snakeCaseOperationName") + ".rs");
    return new RustFile(path, TokenTree.of(content));
  }

  private String operationClientBuilderSettersDoc(
    final Shape bindingShape,
    final OperationShape operationShape
  ) {
    final StructureShape inputShape = model.expectShape(
      operationShape.getInputShape(),
      StructureShape.class
    );
    final Map<String, String> opVariables = operationVariables(
      bindingShape,
      operationShape
    );
    final String template =
      """
      ///   - [`$fieldName:L(impl Into<Option<$fieldType:L>>)`](crate::operation::$snakeCaseOperationName:L::builders::$operationName:LFluentBuilder::$fieldName:L) / [`set_$fieldName:L(Option<$fieldType:L>)`](crate::operation::$snakeCaseOperationName:L::builders::$operationName:LFluentBuilder::set_$fieldName:L): (undocumented)<br>""".indent(
          4
        );

    return ModelUtils
      .streamStructureMembersSorted(inputShape)
      .map(memberShape -> {
        final Map<String, String> variables = MapUtils.merge(
          opVariables,
          structureMemberVariables(memberShape)
        );
        return IOUtils.evalTemplate(template, variables);
      })
      .collect(Collectors.joining("\n"));
  }

  private String operationClientOutputDoc(
    final Shape bindingShape,
    final OperationShape operationShape
  ) {
    final StructureShape outputShape = model.expectShape(
      operationShape.getOutputShape(),
      StructureShape.class
    );
    final Map<String, String> opVariables = operationVariables(
      bindingShape,
      operationShape
    );
    final String template =
      """
      ///   - [`$fieldName:L(Option<$fieldType:L>)`](crate::operation::$snakeCaseOperationName:L::$operationOutputName:L::$fieldName:L): (undocumented)""".indent(
          4
        );

    return ModelUtils
      .streamStructureMembersSorted(outputShape)
      .map(memberShape -> {
        final Map<String, String> variables = MapUtils.merge(
          opVariables,
          structureMemberVariables(memberShape)
        );
        return IOUtils.evalTemplate(template, variables);
      })
      .collect(Collectors.joining("\n"));
  }

  private RustFile typesModule() {
    final Map<String, String> variables = serviceVariables();
    final String namespace = service.getId().getNamespace();

    final String resourceModules = streamResourcesToGenerateTraitsFor()
      .filter(o -> o.getId().getNamespace().equals(namespace))
      .map(resourceShape ->
        IOUtils.evalTemplate(
          """
          pub mod $snakeCaseResourceName:L;
          pub use $snakeCaseResourceName:L::$rustResourceName:L;
          """,
          resourceVariables(resourceShape)
        )
      )
      .collect(Collectors.joining("\n"));
    variables.put("resourceModules", resourceModules);

    final String structureModules = streamStructuresToGenerateStructsFor()
      .filter(o -> o.getId().getNamespace().equals(namespace))
      .map(structureShape ->
        IOUtils.evalTemplate(
          """
          mod _$snakeCaseStructureName:L;
          pub use $rustTypesModuleName:L::_$snakeCaseStructureName:L::$rustStructureName:L;
          """,
          MapUtils.merge(variables, structureVariables(structureShape))
        )
      )
      .collect(Collectors.joining("\n"));
    variables.put("structureModules", structureModules);

    final String enumModules = ModelUtils
      .streamEnumShapes(model, service.getId().getNamespace())
      .filter(o -> o.getId().getNamespace().equals(namespace))
      .map(enumShape ->
        IOUtils.evalTemplate(
          """
          mod _$snakeCaseEnumName:L;
          pub use $rustTypesModuleName:L::_$snakeCaseEnumName:L::$rustEnumName:L;
          """,
            MapUtils.merge(variables, enumVariables(enumShape))
        )
      )
      .collect(Collectors.joining("\n"));
    variables.put("enumModules", enumModules);

    final String unionModules = model
      .getUnionShapes()
      .stream()
      .filter(this::shouldGenerateEnumForUnion)
      .filter(o -> o.getId().getNamespace().equals(namespace))
      .map(unionShape ->
        IOUtils.evalTemplate(
          """
          mod _$snakeCaseUnionName:L;
          pub use $rustTypesModuleName:L::_$snakeCaseUnionName:L::$rustUnionName:L;
          """,
            MapUtils.merge(variables, unionVariables(unionShape))
        )
      )
      .collect(Collectors.joining("\n"));
    variables.put("unionModules", unionModules);

    final String content = IOUtils.evalTemplate(
      getClass(),
      "runtimes/rust/types.rs",
      variables
    );
    return new RustFile(
      rootPathForNamespace(namespace).resolve("types.rs"),
      TokenTree.of(content)
    );
  }

  private RustFile typesConfigModule() {
    final StructureShape configShape = ModelUtils.getConfigShape(
      model,
      service
    );
    final Map<String, String> variables = MapUtils.merge(
      serviceVariables(),
      standardStructureVariables(configShape),
      structureModuleVariables(configShape)
    );
    final String content = IOUtils.evalTemplate(
      getClass(),
      "runtimes/rust/types/config.rs",
      variables
    );
    final Path path = rootPathForShape(service)
      .resolve("types")
      .resolve("%s.rs".formatted(variables.get("snakeCaseConfigName")));
    return new RustFile(path, TokenTree.of(content));
  }

  private RustFile typesBuildersModule() {
    final Map<String, String> variables = serviceVariables();
    final String content = streamStructuresToGenerateStructsFor()
      .filter(s -> ModelUtils.isInServiceNamespace(s, service))
      .map(structureShape ->
        IOUtils.evalTemplate(
          "pub use $rustTypesModuleName:L::_$snakeCaseStructureName:L::$rustStructureName:LBuilder;",
          MapUtils.merge(variables, structureVariables(structureShape))
        )
      )
      .collect(Collectors.joining("\n\n"));
    final Path path = rootPathForShape(service)
      .resolve("types")
      .resolve("builders.rs");
    return new RustFile(path, TokenTree.of(content));
  }

  private RustFile typesErrorModule() {
    final Map<String, String> variables = serviceVariables();
    final Stream<String> directErrorVariants = allErrorShapes()
      .map(errorShape ->
        IOUtils.evalTemplate(
          """
          $rustErrorName:L {
              message: ::std::string::String,
          },
          """,
          MapUtils.merge(variables, errorVariables(errorShape))
        )
      );
    final Stream<ServiceShape> dependencies =
      ModelUtils.streamLocalServiceDependencies(model, service);
    final Stream<String> dependencyErrorVariants =
      dependencies.map(dependentService -> {
        return IOUtils.evalTemplate(
          """
          $rustErrorName:L {
              error: $rustDependentRootModuleName:L::types::error::Error,
          },
          """,
          MapUtils.merge(
            variables,
            dependentServiceErrorVariables(service, dependentService)
          )
        );
      });
    final String modeledErrorVariants = Stream
      .concat(directErrorVariants, dependencyErrorVariants)
      .collect(Collectors.joining("\n\n"));
    variables.put("modeledErrorVariants", modeledErrorVariants);

    final String content = IOUtils.evalTemplate(
      getClass(),
      "runtimes/rust/types/error.rs",
      variables
    );

    final Path path = rootPathForShape(service)
      .resolve("types")
      .resolve("error.rs");

    return new RustFile(path, TokenTree.of(content));
  }

  private RustFile enumTypeModule(final EnumShape enumShape) {
    final Map<String, String> variables = MapUtils.merge(
      serviceVariables(),
      enumVariables(enumShape)
    );

    final Set<String> memberNames = enumShape.getEnumValues().keySet();

    final String variants = memberNames
      .stream()
      .map(this::rustEnumMemberName)
      .map("%s,"::formatted)
      .collect(Collectors.joining("\n"));
    variables.put("variants", variants);

    final String displayVariants = memberNames
      .stream()
      .map(memberName ->
        IOUtils.evalTemplate(
          "$rustEnumName:L::$rustEnumMemberName:L => write!(f, \"$enumMemberName:L\"),",
          MapUtils.merge(variables, enumMemberVariables(memberName))
        )
      )
      .collect(Collectors.joining("\n"));
    variables.put("displayVariants", displayVariants);

    final String content = IOUtils.evalTemplate(
      getClass(),
      "runtimes/rust/types/enum.rs",
      variables
    );

    final Path path = rootPathForShape(service)
      .resolve("types")
      .resolve("_%s.rs".formatted(toSnakeCase(enumName(enumShape))));
    return new RustFile(path, TokenTree.of(content));
  }

  private RustFile unionTypeModule(final UnionShape unionShape) {
    final Map<String, String> variables = MapUtils.merge(
      serviceVariables(),
      unionVariables(unionShape)
    );

    final List<MemberShape> memberShapes = unionShape
      .members()
      .stream()
      .toList();

    final String variants = memberShapes
      .stream()
      .map(memberName ->
        IOUtils.evalTemplate(
          """
          #[allow(missing_docs)] // documentation missing in model
          $rustUnionMemberName:L($unionMemberType:L),
          """,
          MapUtils.merge(variables, unionMemberVariables(memberName))
        )
      )
      .collect(Collectors.joining("\n"));
    variables.put("variants", variants);

    final String asImpls = memberShapes
      .stream()
      .map(memberName ->
        IOUtils.evalTemplate(
          """
          /// Tries to convert the enum instance into [`$rustUnionMemberName:L`]($qualifiedRustUnionName:L::$rustUnionMemberName:L), extracting the inner [`$unionMemberType:L`]($unionMemberType:L).
          /// Returns `Err(&Self)` if it can't be converted.
          pub fn as_$snakeCaseUnionMemberName:L(&self) -> ::std::result::Result<&$unionMemberType:L, &Self> {
              if let $qualifiedRustUnionName:L::$rustUnionMemberName:L(val) = &self {
                  ::std::result::Result::Ok(val)
              } else {
                  ::std::result::Result::Err(self)
              }
          }
          """,
          MapUtils.merge(variables, unionMemberVariables(memberName))
        )
      )
      .collect(Collectors.joining("\n"));
    variables.put("asImpls", asImpls);

    final String isImpls = memberShapes
      .stream()
      .map(memberName ->
        IOUtils.evalTemplate(
          """
          /// Returns true if this is a [`$rustUnionMemberName:L`]($qualifiedRustUnionName:L::$rustUnionMemberName:L).
          pub fn is_$snakeCaseUnionMemberName:L(&self) -> ::std::primitive::bool {
              self.as_$snakeCaseUnionMemberName:L().is_ok()
          }
          """,
          MapUtils.merge(variables, unionMemberVariables(memberName))
        )
      )
      .collect(Collectors.joining("\n"));
    variables.put("isImpls", isImpls);

    final String content = IOUtils.evalTemplate(
      getClass(),
      "runtimes/rust/types/union.rs",
      variables
    );
    final Path path = rootPathForShape(service)
      .resolve("types")
      .resolve("_%s.rs".formatted(toSnakeCase(unionName(unionShape))));
    return new RustFile(path, TokenTree.of(content));
  }

  private RustFile resourceTypeModule(final ResourceShape resourceShape) {
    final Map<String, String> variables = MapUtils.merge(
      serviceVariables(),
      resourceVariables(resourceShape)
    );

    variables.put(
      "resourceOperations",
      resourceShape
        .getAllOperations()
        .stream()
        .map(id -> {
          final OperationShape operationShape = model.expectShape(
            id,
            OperationShape.class
          );
          final Map<String, String> operationVariables = MapUtils.merge(
            variables,
            operationVariables(resourceShape, operationShape)
          );
          return IOUtils.evalTemplate(
            getClass(),
            "runtimes/rust/types/resource_operation.rs",
            operationVariables
          );
        })
        .collect(Collectors.joining("\n\n"))
    );
    variables.put(
      "operationModules",
      resourceShape
        .getAllOperations()
        .stream()
        .map(shapeId -> model.expectShape(shapeId, OperationShape.class))
        .map(operationShape ->
          "mod %s;".formatted(toSnakeCase(operationName(operationShape)))
        )
        .collect(Collectors.joining("\n\n"))
    );

    final String content = IOUtils.evalTemplate(
      getClass(),
      "runtimes/rust/types/resource.rs",
      variables
    );
    final Path path = rootPathForShape(service)
      .resolve("types")
      .resolve("%s.rs".formatted(toSnakeCase(resourceName(resourceShape))));
    return new RustFile(path, TokenTree.of(content));
  }

  private RustFile operationModule() {
    final String content = operationBindingIndex.getAllBindingShapes()
      .stream()
      // Need to filter by the binding shape, not the operation shape
      .filter(bindingShape -> ModelUtils.isInServiceNamespace(bindingShape, service))
      .flatMap(this::operationModuleDeclarationForBindingShape)
      .collect(Collectors.joining("\n\n"));
    return new RustFile(
      rootPathForShape(service).resolve("operation.rs"),
      TokenTree.of(content)
    );
  }

  private Stream<String> operationModuleDeclarationForBindingShape(
    final Shape bindingShape
  ) {
    final String opTemplate =
      """
      /// Types for the `$operationName:L` operation.
      pub mod $snakeCaseOperationName:L;
      """;
    return operationBindingIndex
      .getOperations(bindingShape)
      .stream()
      .map(o -> operationVariables(bindingShape, o.operationShape()))
      .map(opVariables -> IOUtils.evalTemplate(opTemplate, opVariables));
  }

  private Set<RustFile> allOperationImplementationModules() {
    return streamAllBoundOperationShapes()
      .flatMap(bo -> boundOperationImplementationModules(bo).stream())
      .collect(Collectors.toSet());
  }

  private Set<RustFile> boundOperationImplementationModules(
    final BoundOperationShape boundOperationShape
  ) {
    final Shape bindingShape = boundOperationShape.bindingShape();
    final OperationShape operationShape = boundOperationShape.operationShape();

    final StructureShape inputShape = model.expectShape(
      operationShape.getInputShape(),
      StructureShape.class
    );
    final StructureShape outputShape = model.expectShape(
      operationShape.getOutputShape(),
      StructureShape.class
    );
    return Set.of(
<<<<<<< HEAD
      operationOuterModule(bindingShape, operationShape),
      operationStructureModule(bindingShape, operationShape, inputShape),
      operationStructureModule(bindingShape, operationShape, outputShape),
      operationBuildersModule(bindingShape, operationShape)
=======
      operationOuterModule(operationShape, inputShape),
      operationStructureModule(operationShape, inputShape),
      operationStructureModule(operationShape, outputShape),
      operationBuildersModule(operationShape)
>>>>>>> 55c68f47
    );
  }

  private RustFile operationOuterModule(
<<<<<<< HEAD
    final Shape bindingShape,
    final OperationShape operationShape
  ) {
    Map<String, String> variables = MapUtils.merge(
=======
    final OperationShape operationShape,
    final StructureShape inputShape
  ) {
    final Shape bindingShape = operationBindingIndex
      .getBindingShape(operationShape)
      .orElseThrow();
    final Map<String, String> variables = MapUtils.merge(
>>>>>>> 55c68f47
      serviceVariables(),
      operationVariables(bindingShape, operationShape)
    );
<<<<<<< HEAD
=======
    variables.put(
      "inputValidations",
      new InputValidationGenerator(operationShape)
        .generateValidations(model, inputShape)
        .collect(Collectors.joining("\n"))
    );
>>>>>>> 55c68f47
    if (bindingShape.isServiceShape()) {
      if (inputShape.hasTrait(PositionalTrait.class)) {
        // Need to fetch the single member and then convert,
        // since on the Rust side there is still an input structure
        // but not on the Dafny side.
        final MemberShape onlyMember = PositionalTrait.onlyMember(inputShape);
        final String rustValue =
          "input." + toSnakeCase(onlyMember.getMemberName());
        variables.put(
          "inputToDafny",
          toDafny(inputShape, rustValue, true, false).toString()
        );
      } else if (inputShape.hasTrait(UnitTypeTrait.class)) {
        variables.put(
          "inputToDafny", "()");
      } else {
        variables.put(
          "inputToDafny",
          evalTemplate(
            "$rustRootModuleName:L::conversions::$snakeCaseOperationName:L::_$snakeCaseSyntheticOperationInputName:L::to_dafny(input)",
            variables
          )
        );
      }

      StructureShape outputShape = operationIndex
        .getOutputShape(operationShape)
        .get();
      if (outputShape.hasTrait(PositionalTrait.class)) {
        variables.put(
          "outputFromDafny",
          fromDafny(outputShape, "inner_result.value()", false, false)
            .toString()
        );
      } else if (outputShape.hasTrait(UnitTypeTrait.class)) {
        variables.put("outputFromDafny", "()");
      } else {
        variables.put(
          "outputFromDafny",
          evalTemplate(
            "$rustRootModuleName:L::conversions::$snakeCaseOperationName:L::_$snakeCaseSyntheticOperationOutputName:L::from_dafny(inner_result.value().clone())",
            variables
          )
        );
      }

      variables.put("innerInput", inputShape.hasTrait(UnitTypeTrait.class) ? "" : "&inner_input");

      variables.put(
        "operationSendBody",
        IOUtils.evalTemplate(
          getClass(),
          "runtimes/rust/operation/outer_send_body.rs",
          variables
        )
      );
    } else {
      variables.put(
        "operationSendBody",
        evalTemplate(
          "$snakeCaseResourceName:L.inner.borrow_mut().$snakeCaseOperationName:L(input)",
          MapUtils.merge(
            variables,
            resourceVariables(bindingShape.asResourceShape().orElseThrow())
          )
        )
      );
    }

    final String content = IOUtils.evalTemplate(
      getClass(),
      "runtimes/rust/operation/outer.rs",
      variables
    );

    final String snakeCaseOpName = toSnakeCase(operationName(operationShape));
    final Path path = operationsModuleFilePath(bindingShape)
      .resolve(snakeCaseOpName + ".rs");
    return new RustFile(path, TokenTree.of(content));
  }

  class InputValidationGenerator
    extends ConstrainTraitUtils.ValidationGenerator<String> {

    private final Map<String, String> commonVariables;

    InputValidationGenerator(final OperationShape operationShape) {
      this.commonVariables =
        MapUtils.merge(serviceVariables(), operationVariables(operationShape));
    }

    @Override
    protected String validateRequired(final MemberShape memberShape) {
      return IOUtils.evalTemplate(
        """
        if input.$fieldName:L.is_none() {
            return ::std::result::Result::Err(::aws_smithy_types::error::operation::BuildError::missing_field(
                "$fieldName:L",
                "$fieldName:L was not specified but it is required when building $pascalCaseOperationInputName:L",
            )).map_err($qualifiedRustServiceErrorType:L::wrap_validation_err);
        }
        """,
        MapUtils.merge(commonVariables, structureMemberVariables(memberShape))
      );
    }

    @Override
    protected String validateRange(
      final MemberShape memberShape,
      final RangeTrait rangeTrait
    ) {
      final var variables = MapUtils.merge(
        commonVariables,
        structureMemberVariables(memberShape)
      );
      final var targetShape = model.expectShape(memberShape.getTarget());
      final var min = rangeTrait
        .getMin()
        .map(bound -> asLiteral(bound, targetShape));
      final var max = rangeTrait
        .getMax()
        .map(bound -> asLiteral(bound, targetShape));
      final var conditionTemplate =
        "!(%s..%s).contains(&x)".formatted(
            min.orElse(""),
            max.map(val -> "=" + val).orElse("")
          );
      final var rangeDescription = describeMinMax(min, max);
      return IOUtils.evalTemplate(
        """
        if matches!(input.$fieldName:L, Some(x) if %s) {
            return ::std::result::Result::Err(::aws_smithy_types::error::operation::BuildError::invalid_field(
                "$fieldName:L",
                "$fieldName:L failed to satisfy constraint: Member must be %s",
            )).map_err($qualifiedRustServiceErrorType:L::wrap_validation_err);
        }
        """.formatted(conditionTemplate, rangeDescription),
        variables
      );
    }

    @Override
    protected String validateLength(
      final MemberShape memberShape,
      final LengthTrait lengthTrait
    ) {
      final var targetShape = model.expectShape(memberShape.getTarget());
      final var len =
        switch (targetShape.getType()) {
          case BLOB -> "x.as_ref().len()";
          case STRING -> targetShape.hasTrait(DafnyUtf8BytesTrait.class)
            // scalar values
            ? "x.chars().count()"
            // The Smithy spec says that this should count scalar values,
            // but for consistency with the existing Java and .NET implementations,
            // we instead count UTF-16 code points.
            // See <https://github.com/smithy-lang/smithy-dafny/issues/610>.
            : "x.chars().map(::std::primitive::char::len_utf16).fold(0usize, ::std::ops::Add::add)";
          default -> "x.len()";
        };
      final var variables = MapUtils.merge(
        commonVariables,
        structureMemberVariables(memberShape)
      );
      final var min = lengthTrait.getMin().map(Object::toString);
      final var max = lengthTrait.getMax().map(Object::toString);
      final var conditionTemplate =
        "!(%s..%s).contains(&%s)".formatted(
            min.orElse(""),
            max.map(val -> "=" + val).orElse(""),
            len
          );
      final var rangeDescription = describeMinMax(min, max);
      return IOUtils.evalTemplate(
        """
        if matches!(input.$fieldName:L, Some(ref x) if %s) {
            return ::std::result::Result::Err(::aws_smithy_types::error::operation::BuildError::invalid_field(
                "$fieldName:L",
                "$fieldName:L failed to satisfy constraint: Member must have length %s",
            )).map_err($qualifiedRustServiceErrorType:L::wrap_validation_err);
        }
        """.formatted(conditionTemplate, rangeDescription),
        variables
      );
    }

    private String asLiteral(final BigDecimal value, final Shape targetShape) {
      return ConstrainTraitUtils.RangeTraitUtils.asShapeType(
        targetShape,
        value
      );
    }

    @SuppressWarnings("OptionalUsedAsFieldOrParameterType")
    private String describeMinMax(
      final Optional<String> min,
      final Optional<String> max
    ) {
      if (min.isPresent() && max.isPresent()) {
        return "between %s and %s, inclusive".formatted(min.get(), max.get());
      } else if (min.isPresent()) {
        return "greater than or equal to %s".formatted(min.get());
      } else {
        if (max.isEmpty()) {
          throw new IllegalArgumentException(
            "At least one of max and min must be non-null"
          );
        }
        return "less than or equal to %s".formatted(max.get());
      }
    }
  }

  private RustFile operationStructureModule(
    final Shape bindingShape,
    final OperationShape operationShape,
    final StructureShape structureShape
  ) {
    final Map<String, String> variables = MapUtils.merge(
      serviceVariables(),
      operationVariables(bindingShape, operationShape),
      structureVariables(structureShape),
      structureModuleVariables(structureShape)
    );
    final String content = IOUtils.evalTemplate(
      getClass(),
      "runtimes/rust/operation/structure.rs",
      variables
    );
    final Path path = operationModuleFilePath(bindingShape, operationShape)
      .resolve("_%s.rs".formatted(toSnakeCase(structureName(structureShape))));
    return new RustFile(path, TokenTree.of(content));
  }

  private RustFile standardStructureModule(
    final StructureShape structureShape
  ) {
    final Map<String, String> variables = MapUtils.merge(
      serviceVariables(),
      standardStructureVariables(structureShape),
      structureModuleVariables(structureShape)
    );
    final String content = IOUtils.evalTemplate(
      getClass(),
      "runtimes/rust/types/structure.rs",
      variables
    );
    final Path path = rootPathForShape(service)
      .resolve("types")
      .resolve("_%s.rs".formatted(toSnakeCase(structureName(structureShape))));
    return new RustFile(path, TokenTree.of(content));
  }

  private Map<String, String> structureModuleVariables(
    final StructureShape structureShape
  ) {
    final List<MemberShape> members = ModelUtils
      .streamStructureMembersSorted(structureShape)
      .toList();
    final String fields = members
      .stream()
      .map(this::structureField)
      .collect(Collectors.joining("\n"));
    final String getters = members
      .stream()
      .map(this::structureGetter)
      .collect(Collectors.joining("\n"));
    final String builderFields = members
      .stream()
      .map(this::structureBuilderField)
      .collect(Collectors.joining("\n"));
    final String builderAccessors = members
      .stream()
      .map(this::structureBuilderAccessors)
      .collect(Collectors.joining("\n"));
    final String builderAssignments = members
      .stream()
      .map(this::structureBuilderAssignment)
      .collect(Collectors.joining("\n"));

    final Map<String, String> variables = new HashMap<>();
    variables.put("fields", fields);
    variables.put("getters", getters);
    variables.put("builderFields", builderFields);
    variables.put("builderAccessors", builderAccessors);
    variables.put("builderAssignments", builderAssignments);
    return variables;
  }

  private String structureField(final MemberShape memberShape) {
    final String template =
      """
      #[allow(missing_docs)] // documentation missing in model
      pub $fieldName:L: ::std::option::Option<$fieldType:L>,
      """;
    return IOUtils.evalTemplate(
      template,
      structureMemberVariables(memberShape)
    );
  }

  private String structureGetter(final MemberShape memberShape) {
    final Map<String, String> variables = structureMemberVariables(memberShape);
    final String template =
      """
      #[allow(missing_docs)] // documentation missing in model
      pub fn $fieldName:L(&self) -> &::std::option::Option<$fieldType:L> {
          &self.$fieldName:L
      }
      """;
    return IOUtils.evalTemplate(template, variables);
  }

  private String structureBuilderField(final MemberShape memberShape) {
    return IOUtils.evalTemplate(
      "pub(crate) $fieldName:L: ::std::option::Option<$fieldType:L>,",
      structureMemberVariables(memberShape)
    );
  }

  private String structureBuilderAccessors(final MemberShape memberShape) {
    final String template =
      """
      #[allow(missing_docs)] // documentation missing in model
      pub fn $fieldName:L(mut self, input: impl ::std::convert::Into<$fieldType:L>) -> Self {
          self.$fieldName:L = ::std::option::Option::Some(input.into());
          self
      }
      #[allow(missing_docs)] // documentation missing in model
      pub fn set_$fieldName:L(mut self, input: ::std::option::Option<$fieldType:L>) -> Self {
          self.$fieldName:L = input;
          self
      }
      #[allow(missing_docs)] // documentation missing in model
      pub fn get_$fieldName:L(&self) -> &::std::option::Option<$fieldType:L> {
          &self.$fieldName:L
      }
      """;
    return IOUtils.evalTemplate(
      template,
      structureMemberVariables(memberShape)
    );
  }

  private String structureBuilderAssignment(final MemberShape memberShape) {
    return IOUtils.evalTemplate(
      "$fieldName:L: self.$fieldName:L,",
      structureMemberVariables(memberShape)
    );
  }

  private RustFile operationBuildersModule(
    final Shape bindingShape,
    final OperationShape operationShape
  ) {
    final StructureShape inputShape = model.expectShape(
      operationShape.getInputShape(),
      StructureShape.class
    );
    final String accessors = ModelUtils
      .streamStructureMembersSorted(inputShape)
      .map(this::operationFluentBuilderFieldAccessors)
      .collect(Collectors.joining("\n"));

    final Map<String, String> variables = MapUtils.merge(
      serviceVariables(),
      operationVariables(bindingShape, operationShape)
    );
    variables.put("accessors", accessors);

    final String content = IOUtils.evalTemplate(
      getClass(),
      "runtimes/rust/operation/builders.rs",
      variables
    );
    final Path path = operationModuleFilePath(bindingShape, operationShape)
      .resolve("builders.rs");
    return new RustFile(path, TokenTree.of(content));
  }

  private String operationFluentBuilderFieldAccessors(
    final MemberShape memberShape
  ) {
    final String template =
      """
      #[allow(missing_docs)] // documentation missing in model
      pub fn $fieldName:L(mut self, input: impl ::std::convert::Into<$fieldType:L>) -> Self {
          self.inner = self.inner.$fieldName:L(input.into());
          self
      }
      #[allow(missing_docs)] // documentation missing in model
      pub fn set_$fieldName:L(mut self, input: ::std::option::Option<$fieldType:L>) -> Self {
          self.inner = self.inner.set_$fieldName:L(input);
          self
      }
      #[allow(missing_docs)] // documentation missing in model
      pub fn get_$fieldName:L(&self) -> &::std::option::Option<$fieldType:L> {
          self.inner.get_$fieldName:L()
      }
      """;
    return IOUtils.evalTemplate(
      template,
      structureMemberVariables(memberShape)
    );
  }

  private RustFile errorModule() {
    final String content = IOUtils.evalTemplate(
      getClass(),
      "runtimes/rust/error.rs",
      Map.of()
    );
    return new RustFile(
      rootPathForShape(service).resolve("error.rs"),
      TokenTree.of(content)
    );
  }

  private RustFile sealedUnhandledErrorModule() {
    final String content = IOUtils.evalTemplate(
      getClass(),
      "runtimes/rust/error/sealed_unhandled.rs",
      Map.of()
    );
    return new RustFile(
      rootPathForShape(service)
        .resolve("error")
        .resolve("sealed_unhandled.rs"),
      TokenTree.of(content)
    );
  }

  protected RustFile conversionsErrorModule() {
    final Map<String, String> variables = serviceVariables();

    final Stream<String> directToDafnyArms = allErrorShapes()
      .map(errorShape ->
        IOUtils.evalTemplate(
          """
          $qualifiedRustErrorVariant:L { message } =>
              crate::r#$dafnyTypesModuleName:L::Error::$errorName:L {
                  message: ::dafny_runtime::dafny_runtime_conversions::unicode_chars_false::string_to_dafny_string(&message),
              },
          """,
          MapUtils.merge(variables, errorVariables(errorShape))
        )
      );
    final Stream<String> dependencyToDafnyArms = ModelUtils
      .streamLocalServiceDependencies(model, service)
      .map(dependentService ->
        IOUtils.evalTemplate(
          """
          $qualifiedRustErrorVariant:L { error } =>
              crate::r#$dafnyTypesModuleName:L::Error::$errorName:L {
                  $errorName:L: $rustDependentRootModuleName:L::conversions::error::to_dafny(error),
              },
          """,
          MapUtils.merge(
            variables,
            dependentServiceErrorVariables(service, dependentService)
          )
        )
      );
    final String toDafnyArms = Stream
      .concat(directToDafnyArms, dependencyToDafnyArms)
      .collect(Collectors.joining("\n"));
    variables.put("toDafnyArms", toDafnyArms);

    final Stream<String> directFromDafnyArms = allErrorShapes()
      .map(errorShape ->
        IOUtils.evalTemplate(
          """
          crate::r#$dafnyTypesModuleName:L::Error::$errorName:L { message } =>
              $qualifiedRustErrorVariant:L {
                  message: ::dafny_runtime::dafny_runtime_conversions::unicode_chars_false::dafny_string_to_string(&message),
              },
          """,
          MapUtils.merge(variables, errorVariables(errorShape))
        )
      );
    final Stream<String> dependencyFromDafnyArms = ModelUtils
      .streamLocalServiceDependencies(model, service)
      .map(dependentService ->
        IOUtils.evalTemplate(
          """
          crate::r#$dafnyTypesModuleName:L::Error::$errorName:L { $errorName:L } =>
              $qualifiedRustErrorVariant:L {
                  error: $rustDependentRootModuleName:L::conversions::error::from_dafny($errorName:L.clone()),
              },
          """,
          MapUtils.merge(
            variables,
            dependentServiceErrorVariables(service, dependentService)
          )
        )
      );
    final String fromDafnyArms = Stream
      .concat(directFromDafnyArms, dependencyFromDafnyArms)
      .collect(Collectors.joining("\n"));
    variables.put("fromDafnyArms", fromDafnyArms);

    final String libraryContent = IOUtils.evalTemplate(
      getClass(),
      "runtimes/rust/conversions/error_library.rs",
      variables
    );
    final String commonContent = IOUtils.evalTemplate(
      getClass(),
      "runtimes/rust/conversions/error_common.rs",
      variables
    );
    return new RustFile(
      rootPathForShape(service).resolve("conversions").resolve("error.rs"),
      TokenTree.of(commonContent, libraryContent)
    );
  }

  private Set<RustFile> configConversionModules() {
    final StructureShape configShape = ModelUtils.getConfigShape(
      model,
      service
    );
    final Map<String, String> variables = MapUtils.merge(
      serviceVariables(),
      standardStructureVariables(configShape)
    );
    variables.put(
      "variants",
      toDafnyVariantsForStructure(configShape).toString()
    );
    variables.put(
      "fluentMemberSetters",
      fluentMemberSettersForStructure(configShape).toString()
    );
    final String snakeCaseConfigName = variables.get("snakeCaseConfigName");

    final String outerContent = IOUtils.evalTemplate(
      getClass(),
      "runtimes/rust/conversions/config.rs",
      variables
    );
    final Path outerPath = rootPathForShape(service)
      .resolve("conversions")
      .resolve("%s.rs".formatted(snakeCaseConfigName));
    final RustFile outerModule = new RustFile(
      outerPath,
      TokenTree.of(outerContent)
    );

    final String innerContent = IOUtils.evalTemplate(
      getClass(),
      "runtimes/rust/conversions/config/_config.rs",
      variables
    );
    final Path innerPath = rootPathForShape(service)
      .resolve("conversions")
      .resolve(snakeCaseConfigName)
      .resolve("_%s.rs".formatted(snakeCaseConfigName));
    final RustFile innerModule = new RustFile(
      innerPath,
      TokenTree.of(innerContent)
    );

    return Set.of(outerModule, innerModule);
  }

  private RustFile standardStructureConversionModule(
    final StructureShape structureShape
  ) {
    final Map<String, String> variables = MapUtils.merge(
      serviceVariables(),
      standardStructureVariables(structureShape)
    );
    variables.put(
      "variants",
      toDafnyVariantsForStructure(structureShape).toString()
    );
    variables.put(
      "fluentMemberSetters",
      fluentMemberSettersForStructure(structureShape).toString()
    );
    final String content = IOUtils.evalTemplate(
      getClass(),
      "runtimes/rust/conversions/standard_structure.rs",
      variables
    );

    final Path path = rootPathForShape(service)
      .resolve("conversions")
      .resolve("%s.rs".formatted(toSnakeCase(structureName(structureShape))));
    return new RustFile(path, TokenTree.of(content));
  }

  private RustFile resourceConversionModule(final ResourceShape resourceShape) {
    final Map<String, String> variables = MapUtils.merge(
      serviceVariables(),
      resourceVariables(resourceShape)
    );

    variables.put(
      "resourceWrapperOperations",
      resourceShape
        .getAllOperations()
        .stream()
        .map(id -> {
          final OperationShape operationShape = model.expectShape(
            id,
            OperationShape.class
          );
          return resourceOperationWrapperImpl(resourceShape, operationShape);
        })
        .collect(Collectors.joining("\n\n"))
    );
    variables.put(
      "resourceDafnyWrapperOperations",
      resourceShape
        .getAllOperations()
        .stream()
        .map(id -> {
          final OperationShape operationShape = model.expectShape(
            id,
            OperationShape.class
          );
          final Map<String, String> operationVariables = MapUtils.merge(
            variables,
            operationVariables(resourceShape, operationShape)
          );
          return resourceOperationDafnyWrapperImpl(resourceShape, operationShape);
        })
        .collect(Collectors.joining("\n\n"))
    );

    final String content = IOUtils.evalTemplate(
      getClass(),
      "runtimes/rust/conversions/resource.rs",
      variables
    );
    final Path path = rootPathForShape(service)
      .resolve("conversions")
      .resolve("%s.rs".formatted(toSnakeCase(resourceName(resourceShape))));
    return new RustFile(path, TokenTree.of(content));
  }

  private String resourceOperationWrapperImpl(final ResourceShape resourceShape, final OperationShape operationShape) {
    final Map<String, String> variables = MapUtils.merge(
      serviceVariables(),
      resourceVariables(resourceShape),
      operationVariables(resourceShape, operationShape)
    );

    StructureShape inputShape = operationIndex
      .getInputShape(operationShape)
      .get();
    if (inputShape.hasTrait(PositionalTrait.class)) {
      // Need to fetch the single member and then convert,
      // since on the Rust side there is still an input structure
      // but not on the Dafny side.
      final MemberShape onlyMember = PositionalTrait.onlyMember(inputShape);
      final String rustValue =
        "input." + onlyMember.getMemberName() + "()";
      variables.put(
        "inputFromDafny",
        fromDafny(inputShape, rustValue, false, false).toString()
      );
    } else {
      variables.put(
        "inputFromDafny",
        evalTemplate(
          "$rustRootModuleName:L::conversions::$snakeCaseOperationName:L::_$snakeCaseSyntheticOperationInputName:L::from_dafny(input.clone())",
          variables
        )
      );
    }

    StructureShape outputShape = operationIndex
      .getOutputShape(operationShape)
      .get();
    if (outputShape.hasTrait(PositionalTrait.class)) {
      variables.put(
        "outputToDafny",
        toDafny(outputShape, "x", false, false)
          .toString()
      );
    } else if (outputShape.hasTrait(UnitTypeTrait.class)) {
      variables.put("outputToDafny", "()");
    } else {
      variables.put(
        "outputToDafny",
        evalTemplate(
          "$rustRootModuleName:L::conversions::$snakeCaseOperationName:L::_$snakeCaseSyntheticOperationOutputName:L::to_dafny(x.clone())",
          variables
        )
      );
    }

    return IOUtils.evalTemplate(
      getClass(),
      "runtimes/rust/conversions/resource_wrapper_operation.rs",
      variables
    );
  }

  private String resourceOperationDafnyWrapperImpl(final ResourceShape resourceShape, final OperationShape operationShape) {
    final Map<String, String> variables = MapUtils.merge(
      serviceVariables(),
      resourceVariables(resourceShape),
      operationVariables(resourceShape, operationShape)
    );

    StructureShape inputShape = operationIndex
      .getInputShape(operationShape)
      .get();
    if (inputShape.hasTrait(PositionalTrait.class)) {
      // Need to fetch the single member and then convert,
      // since on the Rust side there is still an input structure
      // but not on the Dafny side.
      final MemberShape onlyMember = PositionalTrait.onlyMember(inputShape);
      final String rustValue =
        "input." + toSnakeCase(onlyMember.getMemberName());
      variables.put(
        "inputToDafny",
        toDafny(inputShape, rustValue, true, false).toString()
      );
    } else {
      variables.put(
        "inputToDafny",
        evalTemplate(
          "$rustRootModuleName:L::conversions::$snakeCaseOperationName:L::_$snakeCaseSyntheticOperationInputName:L::to_dafny(input)",
          variables
        )
      );
    }

    StructureShape outputShape = operationIndex
      .getOutputShape(operationShape)
      .get();
    if (outputShape.hasTrait(PositionalTrait.class)) {
      variables.put(
        "outputFromDafny",
        fromDafny(outputShape, "inner_result.value()", false, false)
          .toString()
      );
    } else if (outputShape.hasTrait(UnitTypeTrait.class)) {
      variables.put("outputFromDafny", "()");
    } else {
      variables.put(
        "outputFromDafny",
        evalTemplate(
          "$rustRootModuleName:L::conversions::$snakeCaseOperationName:L::_$snakeCaseSyntheticOperationOutputName:L::from_dafny(inner_result.value().clone())",
          variables
        )
      );
    }

    return IOUtils.evalTemplate(
      getClass(),
      "runtimes/rust/conversions/resource_dafny_wrapper_operation.rs",
      variables
    );
  }

  @Override
  protected TokenTree operationRequestToDafnyFunction(
    final Shape bindingShape,
    OperationShape operationShape
  ) {
    return operationStructureToDafnyFunction(
      bindingShape,
      operationShape,
      operationShape.getInputShape()
    );
  }

  @Override
  protected TokenTree operationResponseToDafnyFunction(
    final Shape bindingShape,
    final OperationShape operationShape
  ) {
    return operationStructureToDafnyFunction(
      bindingShape,
      operationShape,
      operationShape.getOutputShape()
    );
  }

  private TokenTree operationStructureToDafnyFunction(
    final Shape bindingShape,
    final OperationShape operationShape,
    final ShapeId structureId
  ) {
    final StructureShape structureShape = model.expectShape(
      structureId,
      StructureShape.class
    );
    final Map<String, String> variables = MapUtils.merge(
      serviceVariables(),
      operationVariables(bindingShape, operationShape),
      structureVariables(structureShape)
    );
    variables.put(
      "variants",
      toDafnyVariantsForStructure(structureShape).toString()
    );

    return TokenTree.of(
      evalTemplate(
        """
        #[allow(dead_code)]
        pub fn to_dafny(
            value: $rustRootModuleName:L::operation::$snakeCaseOperationName:L::$rustStructureName:L,
        ) -> ::std::rc::Rc<
            crate::r#$dafnyTypesModuleName:L::$structureName:L,
        >{
            ::std::rc::Rc::new(crate::r#$dafnyTypesModuleName:L::$structureName:L::$structureName:L {
                $variants:L
            })
        }
        """,
        variables
      )
    );
  }

  @Override
  protected TokenTree operationRequestFromDafnyFunction(
    final Shape bindingShape,
    final OperationShape operationShape
  ) {
    return operationStructureFromDafnyFunction(
      bindingShape,
      operationShape,
      operationShape.getInputShape()
    );
  }

  @Override
  protected TokenTree operationResponseFromDafnyFunction(
    final Shape bindingShape,
    final OperationShape operationShape
  ) {
    return operationStructureFromDafnyFunction(
      bindingShape,
      operationShape,
      operationShape.getOutputShape()
    );
  }

  private TokenTree operationStructureFromDafnyFunction(
    final Shape bindingShape,
    final OperationShape operationShape,
    final ShapeId structureId
  ) {
    final StructureShape structureShape = model.expectShape(
      structureId,
      StructureShape.class
    );
    final Map<String, String> variables = MapUtils.merge(
      serviceVariables(),
      operationVariables(bindingShape, operationShape),
      structureVariables(structureShape)
    );
    variables.put(
      "fluentMemberSetters",
      fluentMemberSettersForStructure(structureShape).toString()
    );

    return TokenTree.of(
      evalTemplate(
        """
        #[allow(dead_code)]
        pub fn from_dafny(
            dafny_value: ::std::rc::Rc<
                crate::r#$dafnyTypesModuleName:L::$structureName:L,
            >,
        ) -> $rustRootModuleName:L::operation::$snakeCaseOperationName:L::$rustStructureName:L {
            $rustRootModuleName:L::operation::$snakeCaseOperationName:L::$rustStructureName:L::builder()
                $fluentMemberSetters:L
                .build()
                .unwrap()
        }
        """,
        variables
      )
    );
  }

  private RustFile wrappedModule() {
    final String content = IOUtils.evalTemplate(
      getClass(),
      "runtimes/rust/wrapped.rs",
      serviceVariables()
    );
    return new RustFile(
      rootPathForShape(service).resolve("wrapped.rs"),
      TokenTree.of(content)
    );
  }

  private RustFile wrappedClientModule() {
    final Map<String, String> variables = serviceVariables();
    variables.put(
      "operationImpls",
      operationBindingIndex
        .getOperations(service)
        .stream()
        .map(o -> wrappedClientOperationImpl(service, o.operationShape()))
        .collect(Collectors.joining("\n\n"))
    );
    final String content = IOUtils.evalTemplate(
      getClass(),
      "runtimes/rust/wrapped/client.rs",
      variables
    );
    return new RustFile(
      rootPathForShape(service).resolve("wrapped").resolve("client.rs"),
      TokenTree.of(content)
    );
  }

  private String wrappedClientOperationImpl(
    final ServiceShape serviceShape,
    final OperationShape operationShape
  ) {
    final Map<String, String> variables = MapUtils.merge(
      serviceVariables(),
      operationVariables(serviceShape, operationShape)
    );

    StructureShape inputShape = operationIndex
      .getInputShape(operationShape)
      .get();
    if (inputShape.hasTrait(PositionalTrait.class)) {
      // Need to wrap the single member after converting,
      // since on the Rust side there is still an input structure
      // but not on the Dafny side.
      final MemberShape onlyMember = PositionalTrait.onlyMember(inputShape);
      variables.put("memberName", toSnakeCase(onlyMember.getMemberName()));
      variables.put(
        "dafnyValue",
        fromDafny(inputShape, "input", true, false).toString()
      );
      variables.put(
        "inputFromDafny",
        evalTemplate(
          """
            $rustRootModuleName:L::operation::$snakeCaseOperationName:L::_$snakeCaseSyntheticOperationInputName:L::$syntheticOperationInputName:L {
              $memberName:L: $dafnyValue:L
            }
            """,
          variables
        )
      );
    } else if (inputShape.hasTrait(UnitTypeTrait.class)) {
      variables.put(
        "inputFromDafny", "()");
    } else {
      variables.put(
        "inputFromDafny",
        evalTemplate(
          "$rustRootModuleName:L::conversions::$snakeCaseOperationName:L::_$snakeCaseSyntheticOperationInputName:L::from_dafny(input.clone())",
          variables
        )
      );
    }
    variables.put("operationInputDafnyType", dafnyTypeForShape(inputShape));

    StructureShape outputShape = operationIndex
      .getOutputShape(operationShape)
      .get();
    if (outputShape.hasTrait(PositionalTrait.class)) {
      variables.put(
        "outputToDafny",
        toDafny(outputShape, "inner_result", false, false).toString()
      );
    } else if (outputShape.hasTrait(UnitTypeTrait.class)) {
      variables.put(
        "outputToDafny",
        "()"
      );
    } else {
      variables.put(
        "outputToDafny",
        evalTemplate(
          "$rustRootModuleName:L::conversions::$snakeCaseOperationName:L::_$snakeCaseSyntheticOperationOutputName:L::to_dafny(inner_result)",
          variables
        )
      );
    }
    variables.put("operationOutputDafnyType", dafnyTypeForShape(outputShape));

    final String selfParameter = operationShape.hasTrait(ReadonlyTrait.class) ? "&self," : "&mut self,";
    if (inputShape.hasTrait(UnitTypeTrait.class)) {
      variables.put("operationInputParams", selfParameter);
    } else {
      variables.put("operationInputParams", selfParameter + "\n        input: &" + variables.get("operationInputDafnyType") + ",");
    }

    return IOUtils.evalTemplate(
      getClass(),
      "runtimes/rust/wrapped/client_operation_impl.part.rs",
      variables
    );
  }

  private Path operationsModuleFilePath(final Shape bindingShape) {
    return rootPathForShape(bindingShape).resolve("operation");
  }

  private Path operationModuleFilePath(
    final Shape bindingShape,
    final OperationShape operationShape
  ) {
    return operationsModuleFilePath(bindingShape)
      .resolve(toSnakeCase(operationName(operationShape)));
  }

  private LocalServiceTrait localServiceTrait(final ServiceShape serviceShape) {
    return serviceShape.expectTrait(LocalServiceTrait.class);
  }

  @Override
  protected HashMap<String, String> serviceVariables() {
    final HashMap<String, String> variables = super.serviceVariables();

    final StructureShape configShape = ModelUtils.getConfigShape(
      model,
      service
    );
    final String configName = configShape.getId().getName(service);
    variables.put("configName", configName);
    variables.put("snakeCaseConfigName", toSnakeCase(configName));
    variables.put("rustErrorModuleName", rustErrorModuleName());
    variables.put(
      "qualifiedRustServiceErrorType",
      qualifiedRustServiceErrorType()
    );

    return variables;
  }

  protected String getSdkId() {
    final LocalServiceTrait localServiceTrait = localServiceTrait(service);
    return localServiceTrait.getSdkId();
  }

  @Override
  protected String syntheticOperationInputName(OperationShape operationShape) {
    return operationName(operationShape) + "Input";
  }

  @Override
  protected String syntheticOperationOutputName(OperationShape operationShape) {
    return operationName(operationShape) + "Output";
  }

  private Map<String, String> dependentServiceErrorVariables(
    final ServiceShape serviceShape,
    final ServiceShape dependentServiceShape
  ) {
    final Map<String, String> variables = new HashMap<>();
    final String rustErrorName = dependentServiceShape.getId().getName() + "Error";
    variables.put(
      "errorName",
      DafnyNameResolver.dafnyBaseModuleName(dependentServiceShape.getId().getNamespace())
    );
<<<<<<< HEAD
=======
    return variables;
  }

  protected String rustErrorModuleName() {
    return "%s::error".formatted(getRustTypesModuleName());
  }

  protected String qualifiedRustServiceErrorType() {
    return "%s::Error".formatted(rustErrorModuleName());
  }

  protected String errorName(final StructureShape errorShape) {
    return errorShape.getId().getName(service);
  }

  protected String rustErrorName(final StructureShape errorShape) {
    return toPascalCase(errorName(errorShape));
  }

  protected HashMap<String, String> errorVariables(
    final StructureShape errorShape
  ) {
    final HashMap<String, String> variables = new HashMap<>();
    final String errorName = errorName(errorShape);
    final String rustErrorName = rustErrorName(errorShape);
    variables.put("errorName", errorName);
    variables.put("snakeCaseErrorName", toSnakeCase(errorName));
>>>>>>> 55c68f47
    variables.put("rustErrorName", rustErrorName);
    variables.put(
      "rustDependentRootModuleName",
      mergedGenerator.generatorForShape(dependentServiceShape).getRustRootModuleName(dependentServiceShape.getId().getNamespace())
    );
    variables.put(
      "qualifiedRustErrorVariant",
      "%s::%s".formatted(qualifiedRustServiceErrorType(), rustErrorName)
    );
    return variables;
  }

  protected boolean isRustFieldRequired(
    final StructureShape parent,
    final MemberShape member
  ) {
    // We're currently always wrapping all structure members with Option<...>,
    // but this may change with https://github.com/smithy-lang/smithy-dafny/issues/533.
    return false;
  }

  @Override
  protected TokenTree toDafny(
    final Shape originalShape,
    final String rustValue,
    boolean isRustOption,
    boolean isDafnyOption
  ) {
    // First handle the indirection of @reference to service or resource shapes
    final ModelUtils.ResolvedShapeId resolvedShapeId = ModelUtils.resolveShape(
      originalShape,
      model
    );
    final Shape shape = model.expectShape(resolvedShapeId.resolvedId());

    return switch (shape.getType()) {
      case STRING, ENUM -> {
        if (shape.hasTrait(EnumTrait.class) || shape.isEnumShape()) {
          var enumShapeName = toSnakeCase(shape.toShapeId().getName());
          String prefix = topLevelNameForShape(shape);
          if (isDafnyOption) {
            yield TokenTree.of(
              """
              ::std::rc::Rc::new(match &%s {
                  Some(x) => crate::_Wrappers_Compile::Option::Some { value: %s::conversions::%s::to_dafny(x.clone()) },
                  None => crate::_Wrappers_Compile::Option::None { }
              })
              """.formatted(rustValue, prefix, enumShapeName)
            );
          } else if (isRustOption) {
            yield TokenTree.of(
              "%s::conversions::%s::to_dafny(%s.clone().unwrap())".formatted(
                  prefix,
                  enumShapeName,
                  rustValue
                )
            );
          } else {
            yield TokenTree.of(
              "%s::conversions::%s::to_dafny(%s.clone())".formatted(
                  prefix,
                  enumShapeName,
                  rustValue
                )
            );
          }
        } else if (shape.hasTrait(DafnyUtf8BytesTrait.class)) {
          final String rustToDafny =
            "dafny_runtime::dafny_runtime_conversions::vec_to_dafny_sequence(&%s.as_bytes().to_vec(), |b| *b)";
<<<<<<< HEAD
          String valueToDafny;
          if (isRustOption) {
            valueToDafny =
              """
              ::std::rc::Rc::new(match %s {
                Some(s) => crate::_Wrappers_Compile::Option::Some { value: %s },
                None => crate::_Wrappers_Compile::Option::None {},
              })""".formatted(rustValue, rustToDafny.formatted("s"));
            if (!isDafnyOption) {
              valueToDafny = "(%s).Extract()".formatted(valueToDafny);
            }
          } else {
            valueToDafny = rustToDafny.formatted(rustValue);
          }
          yield TokenTree.of("%s".formatted(valueToDafny));
=======
          if (!isRustOption) {
            yield TokenTree.of(rustToDafny.formatted(rustValue));
          }
          final String coercion = isDafnyOption ? "into()" : "Extract()";
          yield TokenTree.of(
            """
            (match %s {
              Some(s) => crate::_Wrappers_Compile::Option::Some { value: %s },
              None => crate::_Wrappers_Compile::Option::None {},
            }).%s""".formatted(rustValue, rustToDafny.formatted("s"), coercion)
          );
>>>>>>> 55c68f47
        } else {
          if (isRustOption) {
            var result = TokenTree.of(
              "crate::standard_library_conversions::ostring_to_dafny(&%s)".formatted(
                  rustValue
                )
            );
            if (!isDafnyOption) {
              result = TokenTree.of(result, TokenTree.of(".Extract()"));
            }
            yield result;
          } else {
            yield TokenTree.of(
              "dafny_runtime::dafny_runtime_conversions::unicode_chars_false::string_to_dafny_string(&%s)".formatted(
                  rustValue
                )
            );
          }
        }
      }
      case BOOLEAN -> {
        if (isDafnyOption) {
          if (isRustOption) {
            yield TokenTree.of(
              "crate::standard_library_conversions::obool_to_dafny(&%s)".formatted(
                  rustValue
                )
            );
          } else {
            yield TokenTree.of(
              "crate::standard_library_conversions::obool_to_dafny(Some(%s))".formatted(
                  rustValue
                )
            );
          }
        } else {
          if (isRustOption) {
            yield TokenTree.of("%s.clone().unwrap()".formatted(rustValue));
          } else {
            yield TokenTree.of("%s.clone()".formatted(rustValue));
          }
        }
      }
      case INTEGER -> {
        if (isDafnyOption) {
          if (isRustOption) {
            yield TokenTree.of(
              "crate::standard_library_conversions::oint_to_dafny(%s)".formatted(
                  rustValue
                )
            );
          } else {
            yield TokenTree.of(
              "crate::standard_library_conversions::oint_to_dafny(Some(%s))".formatted(
                  rustValue
                )
            );
          }
        } else {
          if (isRustOption) {
            yield TokenTree.of("%s.clone().unwrap()".formatted(rustValue));
          } else {
            yield TokenTree.of("%s.clone()".formatted(rustValue));
          }
        }
      }
      case LONG -> {
        if (isDafnyOption) {
          if (isRustOption) {
            yield TokenTree.of(
              "crate::standard_library_conversions::olong_to_dafny(&%s)".formatted(
                rustValue
              )
            );
          } else {
            yield TokenTree.of(
              "crate::standard_library_conversions::olong_to_dafny(Some(%s))".formatted(
                rustValue
              )
            );
          }
        } else {
          if (isRustOption) {
            yield TokenTree.of("%s.clone().unwrap()".formatted(rustValue));
          } else {
            yield TokenTree.of("%s.clone()".formatted(rustValue));
          }
        }
      }
      case DOUBLE -> {
        if (isRustOption) {
          yield TokenTree.of(
            "crate::standard_library_conversions::odouble_to_dafny(&%s)".formatted(
                rustValue
              )
          );
        } else {
          yield TokenTree.of(
            "crate::standard_library_conversions::double_to_dafny(*%s)".formatted(
                rustValue
              )
          );
        }
      }
      case TIMESTAMP -> {
        if (isRustOption) {
          yield TokenTree.of(
            "crate::standard_library_conversions::otimestamp_to_dafny(&%s)".formatted(
                rustValue
              )
          );
        } else {
          yield TokenTree.of(
            "crate::standard_library_conversions::timestamp_to_dafny(&%s)".formatted(
                rustValue
              )
          );
        }
      }
      case BLOB -> {
        if (isDafnyOption) {
          if (isRustOption) {
            yield TokenTree.of(
              "crate::standard_library_conversions::oblob_to_dafny(&%s)".formatted(
                  rustValue
                )
            );
          } else {
            yield TokenTree.of(
              "crate::standard_library_conversions::oblob_to_dafny(Some(&%s))".formatted(
                rustValue
              )
            );
          }
        } else {
          if (isRustOption) {
            yield TokenTree.of(
              "crate::standard_library_conversions::blob_to_dafny(&%s.unwrap())".formatted(
                rustValue
              )
            );
          } else {
            yield TokenTree.of(
              "crate::standard_library_conversions::blob_to_dafny(&%s)".formatted(
                rustValue
              )
            );
          }
        }
      }
      case LIST -> {
        ListShape listShape = shape.asListShape().get();
        Shape memberShape = model.expectShape(
          listShape.getMember().getTarget()
        );
        if (!isDafnyOption) {
          if (isRustOption) {
            yield TokenTree.of(
              """
              ::dafny_runtime::dafny_runtime_conversions::vec_to_dafny_sequence(&%s.clone().unwrap(),
                  |e| %s,
              )
              """.formatted(rustValue, toDafny(memberShape, "e", false, false))
            );
          } else {
            yield TokenTree.of(
              """
              ::dafny_runtime::dafny_runtime_conversions::vec_to_dafny_sequence(&%s,
                  |e| %s,
              )
              """.formatted(rustValue, toDafny(memberShape, "e", false, false))
            );
          }
        } else {
          yield TokenTree.of(
            """
            ::std::rc::Rc::new(match &%s {
                Some(x) => crate::r#_Wrappers_Compile::Option::Some { value :
                    ::dafny_runtime::dafny_runtime_conversions::vec_to_dafny_sequence(x,
                        |e| %s,
                    )
                },
                None => crate::r#_Wrappers_Compile::Option::None {}
            })
            """.formatted(rustValue, toDafny(memberShape, "e", false, false))
          );
        }
      }
      case MAP -> {
        MapShape mapShape = shape.asMapShape().get();
        Shape keyShape = model.expectShape(mapShape.getKey().getTarget());
        Shape valueShape = model.expectShape(mapShape.getValue().getTarget());
        if (!isDafnyOption) {
          if (isRustOption) {
            yield TokenTree.of(
              """
              ::dafny_runtime::dafny_runtime_conversions::hashmap_to_dafny_map(&%s.clone().unwrap(),
                  |k| %s,
                  |v| %s,
              )
              """.formatted(
                  rustValue,
                  toDafny(keyShape, "k", false, false),
                  toDafny(valueShape, "v", false, false)
                )
            );
          } else {
            yield TokenTree.of(
              """
              ::dafny_runtime::dafny_runtime_conversions::hashmap_to_dafny_map(&%s.clone(),
                  |k| %s,
                  |v| %s,
              )
              """.formatted(
                  rustValue,
                  toDafny(keyShape, "k", false, false),
                  toDafny(valueShape, "v", false, false)
                )
            );
          }
        } else {
          yield TokenTree.of(
            """

            ::std::rc::Rc::new(match &%s {
                Some(x) => crate::r#_Wrappers_Compile::Option::Some { value :
                    ::dafny_runtime::dafny_runtime_conversions::hashmap_to_dafny_map(x,
                        |k| %s,
                        |v| %s,
                    )
                },
                None => crate::r#_Wrappers_Compile::Option::None {}
            })
            """.formatted(
                rustValue,
                toDafny(keyShape, "k", false, false),
                toDafny(valueShape, "v", false, false)
              )
          );
        }
      }
      case STRUCTURE, UNION -> {
        var conversionsModule = mergedGenerator.generatorForShape(shape).getRustConversionsModuleNameForShape(shape);
        if (!isDafnyOption) {
          if (isRustOption) {
            yield TokenTree.of(
              """
              %s::to_dafny(&%s.clone().unwrap())
              """.formatted(conversionsModule, rustValue)
            );
          } else {
            yield TokenTree.of(
              """
              %s::to_dafny(&%s.clone())
              """.formatted(conversionsModule, rustValue)
            );
          }
        } else {
          yield TokenTree.of(
            """
            ::std::rc::Rc::new(match &%s {
                Some(x) => crate::_Wrappers_Compile::Option::Some { value: %s::to_dafny(&x.clone()) },
                None => crate::_Wrappers_Compile::Option::None { }
            })
            """.formatted(rustValue, conversionsModule)
          );
        }
      }
      case RESOURCE -> {
        String resourceShapeName = toSnakeCase(
          resourceName(shape.asResourceShape().get())
        );
        String prefix = topLevelNameForShape(shape);
        if (!isDafnyOption) {
          if (isRustOption) {
            yield TokenTree.of(
              """
              %s::conversions::%s::to_dafny(&%s.clone().unwrap())
              """.formatted(prefix, resourceShapeName, rustValue)
            );
          } else {
            yield TokenTree.of(
              """
              %s::conversions::%s::to_dafny(&%s.clone())
              """.formatted(prefix, resourceShapeName, rustValue)
            );
          }
        } else {
          yield TokenTree.of(
            """
            ::std::rc::Rc::new(match &%s {
                Some(x) => crate::_Wrappers_Compile::Option::Some { value: %s::conversions::%s::to_dafny(&x.clone()) },
                None => crate::_Wrappers_Compile::Option::None { }
            })
            """.formatted(rustValue, prefix, resourceShapeName)
          );
        }
      }
      case SERVICE -> {
        String prefix = topLevelNameForShape(shape);
        if (!isDafnyOption) {
          if (isRustOption) {
            yield TokenTree.of(
              """
              %s::conversions::client::to_dafny(&%s.clone().unwrap())
              """.formatted(prefix, rustValue)
            );
          } else {
            yield TokenTree.of(
              """
              %s::conversions::client::to_dafny(&%s.clone())
              """.formatted(prefix, rustValue)
            );
          }
        } else {
          yield TokenTree.of(
            """
            ::std::rc::Rc::new(match &%s {
                Some(x) => crate::_Wrappers_Compile::Option::Some { value: %s::conversions::client::to_dafny(&x.clone()) },
                None => crate::_Wrappers_Compile::Option::None { }
            })
            """.formatted(rustValue, prefix)
          );
        }
      }
      default -> throw new IllegalArgumentException(
        "Unsupported shape type: %s".formatted(shape.getType())
      );
    };
  }

  @Override
  protected boolean isStructureBuilderFallible(
    final StructureShape structureShape
  ) {
    // For simplicity and ease of migration, always make builders fallible.
    return true;
  }

  @Override
  public TokenTree topLevelModuleDeclarations() {
    final TokenTree common = TokenTree.of(TOP_LEVEL_MOD_DECLS);
    return generateWrappedClient
      ? TokenTree.of(common, TokenTree.of(TOP_LEVEL_WRAPPED_CLIENT_DECL)).lineSeparated()
      : common;
  }
}<|MERGE_RESOLUTION|>--- conflicted
+++ resolved
@@ -13,19 +13,16 @@
 import java.util.Optional;
 import java.util.Set;
 import java.util.stream.Collectors;
-<<<<<<< HEAD
 import java.util.stream.Stream;
 import software.amazon.polymorph.smithydafny.DafnyNameResolver;
 import software.amazon.polymorph.traits.DafnyUtf8BytesTrait;
 import software.amazon.polymorph.traits.LocalServiceTrait;
 import software.amazon.polymorph.traits.PositionalTrait;
 import software.amazon.polymorph.utils.BoundOperationShape;
-=======
 import software.amazon.polymorph.traits.DafnyUtf8BytesTrait;
 import software.amazon.polymorph.traits.LocalServiceTrait;
 import software.amazon.polymorph.traits.PositionalTrait;
 import software.amazon.polymorph.utils.ConstrainTraitUtils;
->>>>>>> 55c68f47
 import software.amazon.polymorph.utils.IOUtils;
 import software.amazon.polymorph.utils.MapUtils;
 import software.amazon.polymorph.utils.ModelUtils;
@@ -45,13 +42,10 @@
 import software.amazon.smithy.model.shapes.StructureShape;
 import software.amazon.smithy.model.shapes.UnionShape;
 import software.amazon.smithy.model.traits.EnumTrait;
-<<<<<<< HEAD
 import software.amazon.smithy.model.traits.ReadonlyTrait;
 import software.amazon.smithy.model.traits.UnitTypeTrait;
-=======
 import software.amazon.smithy.model.traits.LengthTrait;
 import software.amazon.smithy.model.traits.RangeTrait;
->>>>>>> 55c68f47
 
 /**
  * Generates all Rust modules needed to wrap a Dafny library as a Rust library.
@@ -745,47 +739,28 @@
       StructureShape.class
     );
     return Set.of(
-<<<<<<< HEAD
-      operationOuterModule(bindingShape, operationShape),
+      operationOuterModule(bindingShape, operationShape, inputShape),
       operationStructureModule(bindingShape, operationShape, inputShape),
       operationStructureModule(bindingShape, operationShape, outputShape),
       operationBuildersModule(bindingShape, operationShape)
-=======
-      operationOuterModule(operationShape, inputShape),
-      operationStructureModule(operationShape, inputShape),
-      operationStructureModule(operationShape, outputShape),
-      operationBuildersModule(operationShape)
->>>>>>> 55c68f47
     );
   }
 
   private RustFile operationOuterModule(
-<<<<<<< HEAD
     final Shape bindingShape,
-    final OperationShape operationShape
-  ) {
-    Map<String, String> variables = MapUtils.merge(
-=======
     final OperationShape operationShape,
     final StructureShape inputShape
   ) {
-    final Shape bindingShape = operationBindingIndex
-      .getBindingShape(operationShape)
-      .orElseThrow();
     final Map<String, String> variables = MapUtils.merge(
->>>>>>> 55c68f47
       serviceVariables(),
       operationVariables(bindingShape, operationShape)
     );
-<<<<<<< HEAD
-=======
     variables.put(
       "inputValidations",
-      new InputValidationGenerator(operationShape)
+      new InputValidationGenerator(bindingShape, operationShape)
         .generateValidations(model, inputShape)
         .collect(Collectors.joining("\n"))
     );
->>>>>>> 55c68f47
     if (bindingShape.isServiceShape()) {
       if (inputShape.hasTrait(PositionalTrait.class)) {
         // Need to fetch the single member and then convert,
@@ -872,9 +847,9 @@
 
     private final Map<String, String> commonVariables;
 
-    InputValidationGenerator(final OperationShape operationShape) {
+    InputValidationGenerator(final Shape bindingShape, final OperationShape operationShape) {
       this.commonVariables =
-        MapUtils.merge(serviceVariables(), operationVariables(operationShape));
+        MapUtils.merge(serviceVariables(), operationVariables(bindingShape, operationShape));
     }
 
     @Override
@@ -1851,8 +1826,15 @@
       "errorName",
       DafnyNameResolver.dafnyBaseModuleName(dependentServiceShape.getId().getNamespace())
     );
-<<<<<<< HEAD
-=======
+    variables.put("rustErrorName", rustErrorName);
+    variables.put(
+      "rustDependentRootModuleName",
+      mergedGenerator.generatorForShape(dependentServiceShape).getRustRootModuleName(dependentServiceShape.getId().getNamespace())
+    );
+    variables.put(
+      "qualifiedRustErrorVariant",
+      "%s::%s".formatted(qualifiedRustServiceErrorType(), rustErrorName)
+    );
     return variables;
   }
 
@@ -1880,12 +1862,7 @@
     final String rustErrorName = rustErrorName(errorShape);
     variables.put("errorName", errorName);
     variables.put("snakeCaseErrorName", toSnakeCase(errorName));
->>>>>>> 55c68f47
     variables.put("rustErrorName", rustErrorName);
-    variables.put(
-      "rustDependentRootModuleName",
-      mergedGenerator.generatorForShape(dependentServiceShape).getRustRootModuleName(dependentServiceShape.getId().getNamespace())
-    );
     variables.put(
       "qualifiedRustErrorVariant",
       "%s::%s".formatted(qualifiedRustServiceErrorType(), rustErrorName)
@@ -1950,23 +1927,6 @@
         } else if (shape.hasTrait(DafnyUtf8BytesTrait.class)) {
           final String rustToDafny =
             "dafny_runtime::dafny_runtime_conversions::vec_to_dafny_sequence(&%s.as_bytes().to_vec(), |b| *b)";
-<<<<<<< HEAD
-          String valueToDafny;
-          if (isRustOption) {
-            valueToDafny =
-              """
-              ::std::rc::Rc::new(match %s {
-                Some(s) => crate::_Wrappers_Compile::Option::Some { value: %s },
-                None => crate::_Wrappers_Compile::Option::None {},
-              })""".formatted(rustValue, rustToDafny.formatted("s"));
-            if (!isDafnyOption) {
-              valueToDafny = "(%s).Extract()".formatted(valueToDafny);
-            }
-          } else {
-            valueToDafny = rustToDafny.formatted(rustValue);
-          }
-          yield TokenTree.of("%s".formatted(valueToDafny));
-=======
           if (!isRustOption) {
             yield TokenTree.of(rustToDafny.formatted(rustValue));
           }
@@ -1978,7 +1938,6 @@
               None => crate::_Wrappers_Compile::Option::None {},
             }).%s""".formatted(rustValue, rustToDafny.formatted("s"), coercion)
           );
->>>>>>> 55c68f47
         } else {
           if (isRustOption) {
             var result = TokenTree.of(
