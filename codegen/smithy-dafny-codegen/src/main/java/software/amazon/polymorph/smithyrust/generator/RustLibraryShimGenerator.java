--- conflicted
+++ resolved
@@ -478,13 +478,9 @@
     final Map<String, String> variables = serviceVariables();
     final Stream<String> directErrorVariants = allErrorShapes()
       .map(errorShape ->
-<<<<<<< HEAD
         evalTemplate(
-=======
-        IOUtils.evalTemplate(
           docFromShape(errorShape) +
           "\n" +
->>>>>>> d115b211
           """
           $rustErrorName:L {
               message: ::std::string::String,
@@ -579,13 +575,9 @@
     final String variants = memberShapes
       .stream()
       .map(memberName ->
-<<<<<<< HEAD
         evalTemplate(
-=======
-        IOUtils.evalTemplate(
           docFromShape(memberName) +
           "\n" +
->>>>>>> d115b211
           """
           $rustUnionMemberName:L($unionMemberType:L),
           """,
