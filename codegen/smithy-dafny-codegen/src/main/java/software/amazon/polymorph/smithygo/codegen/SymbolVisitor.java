--- conflicted
+++ resolved
@@ -429,11 +429,7 @@
     @Override
     public Symbol serviceShape(ServiceShape shape) {
         return symbolBuilderFor(shape, "Client", rootModuleName)
-<<<<<<< HEAD
-                .definitionFile("ImplementationFromDafny-go/src/" + rootModuleName + "/api_client.go")
-=======
                 .definitionFile("./%s/api_client.go".formatted(SmithyNameResolver.shapeNamespace(shape)))
->>>>>>> 0ba92c07
                 .build();
     }
 
@@ -441,13 +437,8 @@
     public Symbol stringShape(StringShape shape) {
         if (shape.hasTrait(EnumTrait.class)) {
             String name = getDefaultShapeName(shape);
-<<<<<<< HEAD
-            return symbolBuilderFor(shape, name, typesPackageName)
-                    .definitionFile("./ImplementationFromDafny-go/src/types/enums.go")
-=======
             return symbolBuilderFor(shape, name, SmithyNameResolver.smithyTypesNamespace(settings.getService(model)))
                     .definitionFile("./types/enums.go")
->>>>>>> 0ba92c07
                     .build();
         }
 
@@ -469,15 +460,9 @@
         }
         Symbol.Builder builder = symbolBuilderFor(shape, name, SmithyNameResolver.smithyTypesNamespace(settings.getService(model)));
         if (shape.hasTrait(ErrorTrait.ID)) {
-<<<<<<< HEAD
-            builder.definitionFile("ImplementationFromDafny-go/src/types/errors.go");
-        } else {
-            builder.definitionFile("ImplementationFromDafny-go/src/types/types.go");
-=======
             builder.definitionFile("./%s/errors.go".formatted(SmithyNameResolver.smithyTypesNamespace(shape)));
         } else {
             builder.definitionFile("./%s/types.go".formatted(SmithyNameResolver.smithyTypesNamespace(shape)));
->>>>>>> 0ba92c07
         }
 
         if (shape.hasTrait(ReferenceTrait.class)) {
@@ -510,13 +495,8 @@
     @Override
     public Symbol unionShape(UnionShape shape) {
         String name = getDefaultShapeName(shape);
-<<<<<<< HEAD
-        return symbolBuilderFor(shape, name, typesPackageName)
-                .definitionFile("ImplementationFromDafny-go/src/types/types.go")
-=======
         return symbolBuilderFor(shape, name, SmithyNameResolver.smithyTypesNamespace(settings.getService(model)))
                 .definitionFile("./types/types.go")
->>>>>>> 0ba92c07
                 .build();
     }
 
@@ -537,13 +517,8 @@
     @Override
     public Symbol intEnumShape(IntEnumShape shape) {
         String name = getDefaultShapeName(shape);
-<<<<<<< HEAD
-        return symbolBuilderFor(shape, name, typesPackageName)
-                .definitionFile("./ImplementationFromDafny-go/src/types/enums.go")
-=======
         return symbolBuilderFor(shape, name, SmithyNameResolver.smithyTypesNamespace(settings.getService(model)))
                 .definitionFile("./types/enums.go")
->>>>>>> 0ba92c07
                 .build();
     }
 }