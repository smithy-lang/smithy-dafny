// Copyright Amazon.com Inc. or its affiliates. All Rights Reserved.
// SPDX-License-Identifier: Apache-2.0

package software.amazon.polymorph.smithygo.localservice;

import java.util.Collection;
import java.util.stream.Collectors;
import software.amazon.polymorph.smithygo.codegen.GenerationContext;
import software.amazon.polymorph.smithygo.codegen.GoDelegator;
import software.amazon.polymorph.smithygo.codegen.GoWriter;
import software.amazon.polymorph.smithygo.codegen.SmithyGoDependency;
import software.amazon.polymorph.smithygo.codegen.StructureGenerator;
import software.amazon.polymorph.smithygo.codegen.UnionGenerator;
import software.amazon.polymorph.smithygo.localservice.nameresolver.DafnyNameResolver;
import software.amazon.polymorph.smithygo.localservice.nameresolver.SmithyNameResolver;
import software.amazon.polymorph.traits.ExtendableTrait;
import software.amazon.polymorph.traits.LocalServiceTrait;
import software.amazon.polymorph.traits.ReferenceTrait;
import software.amazon.smithy.codegen.core.SymbolProvider;
import software.amazon.smithy.model.Model;
import software.amazon.smithy.model.knowledge.TopDownIndex;
import software.amazon.smithy.model.shapes.OperationShape;
import software.amazon.smithy.model.shapes.ResourceShape;
import software.amazon.smithy.model.shapes.ServiceShape;
import software.amazon.smithy.model.shapes.Shape;
import software.amazon.smithy.model.shapes.StructureShape;
import software.amazon.smithy.model.traits.ErrorTrait;
import software.amazon.smithy.model.traits.UnitTypeTrait;

public class DafnyLocalServiceGenerator implements Runnable {

  private final GenerationContext context;
  private final ServiceShape service;
  private final TopDownIndex topDownIndex;
  private final GoDelegator writerDelegator;
  private final Model model;
  private final SymbolProvider symbolProvider;

  public DafnyLocalServiceGenerator(
    GenerationContext context,
    ServiceShape service
  ) {
    this.context = context;
    this.service = service;
    model = context.model();
    topDownIndex = TopDownIndex.of(model);
    writerDelegator = context.writerDelegator();
    symbolProvider = context.symbolProvider();
  }

  @Override
  public void run() {
    writerDelegator.useShapeWriter(service, this::generateService);
  }

  private void generateService(GoWriter writer) {
    if (service.hasTrait(LocalServiceTrait.class)) {
      generateClient(writer);
      generateUnmodelledErrors(context);
      generateReferencedResources(context);
      generateUnboundedStructures(context);
    }
    generateShim();
  }

  void generateClient(GoWriter writer) {
    // Generate each operation for the service. We do this here instead of via the operation visitor method to
    // limit it to the operations bound to the service.
    final var serviceSymbol = symbolProvider.toSymbol(service);
    final var serviceTrait = service.expectTrait(LocalServiceTrait.class);
    final var configSymbol = symbolProvider.toSymbol(
      model.expectShape(serviceTrait.getConfigId())
    );

    writerDelegator.useFileWriter(
      "%s/types.go".formatted(SmithyNameResolver.smithyTypesNamespace(service)),
      SmithyNameResolver.smithyTypesNamespace(service),
      writer1 -> {
        new StructureGenerator(
          context,
          writer1,
          model.expectShape(serviceTrait.getConfigId()).asStructureShape().get()
        )
          .run();
        model
          .getUnionShapes()
          .stream()
          .filter(unionShape ->
            unionShape
              .getId()
              .getNamespace()
              .equals(service.getId().getNamespace())
          )
          .forEach(unionShape -> {
            new UnionGenerator(model, symbolProvider, unionShape)
              .generateUnion(writer1);
          });
      }
    );

    writer.addImportFromModule(
      SmithyNameResolver.getGoModuleNameForSmithyNamespace(
        context.settings().getService().getNamespace()
      ),
      DafnyNameResolver.dafnyTypesNamespace(service)
    );
    writer.addImportFromModule(
      SmithyNameResolver.getGoModuleNameForSmithyNamespace(
        context.settings().getService().getNamespace()
      ),
<<<<<<< HEAD
      DafnyNameResolver.dafnyNamespace(service)
=======
      DafnyNameResolver.dafnyNamespace(serviceTrait)
>>>>>>> 992a33e8
    );
    writer.addImportFromModule(
      SmithyNameResolver.getGoModuleNameForSmithyNamespace(
        context.settings().getService().getNamespace()
      ),
      SmithyNameResolver.smithyTypesNamespace(service)
    );
    writer.addUseImports(SmithyGoDependency.CONTEXT);

    final var dafnyClient = DafnyNameResolver.getDafnyClient(
      service,
      serviceTrait.getSdkId()
    );
    writer.write(
      """
      type $T struct {
          DafnyClient *$L
      }

      func NewClient(clientConfig $L) (*$T, error) {
          var dafnyConfig = $L(clientConfig)
          var dafny_response = $L(dafnyConfig)
          if (dafny_response.Is_Failure()) {
               panic("Client construction failed. This should never happen")
          }
          var dafnyClient = dafny_response.Extract().(*$L)
          client := &$T { dafnyClient }
          return client, nil
      }
      """,
      serviceSymbol,
      dafnyClient,
      SmithyNameResolver.getSmithyType(service, configSymbol),
      serviceSymbol,
      SmithyNameResolver.getToDafnyMethodName(
        service,
        context.model().expectShape(serviceTrait.getConfigId()),
        ""
      ),
      DafnyNameResolver.createDafnyClient(service, serviceTrait.getSdkId()),
      dafnyClient,
      serviceSymbol
    );

    service
      .getOperations()
      .forEach(operation -> {
        final var operationShape = model.expectShape(
          operation,
          OperationShape.class
        );
        final var inputShape = model.expectShape(
          operationShape.getInputShape()
        );
        writer.addImportFromModule(
          SmithyNameResolver.getGoModuleNameForSmithyNamespace(
            inputShape.toShapeId().getNamespace()
          ),
          DafnyNameResolver.dafnyTypesNamespace(inputShape)
        );
        if (
          !inputShape
            .toShapeId()
            .getNamespace()
            .equals(service.toShapeId().getNamespace())
        ) {
          writer.addImportFromModule(
            SmithyNameResolver.getGoModuleNameForSmithyNamespace(
              inputShape.toShapeId().getNamespace()
            ),
            SmithyNameResolver.shapeNamespace(inputShape)
          );
        }
        final var outputShape = model.expectShape(
          operationShape.getOutputShape()
        );
        writer.addImportFromModule(
          SmithyNameResolver.getGoModuleNameForSmithyNamespace(
            outputShape.toShapeId().getNamespace()
          ),
          SmithyNameResolver.smithyTypesNamespace(outputShape)
        );
        if (
          !outputShape
            .toShapeId()
            .getNamespace()
            .equals(service.toShapeId().getNamespace())
        ) {
          writer.addImportFromModule(
            SmithyNameResolver.getGoModuleNameForSmithyNamespace(
              outputShape.toShapeId().getNamespace()
            ),
            SmithyNameResolver.shapeNamespace(outputShape)
          );
        }
        final var inputType = inputShape.hasTrait(UnitTypeTrait.class)
          ? ""
          : ", params %s.%s".formatted(
              SmithyNameResolver.smithyTypesNamespace(inputShape),
              inputShape.toShapeId().getName()
            );
        final var outputType = outputShape.hasTrait(UnitTypeTrait.class)
          ? ""
          : "*%s.%s,".formatted(
              SmithyNameResolver.smithyTypesNamespace(outputShape),
              outputShape.toShapeId().getName()
            );
        String validationCheck = "";
        if (!inputType.equals("")) {
          validationCheck =
            """
                err := params.Validate()
                if err != nil {
                    opaqueErr := %s.OpaqueError{
                        ErrObject: err,
                    }
            """.formatted(SmithyNameResolver.smithyTypesNamespace(inputShape));
          if (outputType.equals("")) {
            validationCheck += "return opaqueErr }";
          } else {
            validationCheck += "return nil, opaqueErr }";
          }
        }
        String baseClientCall;
        if (inputShape.hasTrait(UnitTypeTrait.class)) {
          baseClientCall =
            "var dafny_response = client.DafnyClient.%s()".formatted(
                operationShape.getId().getName()
              );
        } else {
          baseClientCall =
            """
            var dafny_request %s = %s(params)
            var dafny_response = client.DafnyClient.%s(dafny_request)
            """.formatted(
                DafnyNameResolver.getDafnyType(
                  inputShape,
                  symbolProvider.toSymbol(inputShape)
                ),
                SmithyNameResolver.getToDafnyMethodName(
                  service,
                  inputShape,
                  ""
                ),
                operationShape.getId().getName()
              );
        }

        String returnResponse, returnError;
        if (outputShape.hasTrait(UnitTypeTrait.class)) {
          returnResponse = "return nil";
          returnError = "return";
        } else {
          returnResponse =
            """
            var native_response = %s(dafny_response.Extract().(%s))
            return &native_response, nil
            """.formatted(
                SmithyNameResolver.getFromDafnyMethodName(
                  service,
                  outputShape,
                  ""
                ),
                DafnyNameResolver.getDafnyType(
                  outputShape,
                  symbolProvider.toSymbol(outputShape)
                )
              );
          returnError = "return nil,";
        }

        writer.write(
          """
            func (client *$T) $L(ctx context.Context $L) ($L error) {
                $L
                $L
                if (dafny_response.Is_Failure()) {
                    err := dafny_response.Dtor_error().($L.Error);
                    $L Error_FromDafny(err)
                }
                $L
            }
          """,
          serviceSymbol,
          operationShape.getId().getName(),
          inputType,
          outputType,
          validationCheck,
          baseClientCall,
          DafnyNameResolver.dafnyTypesNamespace(service),
          returnError,
          returnResponse
        );
      });
  }

  void generateShim() {
    final var namespace =
<<<<<<< HEAD
      "%swrapped".formatted(DafnyNameResolver.dafnyNamespace(service));
=======
      "Wrapped%sService".formatted(DafnyNameResolver.dafnyNamespace(service.expectTrait(LocalServiceTrait.class)));
>>>>>>> 992a33e8

    writerDelegator.useFileWriter(
      "%s/shim.go".formatted(namespace),
      namespace,
      writer -> {
        writer.addImportFromModule(
          SmithyNameResolver.getGoModuleNameForSmithyNamespace(
            context.settings().getService().getNamespace()
          ),
          DafnyNameResolver.dafnyTypesNamespace(service)
        );
        writer.addImportFromModule(
          "github.com/dafny-lang/DafnyStandardLibGo",
          "Wrappers"
        );
        writer.addImportFromModule(
          SmithyNameResolver.getGoModuleNameForSmithyNamespace(
            context.settings().getService().getNamespace()
          ),
          SmithyNameResolver.smithyTypesNamespace(service)
        );
        writer.addUseImports(SmithyGoDependency.CONTEXT);
        writer.addImportFromModule(
          SmithyNameResolver.getGoModuleNameForSmithyNamespace(
            context.settings().getService().getNamespace()
          ),
          SmithyNameResolver.shapeNamespace(service)
        );

        if (service.hasTrait(LocalServiceTrait.class)) {
          final var serviceTrait = service.expectTrait(LocalServiceTrait.class);
          final var configShape = model.expectShape(serviceTrait.getConfigId());
          final var configSymbol = symbolProvider.toSymbol(configShape);

          writer.write(
            """
            type Shim struct {
                $L
                client *$L.Client
            }
            """,
            DafnyNameResolver.getDafnyInterfaceClient(service),
            SmithyNameResolver.shapeNamespace(service)
          );

          writer.write(
            """
<<<<<<< HEAD
            func Wrapped$L(inputConfig $L) Wrappers.Result {
=======
            func (_static *CompanionStruct_Default___) Wrapped$L(inputConfig $L) Wrappers.Result {
>>>>>>> 992a33e8
                var nativeConfig = $L.$L(inputConfig)
                var nativeClient, nativeError = $L.NewClient(nativeConfig)
                if nativeError != nil {
                   return Wrappers.Companion_Result_.Create_Failure_($L.Companion_Error_.Create_Opaque_(nativeError))
                }
                return Wrappers.Companion_Result_.Create_Success_(&Shim{client: nativeClient})
            }
            """,
            serviceTrait.getSdkId(),
            DafnyNameResolver.getDafnyType(configShape, configSymbol),
            SmithyNameResolver.shapeNamespace(
              model.expectShape(serviceTrait.getConfigId())
            ),
            SmithyNameResolver.getFromDafnyMethodName(
              service,
              model.expectShape(serviceTrait.getConfigId()),
              ""
            ),
            SmithyNameResolver.shapeNamespace(service),
            DafnyNameResolver.dafnyTypesNamespace(service)
          );
        }

        service
          .getOperations()
          .forEach(operation -> {
            final var operationShape = model.expectShape(
              operation,
              OperationShape.class
            );
            final var inputShape = model.expectShape(
              operationShape.getInputShape()
            );
            final var outputShape = model.expectShape(
              operationShape.getOutputShape()
            );
            final var inputType = inputShape.hasTrait(UnitTypeTrait.class)
              ? ""
              : "input %s".formatted(
                  DafnyNameResolver.getDafnyType(
                    inputShape,
                    symbolProvider.toSymbol(inputShape)
                  )
                );

            final var typeConversion = inputShape.hasTrait(UnitTypeTrait.class)
              ? ""
              : "var native_request = %s(input)".formatted(
                  SmithyNameResolver.getFromDafnyMethodName(inputShape, "")
                );

            final var clientCall =
              "shim.client.%s(context.Background() %s)".formatted(
                  operationShape.getId().getName(),
                  inputShape.hasTrait(UnitTypeTrait.class)
                    ? ""
                    : ", native_request"
                );

            String clientResponse, returnResponse;
            if (outputShape.hasTrait(UnitTypeTrait.class)) {
              clientResponse = "var native_error";
              returnResponse = "dafny.TupleOf()";
              writer.addImportFromModule(
                "github.com/dafny-lang/DafnyRuntimeGo",
                "dafny"
              );
            } else {
              clientResponse = "var native_response, native_error";
              returnResponse =
                "%s(*native_response)".formatted(
                    SmithyNameResolver.getToDafnyMethodName(outputShape, "")
                  );
            }

            writer.write(
              """
                func (shim *Shim) $L($L) Wrappers.Result {
                    $L
                    $L = $L
                    if native_error != nil {
                        return Wrappers.Companion_Result_.Create_Failure_($L.Error_ToDafny(native_error))
                    }
                    return Wrappers.Companion_Result_.Create_Success_($L)
                }
              """,
              operationShape.getId().getName(),
              inputType,
              typeConversion,
              clientResponse,
              clientCall,
              SmithyNameResolver.shapeNamespace(service),
              returnResponse
            );
          });
      }
    );
  }

  void shimErrors(GoWriter writer) {
    for (final var error : model.getShapesWithTrait(ErrorTrait.class)) {
      writer.write(
        """
        case $L.$L:
             return Wrappers.Companion_Result_.Create_Failure_($L(native_error.($L.$L)))


        """,
        SmithyNameResolver.smithyTypesNamespace(error),
        symbolProvider.toSymbol(error).getName(),
        SmithyNameResolver.getToDafnyMethodName(service, error, ""),
        SmithyNameResolver.smithyTypesNamespace(error),
        symbolProvider.toSymbol(error).getName()
      );
    }
  }

  void resourceErrors(GoWriter writer) {
    for (final var error : model.getShapesWithTrait(ErrorTrait.class)) {
      writer.write(
        """
        case $L:
             return Wrappers.Companion_Result_.Create_Failure_($L(native_error.($L)))


        """,
        SmithyNameResolver.getSmithyType(error, symbolProvider.toSymbol(error)),
        SmithyNameResolver.getToDafnyMethodName(service, error, ""),
        SmithyNameResolver.getSmithyType(error, symbolProvider.toSymbol(error))
      );
    }
  }

  void generateUnmodelledErrors(GenerationContext context) {
    writerDelegator.useFileWriter(
      "%s/types.go".formatted(SmithyNameResolver.smithyTypesNamespace(service)),
      SmithyNameResolver.smithyTypesNamespace(service),
      writer -> {
        writer.write(
          """
          type $LBaseException interface {
              // This is a dummy method to allow type assertion since Go empty interfaces
              // aren't useful for type assertion checks. No concrete class is expected to implement
              // this method. This is also not exported.
              interfaceBindingMethod()
          }
          """,
          service.toShapeId().getName()
        );
      }
    );
    writerDelegator.useFileWriter(
      "%s/unmodelled_errors.go".formatted(
          SmithyNameResolver.smithyTypesNamespace(service)
        ),
      SmithyNameResolver.smithyTypesNamespace(service),
      writer -> {
        writer.addUseImports(SmithyGoDependency.FMT);
        writer.write(
          """
          type CollectionOfErrors struct {
              $LBaseException
              ListOfErrors []error
              Message string
          }

          func (e CollectionOfErrors) Error() string {
          	return fmt.Sprintf("message: %s\\n err %v", e.Message, e.ListOfErrors)
          }

          type OpaqueError struct {
             $LBaseException
             ErrObject interface{}
          }

          func (e OpaqueError) Error() string {
             return fmt.Sprintf("message: %v", e.ErrObject )
          }
          """,
          service.toShapeId().getName(),
          service.toShapeId().getName()
        );
      }
    );
  }

  void generateUnboundedStructures(GenerationContext context) {
    final var serviceOperationShapes = model
      .getServiceShapes()
      .stream()
      .map(topDownIndex::getContainedOperations)
      .flatMap(Collection::stream)
      .map(OperationShape::toShapeId)
      .collect(Collectors.toSet());
    final var nonServiceOperationShapes = model
      .getOperationShapes()
      .stream()
      .map(Shape::getId)
      .filter(operationShapeId ->
        operationShapeId.getNamespace().equals(service.getId().getNamespace())
      )
      .collect(Collectors.toSet());
    nonServiceOperationShapes.removeAll(serviceOperationShapes);
    for (final var operationShapeId : nonServiceOperationShapes) {
      OperationShape operationShape = model.expectShape(
        operationShapeId,
        OperationShape.class
      );
      StructureShape inputShape = model.expectShape(
        operationShape.getInputShape(),
        StructureShape.class
      );
      writerDelegator.useShapeWriter(
        inputShape,
        w -> new StructureGenerator(context, w, inputShape).run()
      );
      StructureShape outputShape = model.expectShape(
        operationShape.getOutputShape(),
        StructureShape.class
      );
      writerDelegator.useShapeWriter(
        outputShape,
        w -> new StructureGenerator(context, w, outputShape).run()
      );
    }
  }

  void generateReferencedResources(GenerationContext context) {
    var refResources = model.getShapesWithTrait(ReferenceTrait.class);
    for (final var refResource : refResources) {
      if (!refResource.expectTrait(ReferenceTrait.class).isService()) {
        final var resource = refResource
          .expectTrait(ReferenceTrait.class)
          .getReferentId();
        final var resourceShape = model.expectShape(resource);

        if (
          !service.toShapeId().getNamespace().equals(resource.getNamespace())
        ) {
          continue;
        }
        writerDelegator.useFileWriter(
          "%s/types.go".formatted(
              SmithyNameResolver.smithyTypesNamespace(service)
            ),
          SmithyNameResolver.smithyTypesNamespace(service),
          writer -> {
            writer.write(
              """
              type I$L interface {
              ${C|}
              }
              """,
              resource.getName(),
              writer.consumer(w -> {
                model
                  .expectShape(resource, ResourceShape.class)
                  .getOperations()
                  .forEach(operation -> {
                    var operationShape = model.expectShape(
                      operation,
                      OperationShape.class
                    );
                    w.write(
                      """
                      $L($L) (*$L, error)
                      """,
                      operationShape.getId().getName(),
                      operationShape.getInputShape().getName(),
                      operationShape.getOutputShape().getName()
                    );
                  });
              })
            );
          }
        );

        if (
          model
            .expectShape(resource, ResourceShape.class)
            .hasTrait(ExtendableTrait.class)
        ) {
          generateNativeResourceWrapper(
            context,
            model.expectShape(resource, ResourceShape.class)
          );
        }

        writerDelegator.useFileWriter(
          "%s/%s.go".formatted(
              SmithyNameResolver.shapeNamespace(service),
              resource.getName()
            ),
          SmithyNameResolver.shapeNamespace(service),
          writer -> {
            writer.addImportFromModule(
              SmithyNameResolver.getGoModuleNameForSmithyNamespace(
                context.settings().getService().getNamespace()
              ),
              SmithyNameResolver.smithyTypesNamespace(service)
            );
            writer.addImportFromModule(
              SmithyNameResolver.getGoModuleNameForSmithyNamespace(
                resource.getNamespace()
              ),
              DafnyNameResolver.dafnyTypesNamespace(resourceShape)
            );
            writer.write(
              """
              type %s struct {
                  Impl %s.I%s
              }
              """.formatted(
                  resource.getName(),
                  DafnyNameResolver.dafnyTypesNamespace(resourceShape),
                  resource.getName()
                )
            );

            model
              .expectShape(resource, ResourceShape.class)
              .getOperations()
              .forEach(operation -> {
                final var operationShape = model.expectShape(
                  operation,
                  OperationShape.class
                );
                final var inputShape = model.expectShape(
                  operationShape.getInputShape()
                );

                final var outputShape = model.expectShape(
                  operationShape.getOutputShape()
                );
                final var inputType = inputShape.hasTrait(UnitTypeTrait.class)
                  ? ""
                  : "params %s".formatted(
                      SmithyNameResolver.getSmithyType(
                        inputShape,
                        symbolProvider.toSymbol(inputShape)
                      )
                    );
                final var outputType = outputShape.hasTrait(UnitTypeTrait.class)
                  ? ""
                  : "*%s".formatted(
                      SmithyNameResolver.getSmithyType(
                        outputShape,
                        symbolProvider.toSymbol(outputShape)
                      )
                    );

                String baseClientCall;
                if (inputShape.hasTrait(UnitTypeTrait.class)) {
                  baseClientCall =
                    "var dafny_response = this.Impl.%s()".formatted(
                        operationShape.getId().getName()
                      );
                } else {
                  baseClientCall =
                    """
                    var dafny_request %s = %s(params)
                    var dafny_response = this.Impl.%s(dafny_request)
                    """.formatted(
                        DafnyNameResolver.getDafnyType(
                          inputShape,
                          symbolProvider.toSymbol(inputShape)
                        ),
                        SmithyNameResolver.getToDafnyMethodName(
                          service,
                          inputShape,
                          ""
                        ),
                        operationShape.getId().getName()
                      );
                }

                String returnResponse, returnError;
                if (outputShape.hasTrait(UnitTypeTrait.class)) {
                  returnResponse = "return nil";
                  returnError = "return";
                } else {
                  returnResponse =
                    """
                    var native_response = %s(dafny_response.Extract().(%s))
                    return &native_response, nil
                    """.formatted(
                        SmithyNameResolver.getFromDafnyMethodName(
                          service,
                          outputShape,
                          ""
                        ),
                        DafnyNameResolver.getDafnyType(
                          inputShape,
                          symbolProvider.toSymbol(outputShape)
                        )
                      );
                  returnError = "return nil,";
                }

                writer.write(
                  """
                    func (this *$L) $L($L) ($L, error) {
                        $L
                        if (dafny_response.Is_Failure()) {
                            err := dafny_response.Dtor_error().($L.Error);
                            ${C|}
                            if err.Is_CollectionOfErrors() {
                                $L CollectionOfErrors_Output_FromDafny(err)
                            }
                            if err.Is_Opaque() {
                                $L OpaqueError_Output_FromDafny(err)
                            }
                        }
                        $L
                    }
                  """,
                  resource.getName(),
                  operationShape.getId().getName(),
                  inputType,
                  outputType,
                  baseClientCall,
                  DafnyNameResolver.dafnyTypesNamespace(service),
                  writer.consumer(w -> {
                    for (var errorShape : model.getShapesWithTrait(
                      ErrorTrait.class
                    )) {
                      w.write(
                        """
                                               if err.Is_$L() {
                                               $L $L(err)
                                           }
                        """,
                        errorShape.toShapeId().getName(),
                        returnError,
                        SmithyNameResolver.getFromDafnyMethodName(
                          service,
                          errorShape,
                          ""
                        )
                      );
                    }
                  }),
                  returnError,
                  returnError,
                  returnResponse
                );
              });
          }
        );
      } else {
        //Generate Service
      }
    }
  }

  void generateNativeResourceWrapper(
    GenerationContext context,
    ResourceShape resourceShape
  ) {
    writerDelegator.useFileWriter(
      "%s/NativeWrapper.go".formatted(
          SmithyNameResolver.shapeNamespace(service)
        ),
      SmithyNameResolver.shapeNamespace(service),
      writer -> {
        writer.addImportFromModule(
          context.settings().getModuleName(),
          SmithyNameResolver.smithyTypesNamespace(service)
        );
        writer.addImportFromModule(
          "github.com/dafny-lang/DafnyStandardLibGo",
          "Wrappers"
        );
        writer.addImportFromModule(
          SmithyNameResolver.getGoModuleNameForSmithyNamespace(
            resourceShape.toShapeId().getNamespace()
          ),
          DafnyNameResolver.dafnyTypesNamespace(resourceShape)
        );

        writer.write(
          """
          type NativeWrapper struct {
              %s.I%s
              Impl %s.I%s
          }
          """.formatted(
              DafnyNameResolver.dafnyTypesNamespace(resourceShape),
              resourceShape.getId().getName(),
              SmithyNameResolver.smithyTypesNamespace(resourceShape),
              resourceShape.getId().getName()
            )
        );

        resourceShape
          .getOperations()
          .forEach(operation -> {
            final var operationShape = model.expectShape(
              operation,
              OperationShape.class
            );
            final var inputShape = model.expectShape(
              operationShape.getInputShape()
            );
            final var outputShape = model.expectShape(
              operationShape.getOutputShape()
            );
            final var inputType = inputShape.hasTrait(UnitTypeTrait.class)
              ? ""
              : "input %s".formatted(
                  DafnyNameResolver.getDafnyType(
                    resourceShape,
                    symbolProvider.toSymbol(inputShape)
                  )
                );
            final var outputType = outputShape.hasTrait(UnitTypeTrait.class)
              ? ""
              : "*%s,".formatted(
                  SmithyNameResolver.getSmithyType(
                    outputShape,
                    symbolProvider.toSymbol(outputShape)
                  )
                );

            final var typeConversion = inputShape.hasTrait(UnitTypeTrait.class)
              ? ""
              : "var native_request = %s(input)".formatted(
                  SmithyNameResolver.getFromDafnyMethodName(
                    service,
                    inputShape,
                    ""
                  )
                );
            final var clientCall =
              "this.Impl.%s(%s)".formatted(
                  operationShape.getId().getName(),
                  inputShape.hasTrait(UnitTypeTrait.class)
                    ? ""
                    : "native_request"
                );
            String clientResponse, returnResponse;
            if (outputShape.hasTrait(UnitTypeTrait.class)) {
              clientResponse = "var native_error";
              returnResponse = "dafny.TupleOf()";
              writer.addImportFromModule(
                "github.com/dafny-lang/DafnyRuntimeGo",
                "dafny"
              );
            } else {
              clientResponse = "var native_response, native_error";
              returnResponse =
                "%s(*native_response)".formatted(
                    SmithyNameResolver.getToDafnyMethodName(
                      service,
                      outputShape,
                      ""
                    )
                  );
            }
            writer.write(
              """
                func (this *NativeWrapper) $L($L) Wrappers.Result {
                    $L
                    $L = $L
                    if native_error != nil {
                        switch native_error.(type) {
                         ${C|}
                         case $L.CollectionOfErrors:
                             return Wrappers.Companion_Result_.Create_Failure_(CollectionOfErrors_Input_ToDafny(native_error.($L.CollectionOfErrors)))
                         default:
                             return Wrappers.Companion_Result_.Create_Failure_(OpaqueError_Input_ToDafny(native_error.($L.OpaqueError)))
                         }
                    }
                    return Wrappers.Companion_Result_.Create_Success_($L)
                }
              """,
              operationShape.getId().getName(),
              inputType,
              typeConversion,
              clientResponse,
              clientCall,
              writer.consumer(w -> resourceErrors(w)),
              SmithyNameResolver.smithyTypesNamespace(service),
              SmithyNameResolver.smithyTypesNamespace(service),
              SmithyNameResolver.smithyTypesNamespace(service),
              returnResponse
            );
          });
      }
    );
  }
}<|MERGE_RESOLUTION|>--- conflicted
+++ resolved
@@ -108,11 +108,7 @@
       SmithyNameResolver.getGoModuleNameForSmithyNamespace(
         context.settings().getService().getNamespace()
       ),
-<<<<<<< HEAD
-      DafnyNameResolver.dafnyNamespace(service)
-=======
       DafnyNameResolver.dafnyNamespace(serviceTrait)
->>>>>>> 992a33e8
     );
     writer.addImportFromModule(
       SmithyNameResolver.getGoModuleNameForSmithyNamespace(
@@ -311,11 +307,7 @@
 
   void generateShim() {
     final var namespace =
-<<<<<<< HEAD
-      "%swrapped".formatted(DafnyNameResolver.dafnyNamespace(service));
-=======
       "Wrapped%sService".formatted(DafnyNameResolver.dafnyNamespace(service.expectTrait(LocalServiceTrait.class)));
->>>>>>> 992a33e8
 
     writerDelegator.useFileWriter(
       "%s/shim.go".formatted(namespace),
@@ -363,11 +355,7 @@
 
           writer.write(
             """
-<<<<<<< HEAD
-            func Wrapped$L(inputConfig $L) Wrappers.Result {
-=======
             func (_static *CompanionStruct_Default___) Wrapped$L(inputConfig $L) Wrappers.Result {
->>>>>>> 992a33e8
                 var nativeConfig = $L.$L(inputConfig)
                 var nativeClient, nativeError = $L.NewClient(nativeConfig)
                 if nativeError != nil {
