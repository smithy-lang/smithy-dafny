// Copyright Amazon.com Inc. or its affiliates. All Rights Reserved.
// SPDX-License-Identifier: Apache-2.0

package software.amazon.polymorph.smithygo.localservice;

<<<<<<< HEAD
import software.amazon.awssdk.core.traits.RequiredTrait;
=======
import java.util.Collection;
import java.util.stream.Collectors;
>>>>>>> ac8a6a47
import software.amazon.polymorph.smithygo.codegen.GenerationContext;
import software.amazon.polymorph.smithygo.codegen.GoDelegator;
import software.amazon.polymorph.smithygo.codegen.GoWriter;
import software.amazon.polymorph.smithygo.codegen.SmithyGoDependency;
import software.amazon.polymorph.smithygo.codegen.StructureGenerator;
import software.amazon.polymorph.smithygo.codegen.UnionGenerator;
import software.amazon.polymorph.smithygo.localservice.nameresolver.DafnyNameResolver;
import software.amazon.polymorph.smithygo.localservice.nameresolver.SmithyNameResolver;
import software.amazon.polymorph.traits.ExtendableTrait;
import software.amazon.polymorph.traits.LocalServiceTrait;
import software.amazon.polymorph.traits.PositionalTrait;
import software.amazon.polymorph.traits.ReferenceTrait;
import software.amazon.smithy.codegen.core.Symbol;
import software.amazon.smithy.codegen.core.SymbolProvider;
import software.amazon.smithy.model.Model;
import software.amazon.smithy.model.knowledge.TopDownIndex;
import software.amazon.smithy.model.shapes.OperationShape;
import software.amazon.smithy.model.shapes.ResourceShape;
import software.amazon.smithy.model.shapes.ServiceShape;
import software.amazon.smithy.model.shapes.Shape;
import software.amazon.smithy.model.shapes.StructureShape;
import software.amazon.smithy.model.traits.ErrorTrait;
import software.amazon.smithy.model.traits.UnitTypeTrait;

public class DafnyLocalServiceGenerator implements Runnable {

  private final GenerationContext context;
  private final ServiceShape service;
  private final TopDownIndex topDownIndex;
  private final GoDelegator writerDelegator;
  private final Model model;
  private final SymbolProvider symbolProvider;

  public DafnyLocalServiceGenerator(
    GenerationContext context,
    ServiceShape service
  ) {
    this.context = context;
    this.service = service;
    model = context.model();
    topDownIndex = TopDownIndex.of(model);
    writerDelegator = context.writerDelegator();
    symbolProvider = context.symbolProvider();
  }

  @Override
  public void run() {
    writerDelegator.useShapeWriter(service, this::generateService);
  }

  private void generateService(GoWriter writer) {
    if (service.hasTrait(LocalServiceTrait.class)) {
      generateClient(writer);
      generateUnmodelledErrors(context);
      generateReferencedResources(context);
      generateUnboundedStructures(context);
    }
    generateShim();
  }

  void generateClient(GoWriter writer) {
    // Generate each operation for the service. We do this here instead of via the operation visitor method to
    // limit it to the operations bound to the service.
    final var serviceSymbol = symbolProvider.toSymbol(service);
    final var serviceTrait = service.expectTrait(LocalServiceTrait.class);
    final var configSymbol = symbolProvider.toSymbol(
      model.expectShape(serviceTrait.getConfigId())
    );

    writerDelegator.useFileWriter(
      "%s/types.go".formatted(SmithyNameResolver.smithyTypesNamespace(service)),
      SmithyNameResolver.smithyTypesNamespace(service),
      writer1 -> {
        new StructureGenerator(
          context,
          writer1,
          model.expectShape(serviceTrait.getConfigId()).asStructureShape().get()
        )
          .run();
        model
          .getUnionShapes()
          .stream()
          .filter(unionShape ->
            unionShape
              .getId()
              .getNamespace()
              .equals(service.getId().getNamespace())
          )
          .forEach(unionShape -> {
            new UnionGenerator(model, symbolProvider, unionShape)
              .generateUnion(writer1);
          });
      }
    );

    writer.addImportFromModule(
      SmithyNameResolver.getGoModuleNameForSmithyNamespace(
        context.settings().getService().getNamespace()
      ),
      DafnyNameResolver.dafnyTypesNamespace(service)
    );
    writer.addImportFromModule(
      SmithyNameResolver.getGoModuleNameForSmithyNamespace(
        context.settings().getService().getNamespace()
      ),
      DafnyNameResolver.dafnyNamespace(service)
    );
    writer.addImportFromModule(
      SmithyNameResolver.getGoModuleNameForSmithyNamespace(
        context.settings().getService().getNamespace()
      ),
      SmithyNameResolver.smithyTypesNamespace(service)
    );
    writer.addUseImports(SmithyGoDependency.CONTEXT);

    final var dafnyClient = DafnyNameResolver.getDafnyClient(
      service,
      serviceTrait.getSdkId()
    );
    writer.write(
      """
      type $T struct {
          DafnyClient *$L
      }

      func NewClient(clientConfig $L) (*$T, error) {
          var dafnyConfig = $L(clientConfig)
          var dafny_response = $L(dafnyConfig)
          if (dafny_response.Is_Failure()) {
               panic("Client construction failed. This should never happen")
          }
          var dafnyClient = dafny_response.Extract().(*$L)
          client := &$T { dafnyClient }
          return client, nil
      }
      """,
      serviceSymbol,
      dafnyClient,
      SmithyNameResolver.getSmithyType(service, configSymbol),
      serviceSymbol,
      SmithyNameResolver.getToDafnyMethodName(
        service,
        context.model().expectShape(serviceTrait.getConfigId()),
        ""
      ),
      DafnyNameResolver.createDafnyClient(service, serviceTrait.getSdkId()),
      dafnyClient,
      serviceSymbol
    );

    service
      .getOperations()
      .forEach(operation -> {
        final var operationShape = model.expectShape(
          operation,
          OperationShape.class
        );
        final var inputShape = model.expectShape(
          operationShape.getInputShape()
        );
        writer.addImportFromModule(
          SmithyNameResolver.getGoModuleNameForSmithyNamespace(
            inputShape.toShapeId().getNamespace()
          ),
          DafnyNameResolver.dafnyTypesNamespace(inputShape)
        );
        if (
          !inputShape
            .toShapeId()
            .getNamespace()
            .equals(service.toShapeId().getNamespace())
        ) {
          writer.addImportFromModule(
            SmithyNameResolver.getGoModuleNameForSmithyNamespace(
              inputShape.toShapeId().getNamespace()
            ),
            SmithyNameResolver.shapeNamespace(inputShape)
          );
        }
        final var outputShape = model.expectShape(
          operationShape.getOutputShape()
        );
        writer.addImportFromModule(
          SmithyNameResolver.getGoModuleNameForSmithyNamespace(
            outputShape.toShapeId().getNamespace()
          ),
          SmithyNameResolver.smithyTypesNamespace(outputShape)
        );
        if (
          !outputShape
            .toShapeId()
            .getNamespace()
            .equals(service.toShapeId().getNamespace())
        ) {
          writer.addImportFromModule(
            SmithyNameResolver.getGoModuleNameForSmithyNamespace(
              outputShape.toShapeId().getNamespace()
            ),
            SmithyNameResolver.shapeNamespace(outputShape)
          );
        }
        final var inputType = inputShape.hasTrait(UnitTypeTrait.class)
          ? ""
          : ", params %s.%s".formatted(
              SmithyNameResolver.smithyTypesNamespace(inputShape),
              inputShape.toShapeId().getName()
            );
        final var outputType = outputShape.hasTrait(UnitTypeTrait.class)
          ? ""
          : "*%s.%s,".formatted(
              SmithyNameResolver.smithyTypesNamespace(outputShape),
              outputShape.toShapeId().getName()
            );
        String validationCheck = "";
        if (!inputType.equals("")) {
          validationCheck =
            """
                err := params.Validate()
                if err != nil {
                    opaqueErr := %s.OpaqueError{
                        ErrObject: err,
                    }
            """.formatted(SmithyNameResolver.smithyTypesNamespace(inputShape));
          if (outputType.equals("")) {
            validationCheck += "return opaqueErr }";
          } else {
            validationCheck += "return nil, opaqueErr }";
          }
        }
        String baseClientCall;
        if (inputShape.hasTrait(UnitTypeTrait.class)) {
          baseClientCall =
            "var dafny_response = client.DafnyClient.%s()".formatted(
                operationShape.getId().getName()
              );
        } else {
          baseClientCall =
            """
            var dafny_request %s = %s(params)
            var dafny_response = client.DafnyClient.%s(dafny_request)
            """.formatted(
                DafnyNameResolver.getDafnyType(
                  inputShape,
                  symbolProvider.toSymbol(inputShape)
                ),
                SmithyNameResolver.getToDafnyMethodName(
                  service,
                  inputShape,
                  ""
                ),
                operationShape.getId().getName()
              );
        }

        String returnResponse, returnError;
        if (outputShape.hasTrait(UnitTypeTrait.class)) {
          returnResponse = "return nil";
          returnError = "return";
        } else {
          returnResponse =
            """
            var native_response = %s(dafny_response.Extract().(%s))
            return &native_response, nil
            """.formatted(
                SmithyNameResolver.getFromDafnyMethodName(
                  service,
                  outputShape,
                  ""
                ),
                DafnyNameResolver.getDafnyType(
                  outputShape,
                  symbolProvider.toSymbol(outputShape)
                )
              );
          returnError = "return nil,";
        }

        writer.write(
          """
            func (client *$T) $L(ctx context.Context $L) ($L error) {
                $L
                $L
                if (dafny_response.Is_Failure()) {
                    err := dafny_response.Dtor_error().($L.Error);
                    $L Error_FromDafny(err)
                }
                $L
            }
          """,
          serviceSymbol,
          operationShape.getId().getName(),
          inputType,
          outputType,
          validationCheck,
          baseClientCall,
          DafnyNameResolver.dafnyTypesNamespace(service),
          returnError,
          returnResponse
        );
      });
  }

  void generateShim() {
    final var namespace =
      "%swrapped".formatted(DafnyNameResolver.dafnyNamespace(service));

    writerDelegator.useFileWriter(
      "%s/shim.go".formatted(namespace),
      namespace,
      writer -> {
        writer.addImportFromModule(
          SmithyNameResolver.getGoModuleNameForSmithyNamespace(
            context.settings().getService().getNamespace()
          ),
          DafnyNameResolver.dafnyTypesNamespace(service)
        );
        writer.addImportFromModule(
          "github.com/dafny-lang/DafnyStandardLibGo",
          "Wrappers"
        );
        writer.addImportFromModule(
          SmithyNameResolver.getGoModuleNameForSmithyNamespace(
            context.settings().getService().getNamespace()
          ),
          SmithyNameResolver.smithyTypesNamespace(service)
        );
        writer.addUseImports(SmithyGoDependency.CONTEXT);
        writer.addImportFromModule(
          SmithyNameResolver.getGoModuleNameForSmithyNamespace(
            context.settings().getService().getNamespace()
          ),
          SmithyNameResolver.shapeNamespace(service)
        );

        if (service.hasTrait(LocalServiceTrait.class)) {
          final var serviceTrait = service.expectTrait(LocalServiceTrait.class);
          final var configShape = model.expectShape(serviceTrait.getConfigId());
          final var configSymbol = symbolProvider.toSymbol(configShape);

          writer.write(
            """
            type Shim struct {
                $L
                client *$L.Client
            }
<<<<<<< HEAD
            final var inputType = inputShape.hasTrait(UnitTypeTrait.class) ? ""
                                                                           : ", params %s.%s".formatted(SmithyNameResolver.smithyTypesNamespace(inputShape), inputShape.toShapeId().getName());
            var outputType = outputShape.hasTrait(UnitTypeTrait.class) ? ""
                                                                             : "*%s.%s,".formatted(SmithyNameResolver.smithyTypesNamespace(outputShape), outputShape.toShapeId().getName());
            String validationCheck = "";
            if(!inputType.equals("")) {
                validationCheck = """
                    err := params.Validate()
                    if err != nil {
                        opaqueErr := %s.OpaqueError{
                            ErrObject: err,
                        }
                """.formatted(SmithyNameResolver.smithyTypesNamespace(inputShape));
                if(outputType.equals("")) {
                    validationCheck += "return opaqueErr }";
                }
                else{
                    validationCheck += "return nil, opaqueErr }";
                }
            }
            String baseClientCall;
            if (inputShape.hasTrait(UnitTypeTrait.class)) {
                baseClientCall = "var dafny_response = client.DafnyClient.%s()".formatted(operationShape.getId().getName());
            } else {
                String dafnyType; 
                if (inputShape.hasTrait(PositionalTrait.class)) {
                    Shape inputForPositional = model.expectShape(inputShape.getAllMembers().values().stream().findFirst().get().getTarget());
                    Symbol symbolForPositional = symbolProvider.toSymbol(inputForPositional);
                    dafnyType = DafnyNameResolver.getDafnyType(inputForPositional, symbolForPositional);
                    outputType = "interface{},";
                }
                else {
                    dafnyType = DafnyNameResolver.getDafnyType(inputShape, symbolProvider.toSymbol(inputShape));
                }
                baseClientCall = """
                        var dafny_request %s = %s(params)
                        var dafny_response = client.DafnyClient.%s(dafny_request)
                        """.formatted(dafnyType,
                                      SmithyNameResolver.getToDafnyMethodName(service, inputShape, ""), operationShape.getId().getName());
            }

            String returnResponse, returnError;
            if (outputShape.hasTrait(UnitTypeTrait.class)) {
                returnResponse = "return nil";
                returnError = "return";
            } else {
                if (inputShape.hasTrait(PositionalTrait.class)) {
                    returnResponse = """
                            var native_response = dafny_response.Extract()
                            return native_response, nil
                        """;
                }
                else {
                    returnResponse = """
                            var native_response = %s(dafny_response.Extract().(%s))
                            return &native_response, nil
                            """.formatted(SmithyNameResolver.getFromDafnyMethodName(service, outputShape, ""),
                                        DafnyNameResolver.getDafnyType(outputShape, symbolProvider.toSymbol(outputShape)));
                }
                returnError = "return nil,";
            }
            writer.addImportFromModule("github.com/dafny-lang/DafnyRuntimeGo", "dafny");
            writer.write("""
                                   func (client *$T) $L(ctx context.Context $L) ($L error) {
                                       $L
                                       $L
                                       if (dafny_response.Is_Failure()) {
                                           err := dafny_response.Dtor_error().($L.Error);
                                           $L Error_FromDafny(err)
                                       }
                                       $L
                                   }
                                 """,
                         serviceSymbol,
                         operationShape.getId().getName(),
                         inputType, outputType,
                         validationCheck,
                         baseClientCall, DafnyNameResolver.dafnyTypesNamespace(service), returnError, returnResponse
=======
            """,
            DafnyNameResolver.getDafnyInterfaceClient(service),
            SmithyNameResolver.shapeNamespace(service)
          );

          writer.write(
            """
            func Wrapped$L(inputConfig $L) Wrappers.Result {
                var nativeConfig = $L.$L(inputConfig)
                var nativeClient, nativeError = $L.NewClient(nativeConfig)
                if nativeError != nil {
                   return Wrappers.Companion_Result_.Create_Failure_($L.Companion_Error_.Create_Opaque_(nativeError))
                }
                return Wrappers.Companion_Result_.Create_Success_(&Shim{client: nativeClient})
            }
            """,
            serviceTrait.getSdkId(),
            DafnyNameResolver.getDafnyType(configShape, configSymbol),
            SmithyNameResolver.shapeNamespace(
              model.expectShape(serviceTrait.getConfigId())
            ),
            SmithyNameResolver.getFromDafnyMethodName(
              service,
              model.expectShape(serviceTrait.getConfigId()),
              ""
            ),
            SmithyNameResolver.shapeNamespace(service),
            DafnyNameResolver.dafnyTypesNamespace(service)
          );
        }

        service
          .getOperations()
          .forEach(operation -> {
            final var operationShape = model.expectShape(
              operation,
              OperationShape.class
>>>>>>> ac8a6a47
            );
            final var inputShape = model.expectShape(
              operationShape.getInputShape()
            );
            final var outputShape = model.expectShape(
              operationShape.getOutputShape()
            );
            final var inputType = inputShape.hasTrait(UnitTypeTrait.class)
              ? ""
              : "input %s".formatted(
                  DafnyNameResolver.getDafnyType(
                    inputShape,
                    symbolProvider.toSymbol(inputShape)
                  )
                );

            final var typeConversion = inputShape.hasTrait(UnitTypeTrait.class)
              ? ""
              : "var native_request = %s(input)".formatted(
                  SmithyNameResolver.getFromDafnyMethodName(inputShape, "")
                );

            final var clientCall =
              "shim.client.%s(context.Background() %s)".formatted(
                  operationShape.getId().getName(),
                  inputShape.hasTrait(UnitTypeTrait.class)
                    ? ""
                    : ", native_request"
                );

<<<<<<< HEAD
            service.getOperations().forEach(operation -> {
                final var operationShape = model.expectShape(operation, OperationShape.class);
                final var inputShape = model.expectShape(operationShape.getInputShape());
                final var outputShape = model.expectShape(operationShape.getOutputShape());
                // this is maybe because positional trait can change this
                final var maybeInputType = inputShape.hasTrait(UnitTypeTrait.class) ? ""
                                                                               : "input %s".formatted(DafnyNameResolver.getDafnyType(inputShape, symbolProvider.toSymbol(inputShape)));

                final var typeConversion = inputShape.hasTrait(UnitTypeTrait.class) ? ""
                                                                                    : "var native_request = %s(input)".formatted(SmithyNameResolver.getFromDafnyMethodName(inputShape, ""));

                final var clientCall = "shim.client.%s(context.Background() %s)".formatted(operationShape.getId().getName(),
                                                                                           inputShape.hasTrait(UnitTypeTrait.class) ? "" : ", native_request");

                String clientResponse, returnResponse;
                final String inputType;
                if (outputShape.hasTrait(UnitTypeTrait.class)) {
                    clientResponse = "var native_error";
                    returnResponse = "dafny.TupleOf()";
                    writer.addImportFromModule("github.com/dafny-lang/DafnyRuntimeGo", "dafny");
                } else {
                    clientResponse = "var native_response, native_error";
                    returnResponse = "%s(*native_response)".formatted(SmithyNameResolver.getToDafnyMethodName(outputShape, ""));
                }
                if (inputShape.hasTrait(PositionalTrait.class)) {
                    writer.addImportFromModule("github.com/dafny-lang/DafnyRuntimeGo", "dafny");
                    Shape inputForPositional = model.expectShape(inputShape.getAllMembers().values().stream().findFirst().get().getTarget());
                    Symbol symbolForPositional = symbolProvider.toSymbol(inputForPositional);
                    String dafnyType = DafnyNameResolver.getDafnyType(inputForPositional, symbolForPositional);
                    inputType = "input %s".formatted(dafnyType);
                    returnResponse = "(native_response)";
                }
                else {
                    inputType = maybeInputType;   
                }
                writer.write("""
                                       func (shim *Shim) $L($L) Wrappers.Result {
                                           $L
                                           $L = $L
                                           if native_error != nil {
                                               return Wrappers.Companion_Result_.Create_Failure_($L.Error_ToDafny(native_error))
                                           }
                                           return Wrappers.Companion_Result_.Create_Success_($L)
                                       }
                                     """,
                             operationShape.getId().getName(),
                             inputType, typeConversion, clientResponse, clientCall,
                             SmithyNameResolver.shapeNamespace(service),
                             returnResponse
                );
            });
        });
=======
            String clientResponse, returnResponse;
            if (outputShape.hasTrait(UnitTypeTrait.class)) {
              clientResponse = "var native_error";
              returnResponse = "dafny.TupleOf()";
              writer.addImportFromModule(
                "github.com/dafny-lang/DafnyRuntimeGo",
                "dafny"
              );
            } else {
              clientResponse = "var native_response, native_error";
              returnResponse =
                "%s(*native_response)".formatted(
                    SmithyNameResolver.getToDafnyMethodName(outputShape, "")
                  );
            }

            writer.write(
              """
                func (shim *Shim) $L($L) Wrappers.Result {
                    $L
                    $L = $L
                    if native_error != nil {
                        return Wrappers.Companion_Result_.Create_Failure_($L.Error_ToDafny(native_error))
                    }
                    return Wrappers.Companion_Result_.Create_Success_($L)
                }
              """,
              operationShape.getId().getName(),
              inputType,
              typeConversion,
              clientResponse,
              clientCall,
              SmithyNameResolver.shapeNamespace(service),
              returnResponse
            );
          });
      }
    );
  }

  void shimErrors(GoWriter writer) {
    for (final var error : model.getShapesWithTrait(ErrorTrait.class)) {
      writer.write(
        """
        case $L.$L:
             return Wrappers.Companion_Result_.Create_Failure_($L(native_error.($L.$L)))


        """,
        SmithyNameResolver.smithyTypesNamespace(error),
        symbolProvider.toSymbol(error).getName(),
        SmithyNameResolver.getToDafnyMethodName(service, error, ""),
        SmithyNameResolver.smithyTypesNamespace(error),
        symbolProvider.toSymbol(error).getName()
      );
>>>>>>> ac8a6a47
    }
  }

  void resourceErrors(GoWriter writer) {
    for (final var error : model.getShapesWithTrait(ErrorTrait.class)) {
      writer.write(
        """
        case $L:
             return Wrappers.Companion_Result_.Create_Failure_($L(native_error.($L)))


        """,
        SmithyNameResolver.getSmithyType(error, symbolProvider.toSymbol(error)),
        SmithyNameResolver.getToDafnyMethodName(service, error, ""),
        SmithyNameResolver.getSmithyType(error, symbolProvider.toSymbol(error))
      );
    }
  }

  void generateUnmodelledErrors(GenerationContext context) {
    writerDelegator.useFileWriter(
      "%s/types.go".formatted(SmithyNameResolver.smithyTypesNamespace(service)),
      SmithyNameResolver.smithyTypesNamespace(service),
      writer -> {
        writer.write(
          """
          type $LBaseException interface {
              // This is a dummy method to allow type assertion since Go empty interfaces
              // aren't useful for type assertion checks. No concrete class is expected to implement
              // this method. This is also not exported.
              interfaceBindingMethod()
          }
          """,
          service.toShapeId().getName()
        );
      }
    );
    writerDelegator.useFileWriter(
      "%s/unmodelled_errors.go".formatted(
          SmithyNameResolver.smithyTypesNamespace(service)
        ),
      SmithyNameResolver.smithyTypesNamespace(service),
      writer -> {
        writer.addUseImports(SmithyGoDependency.FMT);
        writer.write(
          """
          type CollectionOfErrors struct {
              $LBaseException
              ListOfErrors []error
              Message string
          }

          func (e CollectionOfErrors) Error() string {
          	return fmt.Sprintf("message: %s\\n err %v", e.Message, e.ListOfErrors)
          }

          type OpaqueError struct {
             $LBaseException
             ErrObject interface{}
          }

          func (e OpaqueError) Error() string {
             return fmt.Sprintf("message: %v", e.ErrObject )
          }
          """,
          service.toShapeId().getName(),
          service.toShapeId().getName()
        );
      }
    );
  }

  void generateUnboundedStructures(GenerationContext context) {
    final var serviceOperationShapes = model
      .getServiceShapes()
      .stream()
      .map(topDownIndex::getContainedOperations)
      .flatMap(Collection::stream)
      .map(OperationShape::toShapeId)
      .collect(Collectors.toSet());
    final var nonServiceOperationShapes = model
      .getOperationShapes()
      .stream()
      .map(Shape::getId)
      .filter(operationShapeId ->
        operationShapeId.getNamespace().equals(service.getId().getNamespace())
      )
      .collect(Collectors.toSet());
    nonServiceOperationShapes.removeAll(serviceOperationShapes);
    for (final var operationShapeId : nonServiceOperationShapes) {
      OperationShape operationShape = model.expectShape(
        operationShapeId,
        OperationShape.class
      );
      StructureShape inputShape = model.expectShape(
        operationShape.getInputShape(),
        StructureShape.class
      );
      writerDelegator.useShapeWriter(
        inputShape,
        w -> new StructureGenerator(context, w, inputShape).run()
      );
      StructureShape outputShape = model.expectShape(
        operationShape.getOutputShape(),
        StructureShape.class
      );
      writerDelegator.useShapeWriter(
        outputShape,
        w -> new StructureGenerator(context, w, outputShape).run()
      );
    }
  }

  void generateReferencedResources(GenerationContext context) {
    var refResources = model.getShapesWithTrait(ReferenceTrait.class);
    for (final var refResource : refResources) {
      if (!refResource.expectTrait(ReferenceTrait.class).isService()) {
        final var resource = refResource
          .expectTrait(ReferenceTrait.class)
          .getReferentId();
        final var resourceShape = model.expectShape(resource);

        if (
          !service.toShapeId().getNamespace().equals(resource.getNamespace())
        ) {
          continue;
        }
        writerDelegator.useFileWriter(
          "%s/types.go".formatted(
              SmithyNameResolver.smithyTypesNamespace(service)
            ),
          SmithyNameResolver.smithyTypesNamespace(service),
          writer -> {
            writer.write(
              """
              type I$L interface {
              ${C|}
              }
              """,
              resource.getName(),
              writer.consumer(w -> {
                model
                  .expectShape(resource, ResourceShape.class)
                  .getOperations()
                  .forEach(operation -> {
                    var operationShape = model.expectShape(
                      operation,
                      OperationShape.class
                    );
                    w.write(
                      """
                      $L($L) (*$L, error)
                      """,
                      operationShape.getId().getName(),
                      operationShape.getInputShape().getName(),
                      operationShape.getOutputShape().getName()
                    );
                  });
              })
            );
          }
        );

        if (
          model
            .expectShape(resource, ResourceShape.class)
            .hasTrait(ExtendableTrait.class)
        ) {
          generateNativeResourceWrapper(
            context,
            model.expectShape(resource, ResourceShape.class)
          );
        }

        writerDelegator.useFileWriter(
          "%s/%s.go".formatted(
              SmithyNameResolver.shapeNamespace(service),
              resource.getName()
            ),
          SmithyNameResolver.shapeNamespace(service),
          writer -> {
            writer.addImportFromModule(
              SmithyNameResolver.getGoModuleNameForSmithyNamespace(
                context.settings().getService().getNamespace()
              ),
              SmithyNameResolver.smithyTypesNamespace(service)
            );
            writer.addImportFromModule(
              SmithyNameResolver.getGoModuleNameForSmithyNamespace(
                resource.getNamespace()
              ),
              DafnyNameResolver.dafnyTypesNamespace(resourceShape)
            );
            writer.write(
              """
              type %s struct {
                  Impl %s.I%s
              }
              """.formatted(
                  resource.getName(),
                  DafnyNameResolver.dafnyTypesNamespace(resourceShape),
                  resource.getName()
                )
            );

            model
              .expectShape(resource, ResourceShape.class)
              .getOperations()
              .forEach(operation -> {
                final var operationShape = model.expectShape(
                  operation,
                  OperationShape.class
                );
                final var inputShape = model.expectShape(
                  operationShape.getInputShape()
                );

                final var outputShape = model.expectShape(
                  operationShape.getOutputShape()
                );
                final var inputType = inputShape.hasTrait(UnitTypeTrait.class)
                  ? ""
                  : "params %s".formatted(
                      SmithyNameResolver.getSmithyType(
                        inputShape,
                        symbolProvider.toSymbol(inputShape)
                      )
                    );
                final var outputType = outputShape.hasTrait(UnitTypeTrait.class)
                  ? ""
                  : "*%s".formatted(
                      SmithyNameResolver.getSmithyType(
                        outputShape,
                        symbolProvider.toSymbol(outputShape)
                      )
                    );

                String baseClientCall;
                if (inputShape.hasTrait(UnitTypeTrait.class)) {
                  baseClientCall =
                    "var dafny_response = this.Impl.%s()".formatted(
                        operationShape.getId().getName()
                      );
                } else {
                  baseClientCall =
                    """
                    var dafny_request %s = %s(params)
                    var dafny_response = this.Impl.%s(dafny_request)
                    """.formatted(
                        DafnyNameResolver.getDafnyType(
                          inputShape,
                          symbolProvider.toSymbol(inputShape)
                        ),
                        SmithyNameResolver.getToDafnyMethodName(
                          service,
                          inputShape,
                          ""
                        ),
                        operationShape.getId().getName()
                      );
                }

                String returnResponse, returnError;
                if (outputShape.hasTrait(UnitTypeTrait.class)) {
                  returnResponse = "return nil";
                  returnError = "return";
                } else {
                  returnResponse =
                    """
                    var native_response = %s(dafny_response.Extract().(%s))
                    return &native_response, nil
                    """.formatted(
                        SmithyNameResolver.getFromDafnyMethodName(
                          service,
                          outputShape,
                          ""
                        ),
                        DafnyNameResolver.getDafnyType(
                          inputShape,
                          symbolProvider.toSymbol(outputShape)
                        )
                      );
                  returnError = "return nil,";
                }

                writer.write(
                  """
                    func (this *$L) $L($L) ($L, error) {
                        $L
                        if (dafny_response.Is_Failure()) {
                            err := dafny_response.Dtor_error().($L.Error);
                            ${C|}
                            if err.Is_CollectionOfErrors() {
                                $L CollectionOfErrors_Output_FromDafny(err)
                            }
                            if err.Is_Opaque() {
                                $L OpaqueError_Output_FromDafny(err)
                            }
                        }
                        $L
                    }
                  """,
                  resource.getName(),
                  operationShape.getId().getName(),
                  inputType,
                  outputType,
                  baseClientCall,
                  DafnyNameResolver.dafnyTypesNamespace(service),
                  writer.consumer(w -> {
                    for (var errorShape : model.getShapesWithTrait(
                      ErrorTrait.class
                    )) {
                      w.write(
                        """
                                               if err.Is_$L() {
                                               $L $L(err)
                                           }
                        """,
                        errorShape.toShapeId().getName(),
                        returnError,
                        SmithyNameResolver.getFromDafnyMethodName(
                          service,
                          errorShape,
                          ""
                        )
                      );
                    }
                  }),
                  returnError,
                  returnError,
                  returnResponse
                );
              });
          }
        );
      } else {
        //Generate Service
      }
    }
  }

  void generateNativeResourceWrapper(
    GenerationContext context,
    ResourceShape resourceShape
  ) {
    writerDelegator.useFileWriter(
      "%s/NativeWrapper.go".formatted(
          SmithyNameResolver.shapeNamespace(service)
        ),
      SmithyNameResolver.shapeNamespace(service),
      writer -> {
        writer.addImportFromModule(
          context.settings().getModuleName(),
          SmithyNameResolver.smithyTypesNamespace(service)
        );
        writer.addImportFromModule(
          "github.com/dafny-lang/DafnyStandardLibGo",
          "Wrappers"
        );
        writer.addImportFromModule(
          SmithyNameResolver.getGoModuleNameForSmithyNamespace(
            resourceShape.toShapeId().getNamespace()
          ),
          DafnyNameResolver.dafnyTypesNamespace(resourceShape)
        );

        writer.write(
          """
          type NativeWrapper struct {
              %s.I%s
              Impl %s.I%s
          }
          """.formatted(
              DafnyNameResolver.dafnyTypesNamespace(resourceShape),
              resourceShape.getId().getName(),
              SmithyNameResolver.smithyTypesNamespace(resourceShape),
              resourceShape.getId().getName()
            )
        );

        resourceShape
          .getOperations()
          .forEach(operation -> {
            final var operationShape = model.expectShape(
              operation,
              OperationShape.class
            );
            final var inputShape = model.expectShape(
              operationShape.getInputShape()
            );
            final var outputShape = model.expectShape(
              operationShape.getOutputShape()
            );
            final var inputType = inputShape.hasTrait(UnitTypeTrait.class)
              ? ""
              : "input %s".formatted(
                  DafnyNameResolver.getDafnyType(
                    resourceShape,
                    symbolProvider.toSymbol(inputShape)
                  )
                );
            final var outputType = outputShape.hasTrait(UnitTypeTrait.class)
              ? ""
              : "*%s,".formatted(
                  SmithyNameResolver.getSmithyType(
                    outputShape,
                    symbolProvider.toSymbol(outputShape)
                  )
                );

            final var typeConversion = inputShape.hasTrait(UnitTypeTrait.class)
              ? ""
              : "var native_request = %s(input)".formatted(
                  SmithyNameResolver.getFromDafnyMethodName(
                    service,
                    inputShape,
                    ""
                  )
                );
            final var clientCall =
              "this.Impl.%s(%s)".formatted(
                  operationShape.getId().getName(),
                  inputShape.hasTrait(UnitTypeTrait.class)
                    ? ""
                    : "native_request"
                );
            String clientResponse, returnResponse;
            if (outputShape.hasTrait(UnitTypeTrait.class)) {
              clientResponse = "var native_error";
              returnResponse = "dafny.TupleOf()";
              writer.addImportFromModule(
                "github.com/dafny-lang/DafnyRuntimeGo",
                "dafny"
              );
            } else {
              clientResponse = "var native_response, native_error";
              returnResponse =
                "%s(*native_response)".formatted(
                    SmithyNameResolver.getToDafnyMethodName(
                      service,
                      outputShape,
                      ""
                    )
                  );
            }
            writer.write(
              """
                func (this *NativeWrapper) $L($L) Wrappers.Result {
                    $L
                    $L = $L
                    if native_error != nil {
                        switch native_error.(type) {
                         ${C|}
                         case $L.CollectionOfErrors:
                             return Wrappers.Companion_Result_.Create_Failure_(CollectionOfErrors_Input_ToDafny(native_error.($L.CollectionOfErrors)))
                         default:
                             return Wrappers.Companion_Result_.Create_Failure_(OpaqueError_Input_ToDafny(native_error.($L.OpaqueError)))
                         }
                    }
                    return Wrappers.Companion_Result_.Create_Success_($L)
                }
              """,
              operationShape.getId().getName(),
              inputType,
              typeConversion,
              clientResponse,
              clientCall,
              writer.consumer(w -> resourceErrors(w)),
              SmithyNameResolver.smithyTypesNamespace(service),
              SmithyNameResolver.smithyTypesNamespace(service),
              SmithyNameResolver.smithyTypesNamespace(service),
              returnResponse
            );
          });
      }
    );
  }
}<|MERGE_RESOLUTION|>--- conflicted
+++ resolved
@@ -3,12 +3,9 @@
 
 package software.amazon.polymorph.smithygo.localservice;
 
-<<<<<<< HEAD
 import software.amazon.awssdk.core.traits.RequiredTrait;
-=======
 import java.util.Collection;
 import java.util.stream.Collectors;
->>>>>>> ac8a6a47
 import software.amazon.polymorph.smithygo.codegen.GenerationContext;
 import software.amazon.polymorph.smithygo.codegen.GoDelegator;
 import software.amazon.polymorph.smithygo.codegen.GoWriter;
@@ -354,7 +351,6 @@
                 $L
                 client *$L.Client
             }
-<<<<<<< HEAD
             final var inputType = inputShape.hasTrait(UnitTypeTrait.class) ? ""
                                                                            : ", params %s.%s".formatted(SmithyNameResolver.smithyTypesNamespace(inputShape), inputShape.toShapeId().getName());
             var outputType = outputShape.hasTrait(UnitTypeTrait.class) ? ""
@@ -433,45 +429,6 @@
                          inputType, outputType,
                          validationCheck,
                          baseClientCall, DafnyNameResolver.dafnyTypesNamespace(service), returnError, returnResponse
-=======
-            """,
-            DafnyNameResolver.getDafnyInterfaceClient(service),
-            SmithyNameResolver.shapeNamespace(service)
-          );
-
-          writer.write(
-            """
-            func Wrapped$L(inputConfig $L) Wrappers.Result {
-                var nativeConfig = $L.$L(inputConfig)
-                var nativeClient, nativeError = $L.NewClient(nativeConfig)
-                if nativeError != nil {
-                   return Wrappers.Companion_Result_.Create_Failure_($L.Companion_Error_.Create_Opaque_(nativeError))
-                }
-                return Wrappers.Companion_Result_.Create_Success_(&Shim{client: nativeClient})
-            }
-            """,
-            serviceTrait.getSdkId(),
-            DafnyNameResolver.getDafnyType(configShape, configSymbol),
-            SmithyNameResolver.shapeNamespace(
-              model.expectShape(serviceTrait.getConfigId())
-            ),
-            SmithyNameResolver.getFromDafnyMethodName(
-              service,
-              model.expectShape(serviceTrait.getConfigId()),
-              ""
-            ),
-            SmithyNameResolver.shapeNamespace(service),
-            DafnyNameResolver.dafnyTypesNamespace(service)
-          );
-        }
-
-        service
-          .getOperations()
-          .forEach(operation -> {
-            final var operationShape = model.expectShape(
-              operation,
-              OperationShape.class
->>>>>>> ac8a6a47
             );
             final var inputShape = model.expectShape(
               operationShape.getInputShape()
@@ -502,7 +459,6 @@
                     : ", native_request"
                 );
 
-<<<<<<< HEAD
             service.getOperations().forEach(operation -> {
                 final var operationShape = model.expectShape(operation, OperationShape.class);
                 final var inputShape = model.expectShape(operationShape.getInputShape());
@@ -555,63 +511,6 @@
                 );
             });
         });
-=======
-            String clientResponse, returnResponse;
-            if (outputShape.hasTrait(UnitTypeTrait.class)) {
-              clientResponse = "var native_error";
-              returnResponse = "dafny.TupleOf()";
-              writer.addImportFromModule(
-                "github.com/dafny-lang/DafnyRuntimeGo",
-                "dafny"
-              );
-            } else {
-              clientResponse = "var native_response, native_error";
-              returnResponse =
-                "%s(*native_response)".formatted(
-                    SmithyNameResolver.getToDafnyMethodName(outputShape, "")
-                  );
-            }
-
-            writer.write(
-              """
-                func (shim *Shim) $L($L) Wrappers.Result {
-                    $L
-                    $L = $L
-                    if native_error != nil {
-                        return Wrappers.Companion_Result_.Create_Failure_($L.Error_ToDafny(native_error))
-                    }
-                    return Wrappers.Companion_Result_.Create_Success_($L)
-                }
-              """,
-              operationShape.getId().getName(),
-              inputType,
-              typeConversion,
-              clientResponse,
-              clientCall,
-              SmithyNameResolver.shapeNamespace(service),
-              returnResponse
-            );
-          });
-      }
-    );
-  }
-
-  void shimErrors(GoWriter writer) {
-    for (final var error : model.getShapesWithTrait(ErrorTrait.class)) {
-      writer.write(
-        """
-        case $L.$L:
-             return Wrappers.Companion_Result_.Create_Failure_($L(native_error.($L.$L)))
-
-
-        """,
-        SmithyNameResolver.smithyTypesNamespace(error),
-        symbolProvider.toSymbol(error).getName(),
-        SmithyNameResolver.getToDafnyMethodName(service, error, ""),
-        SmithyNameResolver.smithyTypesNamespace(error),
-        symbolProvider.toSymbol(error).getName()
-      );
->>>>>>> ac8a6a47
     }
   }
 
