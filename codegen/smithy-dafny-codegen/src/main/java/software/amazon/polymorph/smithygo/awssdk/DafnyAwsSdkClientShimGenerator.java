package software.amazon.polymorph.smithygo.awssdk;

import software.amazon.polymorph.smithygo.codegen.AddOperationShapes;
import software.amazon.polymorph.smithygo.codegen.GenerationContext;
import software.amazon.polymorph.smithygo.codegen.GoDelegator;
import software.amazon.polymorph.smithygo.codegen.SmithyGoDependency;
import software.amazon.polymorph.smithygo.localservice.nameresolver.DafnyNameResolver;
import software.amazon.polymorph.smithygo.localservice.nameresolver.SmithyNameResolver;
import software.amazon.smithy.aws.traits.ServiceTrait;
import software.amazon.smithy.codegen.core.SymbolProvider;
import software.amazon.smithy.model.Model;
import software.amazon.smithy.model.shapes.OperationShape;
import software.amazon.smithy.model.shapes.ServiceShape;
import software.amazon.smithy.model.traits.UnitTypeTrait;

public class DafnyAwsSdkClientShimGenerator implements Runnable {

  private final GenerationContext context;
  private final ServiceShape service;
  private final GoDelegator writerDelegator;
  private final Model dafnyNonNormalizedModel;
  private final Model awsNormalizedModel;
  private final SymbolProvider symbolProvider;

  public DafnyAwsSdkClientShimGenerator(
    GenerationContext context,
    ServiceShape service
  ) {
    this.context = context;
    this.service = service;
    dafnyNonNormalizedModel = context.model();
    awsNormalizedModel =
      AddOperationShapes.execute(context.model(), service.toShapeId());
    writerDelegator = context.writerDelegator();
    symbolProvider = context.symbolProvider();
  }

  @Override
  public void run() {
    generateShim();
  }

  void generateShim() {
    final var namespace =
<<<<<<< HEAD
      "%swrapped".formatted(DafnyNameResolver.dafnyNamespace(service));
=======
      "%swrapped".formatted(DafnyNameResolver.dafnyNamespace(service.expectTrait(ServiceTrait.class)));
>>>>>>> 992a33e8

    writerDelegator.useFileWriter(
      "%s/shim.go".formatted(namespace),
      namespace,
      writer -> {
        writer.addImportFromModule(
          SmithyNameResolver.getGoModuleNameForSmithyNamespace(
            context.settings().getService().getNamespace()
          ),
          DafnyNameResolver.dafnyTypesNamespace(service)
        );
        writer.addImport(
          SmithyNameResolver.getGoModuleNameForSdkNamespace(
            awsNormalizedModel
              .expectShape(service.toShapeId(), ServiceShape.class)
              .toShapeId()
              .getNamespace()
          )
        );
        writer.addImportFromModule(
          "github.com/dafny-lang/DafnyStandardLibGo",
          "Wrappers"
        );
        writer.addUseImports(SmithyGoDependency.CONTEXT);
        writer.addImportFromModule(
          SmithyNameResolver.getGoModuleNameForSmithyNamespace(
            context.settings().getService().getNamespace()
          ),
          SmithyNameResolver.shapeNamespace(service)
        );
        writer.write(
          """
          type Shim struct {
              $L
              Client *$L
          }
          """,
          DafnyNameResolver.getDafnyInterfaceClient(
            service,
            service.expectTrait(ServiceTrait.class)
          ),
          SmithyNameResolver.getAwsServiceClient(
            service.expectTrait(ServiceTrait.class)
          )
        );

        service
          .getOperations()
          .forEach(operation -> {
            final var awsNormalizedOperation = awsNormalizedModel.expectShape(
              operation,
              OperationShape.class
            );
            final var awsNormalizedInputShape = awsNormalizedModel.expectShape(
              awsNormalizedOperation.getInputShape()
            );
            final var awsNormalizedOutputShape = awsNormalizedModel.expectShape(
              awsNormalizedOperation.getOutputShape()
            );

            final var operationShape = dafnyNonNormalizedModel.expectShape(
              operation,
              OperationShape.class
            );
            final var inputShape = dafnyNonNormalizedModel.expectShape(
              operationShape.getInputShape()
            );
            final var outputShape = dafnyNonNormalizedModel.expectShape(
              operationShape.getOutputShape()
            );
            final var inputType = awsNormalizedInputShape.hasTrait(
                UnitTypeTrait.class
              )
              ? ""
              : "input %s".formatted(
                  DafnyNameResolver.getDafnyType(
                    inputShape,
                    symbolProvider.toSymbol(inputShape)
                  )
                );

            final var typeConversion = awsNormalizedInputShape.hasTrait(
                UnitTypeTrait.class
              )
              ? ""
              : "var native_request = %s(input)".formatted(
                  SmithyNameResolver.getFromDafnyMethodName(
                    awsNormalizedInputShape,
                    ""
                  )
                );

            final var clientCall =
              "shim.Client.%s(context.Background() %s)".formatted(
                  operationShape.getId().getName(),
                  awsNormalizedInputShape.hasTrait(UnitTypeTrait.class)
                    ? ""
                    : ", &native_request"
                );

            String clientResponse, returnResponse;
            if (awsNormalizedOutputShape.hasTrait(UnitTypeTrait.class)) {
              clientResponse = "var _, native_error";
              returnResponse = "dafny.TupleOf()";
              writer.addImportFromModule(
                "github.com/dafny-lang/DafnyRuntimeGo",
                "dafny"
              );
            } else {
              clientResponse = "var native_response, native_error";
              returnResponse =
                "%s(*native_response)".formatted(
                    SmithyNameResolver.getToDafnyMethodName(
                      awsNormalizedOutputShape,
                      ""
                    )
                  );
            }

            writer.write(
              """
                func (shim *Shim) $L($L) Wrappers.Result {
                    $L
                    $L = $L
                    if native_error != nil {
                        return Wrappers.Companion_Result_.Create_Failure_($L.Error_ToDafny(native_error))
                    }
                    return Wrappers.Companion_Result_.Create_Success_($L)
                }
              """,
              operationShape.getId().getName(),
              inputType,
              typeConversion,
              clientResponse,
              clientCall,
              SmithyNameResolver.shapeNamespace(service),
              returnResponse
            );
          });
      }
    );
  }
}<|MERGE_RESOLUTION|>--- conflicted
+++ resolved
@@ -42,11 +42,7 @@
 
   void generateShim() {
     final var namespace =
-<<<<<<< HEAD
-      "%swrapped".formatted(DafnyNameResolver.dafnyNamespace(service));
-=======
       "%swrapped".formatted(DafnyNameResolver.dafnyNamespace(service.expectTrait(ServiceTrait.class)));
->>>>>>> 992a33e8
 
     writerDelegator.useFileWriter(
       "%s/shim.go".formatted(namespace),
