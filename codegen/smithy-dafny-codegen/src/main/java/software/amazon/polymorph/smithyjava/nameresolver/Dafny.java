// Copyright Amazon.com Inc. or its affiliates. All Rights Reserved.
// SPDX-License-Identifier: Apache-2.0
package software.amazon.polymorph.smithyjava.nameresolver;

import static software.amazon.smithy.utils.StringUtils.capitalize;

import com.squareup.javapoet.ClassName;
import com.squareup.javapoet.CodeBlock;
import com.squareup.javapoet.ParameterizedTypeName;
import com.squareup.javapoet.TypeName;
import com.squareup.javapoet.WildcardTypeName;
import java.math.BigDecimal;
import java.math.BigInteger;
import java.util.Map;
import java.util.Objects;
import javax.annotation.Nullable;
import org.slf4j.Logger;
import org.slf4j.LoggerFactory;
import software.amazon.polymorph.smithydafny.DafnyNameResolver;
import software.amazon.polymorph.smithydafny.DafnyVersion;
import software.amazon.polymorph.smithyjava.MethodReference;
import software.amazon.polymorph.smithyjava.generator.CodegenSubject;
import software.amazon.polymorph.smithyjava.generator.Generator;
import software.amazon.polymorph.traits.DafnyUtf8BytesTrait;
import software.amazon.polymorph.traits.ReferenceTrait;
import software.amazon.polymorph.utils.AwsSdkNameResolverHelpers;
import software.amazon.polymorph.utils.DafnyNameResolverHelpers;
import software.amazon.smithy.model.Model;
import software.amazon.smithy.model.shapes.MemberShape;
import software.amazon.smithy.model.shapes.ResourceShape;
import software.amazon.smithy.model.shapes.ServiceShape;
import software.amazon.smithy.model.shapes.Shape;
import software.amazon.smithy.model.shapes.ShapeId;
import software.amazon.smithy.model.shapes.ShapeType;
import software.amazon.smithy.model.shapes.StringShape;
import software.amazon.smithy.model.shapes.StructureShape;
import software.amazon.smithy.model.traits.EnumTrait;
import software.amazon.smithy.model.traits.ErrorTrait;

/**
 * Provides a consistent mapping between names of
 * model Shapes and generated identifiers in Java
 * for the Dafny generated Java code.
 */
public class Dafny extends NameResolver {
<<<<<<< HEAD
    @SuppressWarnings("unused")
    private static final Logger LOGGER = LoggerFactory.getLogger(Dafny.class);
    public static final Map<ShapeType, CodeBlock> TYPE_DESCRIPTOR_BY_SHAPE_TYPE;
    static {
        TYPE_DESCRIPTOR_BY_SHAPE_TYPE = Map.ofEntries(
                Map.entry(ShapeType.STRING, CodeBlock.of("$T._typeDescriptor($T.CHAR)", Constants.DAFNY_SEQUENCE_CLASS_NAME, Constants.DAFNY_TYPE_DESCRIPTOR_CLASS_NAME)),
                // Tony is not sure BLOB is correct...
                Map.entry(ShapeType.BLOB, CodeBlock.of("$T._typeDescriptor($T.BYTE)", Constants.DAFNY_SEQUENCE_CLASS_NAME, Constants.DAFNY_TYPE_DESCRIPTOR_CLASS_NAME)),
                Map.entry(ShapeType.BOOLEAN, CodeBlock.of("$T.BOOLEAN", Constants.DAFNY_TYPE_DESCRIPTOR_CLASS_NAME)),
                Map.entry(ShapeType.BYTE, CodeBlock.of("$T.BYTE", Constants.DAFNY_TYPE_DESCRIPTOR_CLASS_NAME)),
                Map.entry(ShapeType.SHORT, CodeBlock.of("$T.SHORT", Constants.DAFNY_TYPE_DESCRIPTOR_CLASS_NAME)),
                Map.entry(ShapeType.INTEGER, CodeBlock.of("$T.INT", Constants.DAFNY_TYPE_DESCRIPTOR_CLASS_NAME)),
                Map.entry(ShapeType.LONG, CodeBlock.of("$T.LONG", Constants.DAFNY_TYPE_DESCRIPTOR_CLASS_NAME)),
                Map.entry(ShapeType.TIMESTAMP, CodeBlock.of("$T._typeDescriptor($T.CHAR)", Constants.DAFNY_SEQUENCE_CLASS_NAME, Constants.DAFNY_TYPE_DESCRIPTOR_CLASS_NAME)),
                Map.entry(ShapeType.BIG_INTEGER, CodeBlock.of("$T.BIG_INTEGER", Constants.DAFNY_TYPE_DESCRIPTOR_CLASS_NAME))
        );
    }

    private final DafnyVersion dafnyVersion;

    public Dafny(
            final String packageName,
            final Model model,
            final ServiceShape serviceShape,
            final CodegenSubject.AwsSdkVersion awsSdkVersion,
            final DafnyVersion dafnyVersion) {
        super(
                packageName,
                serviceShape,
                model,
                modelPackageNameForServiceShape(serviceShape),
                awsSdkVersion);
        this.dafnyVersion = dafnyVersion;
    }

    /**
     * @param name A Constructor of the Dafny Datatype.
     * @param isRecordType Does the datatype have a single data constructor,
     *                     also called a "record type"?
     * @return The name of Dafny-Java created method to create an instance of
     * the constructor.
     */
    public static String datatypeConstructorCreate(String name, boolean isRecordType) {
        if (isRecordType) {
            return "create";
        }
        return "create_" + DafnyNameResolverHelpers.dafnyCompilesExtra_(name);
    }

    //  Dafnys greater than or equal to this will need Type Descriptors for constructing datatypes
    private static final DafnyVersion NEEDS_TYPE_DESCRIPTORS_WHEN_CONSTRUCTING_DATATYPES = new DafnyVersion(4, 3, 0);

    /**
     * @return Whether the given Dafny version requires type descriptor values when instantiating datatype constructors.
     */
    public static boolean datatypeConstructorsNeedTypeDescriptors(DafnyVersion dafnyVersion) {
        return dafnyVersion.compareTo(NEEDS_TYPE_DESCRIPTORS_WHEN_CONSTRUCTING_DATATYPES) >= 0;
    }

    private boolean datatypeConstructorsNeedTypeDescriptors() {
        return datatypeConstructorsNeedTypeDescriptors(dafnyVersion);
    }

    /**
     * Code to create an instance of the None constructor of Wrappers.Option<T>.
     * @param typeDescriptor the code to create a TypeDescriptor for the type T,
     *                       which is needed if datatypeConstructorsNeedTypeDescriptors()
     */
    public CodeBlock createNone(CodeBlock typeDescriptor) {
        if (datatypeConstructorsNeedTypeDescriptors()) {
            return CodeBlock.of(
                    "$T.create_None($L)",
                    ClassName.get("Wrappers_Compile", "Option"),
                    typeDescriptor);
        } else {
            return CodeBlock.of(
                    "$T.create_None()",
                    ClassName.get("Wrappers_Compile", "Option"));
        }
    }

    /**
     * Code to create an instance of the Some(value: T) constructor of Wrappers.Option<T>.
     * @param typeDescriptor the code to create a TypeDescriptor for the type T,
     *                       which is needed if datatypeConstructorsNeedTypeDescriptors()
     */
    public CodeBlock createSome(CodeBlock typeDescriptor, CodeBlock value) {
        if (datatypeConstructorsNeedTypeDescriptors()) {
            return CodeBlock.of(
                    "$T.create_Some($L, $L)",
                    Constants.DAFNY_OPTION_CLASS_NAME,
                    typeDescriptor,
                    value);
        } else {
            return CodeBlock.of(
                    "$T.create_Some($L)",
                    Constants.DAFNY_OPTION_CLASS_NAME,
                    value);
        }
    }

    /**
     * Code to create an instance of the Success(value: T) constructor of Wrappers.Result<T, Error>.
     * @param valueTypeDescriptor the code to create a TypeDescriptor for the type T,
     *                       which is needed if datatypeConstructorsNeedTypeDescriptors()
     */
    public CodeBlock createSuccess(CodeBlock valueTypeDescriptor, CodeBlock value) {
        if (datatypeConstructorsNeedTypeDescriptors()) {
            return CodeBlock.of(
                    "$T.create_Success($L, Error._typeDescriptor(), $L)",
                    Constants.DAFNY_RESULT_CLASS_NAME,
                    valueTypeDescriptor,
                    value);
        } else {
            return CodeBlock.of(
                    "$T.create_Success($L)",
                    Constants.DAFNY_RESULT_CLASS_NAME,
                    value);
        }
    }

    /**
     * Code to create an instance of the Failure(error: Error) constructor of Wrappers.Result<T, Error>.
     * @param valueTypeDescriptor the code to create a TypeDescriptor for the type T,
     *                            which is needed if datatypeConstructorsNeedTypeDescriptors()
     */
    public CodeBlock createFailure(CodeBlock valueTypeDescriptor, CodeBlock error) {
        if (datatypeConstructorsNeedTypeDescriptors()) {
            return CodeBlock.of(
                    "$T.create_Failure($L, Error._typeDescriptor(), $L)",
                    Constants.DAFNY_RESULT_CLASS_NAME,
                    valueTypeDescriptor,
                    error);
        } else {
            return CodeBlock.of(
                    "$T.create_Failure($L)",
                    Constants.DAFNY_RESULT_CLASS_NAME,
                    error);
        }
    }

    public static String datatypeConstructorIs(String name) {
        String dafnyEnumName = DafnyNameResolverHelpers.dafnyCompilesExtra_(name);
        return "is_" + dafnyEnumName;
    }

    public static String datatypeDeconstructor(String name) {
        String dafnyEnumName = DafnyNameResolverHelpers.dafnyCompilesExtra_(name);
        return "dtor_" + dafnyEnumName + "()";
    }

    public static String aggregateSizeMethod(ShapeType shapeType) {
        return switch (shapeType) {
            case LIST -> "length()";
            case SET, MAP -> "size();";
            default -> throw new IllegalStateException(
                    "aggregateSizeMethod only accepts LIST, SET, or MAP. Got : " + shapeType);
        };
    }

    static String modelPackageNameForNamespace(final String namespace) {
        return DafnyNameResolverHelpers.dafnyExternNamespaceForNamespace(namespace);
    }

    static String packageNameForServiceShape(ServiceShape serviceShape) {
        return DafnyNameResolverHelpers.packageNameForNamespace(serviceShape.getId().getNamespace());
    }

    static String modelPackageNameForServiceShape(ServiceShape serviceShape) {
        return modelPackageNameForNamespace(serviceShape.getId().getNamespace());
    }

    public static CodeBlock getMemberField(MemberShape shape) {
        return CodeBlock.of("$L", datatypeDeconstructor(shape.getMemberName()));
    }

    /** If not optional, get via {@code dtor_<memberName>()}.
     * Otherwise, get via {@code dtor_<memberName>().dtor_value()}*/
    public static CodeBlock getMemberFieldValue(MemberShape shape) {
        // if required, get via Field
        if (shape.isRequired()) {
            return getMemberField(shape);
        }
        // if optional, get via dtor_value()
        return CodeBlock.of("$L.$L", getMemberField(shape), datatypeDeconstructor("value"));
    }

    public static TypeName asDafnyResult(TypeName success, TypeName failure) {
        return ParameterizedTypeName.get(
                Constants.DAFNY_RESULT_CLASS_NAME,
                success,
                failure
        );
    }
=======
>>>>>>> b3e2f9f5

  @SuppressWarnings("unused")
  private static final Logger LOGGER = LoggerFactory.getLogger(Dafny.class);

  public static final Map<ShapeType, CodeBlock> TYPE_DESCRIPTOR_BY_SHAPE_TYPE;

  static {
    TYPE_DESCRIPTOR_BY_SHAPE_TYPE =
      Map.ofEntries(
        Map.entry(
          ShapeType.STRING,
          CodeBlock.of(
            "$T._typeDescriptor($T.CHAR)",
            Constants.DAFNY_SEQUENCE_CLASS_NAME,
            Constants.DAFNY_TYPE_DESCRIPTOR_CLASS_NAME
          )
        ),
        // Tony is not sure BLOB is correct...
        Map.entry(
          ShapeType.BLOB,
          CodeBlock.of(
            "$T._typeDescriptor($T.BYTE)",
            Constants.DAFNY_SEQUENCE_CLASS_NAME,
            Constants.DAFNY_TYPE_DESCRIPTOR_CLASS_NAME
          )
        ),
        Map.entry(
          ShapeType.BOOLEAN,
          CodeBlock.of("$T.BOOLEAN", Constants.DAFNY_TYPE_DESCRIPTOR_CLASS_NAME)
        ),
        Map.entry(
          ShapeType.BYTE,
          CodeBlock.of("$T.BYTE", Constants.DAFNY_TYPE_DESCRIPTOR_CLASS_NAME)
        ),
        Map.entry(
          ShapeType.SHORT,
          CodeBlock.of("$T.SHORT", Constants.DAFNY_TYPE_DESCRIPTOR_CLASS_NAME)
        ),
        Map.entry(
          ShapeType.INTEGER,
          CodeBlock.of("$T.INT", Constants.DAFNY_TYPE_DESCRIPTOR_CLASS_NAME)
        ),
        Map.entry(
          ShapeType.LONG,
          CodeBlock.of("$T.LONG", Constants.DAFNY_TYPE_DESCRIPTOR_CLASS_NAME)
        ),
        Map.entry(
          ShapeType.TIMESTAMP,
          CodeBlock.of(
            "$T._typeDescriptor($T.CHAR)",
            Constants.DAFNY_SEQUENCE_CLASS_NAME,
            Constants.DAFNY_TYPE_DESCRIPTOR_CLASS_NAME
          )
        ),
        Map.entry(
          ShapeType.BIG_INTEGER,
          CodeBlock.of(
            "$T.BIG_INTEGER",
            Constants.DAFNY_TYPE_DESCRIPTOR_CLASS_NAME
          )
        )
      );
  }

  private final DafnyVersion dafnyVersion;

  public Dafny(
    final String packageName,
    final Model model,
    final ServiceShape serviceShape,
    final CodegenSubject.AwsSdkVersion awsSdkVersion,
    final DafnyVersion dafnyVersion
  ) {
    super(
      packageName,
      serviceShape,
      model,
      modelPackageNameForServiceShape(serviceShape),
      awsSdkVersion
    );
    this.dafnyVersion = dafnyVersion;
  }

  /**
   * @param name A Constructor of the Dafny Datatype.
   * @param isRecordType Does the datatype have a single data constructor,
   *                     also called a "record type"?
   * @return The name of Dafny-Java created method to create an instance of
   * the constructor.
   */
  public static String datatypeConstructorCreate(
    String name,
    boolean isRecordType
  ) {
    if (isRecordType) {
      return "create";
    }
    return "create_" + DafnyNameResolverHelpers.dafnyCompilesExtra_(name);
  }

  //  Dafnys greater than or equal to this will need Type Descriptors for constructing datatypes
  private static final DafnyVersion NEEDS_TYPE_DESCRIPTORS_WHEN_CONSTRUCTING_DATATYPES =
    new DafnyVersion(4, 3, 0);

  /**
   * @return Whether the given Dafny version requires type descriptor values when instantiating datatype constructors.
   */
  public static boolean datatypeConstructorsNeedTypeDescriptors(
    DafnyVersion dafnyVersion
  ) {
    return (
      dafnyVersion.compareTo(
        NEEDS_TYPE_DESCRIPTORS_WHEN_CONSTRUCTING_DATATYPES
      ) >=
      0
    );
  }

  private boolean datatypeConstructorsNeedTypeDescriptors() {
    return datatypeConstructorsNeedTypeDescriptors(dafnyVersion);
  }

  /**
   * Code to create an instance of the None constructor of Wrappers.Option<T>.
   * @param typeDescriptor the code to create a TypeDescriptor for the type T,
   *                       which is needed if datatypeConstructorsNeedTypeDescriptors()
   */
  public CodeBlock createNone(CodeBlock typeDescriptor) {
    if (datatypeConstructorsNeedTypeDescriptors()) {
      return CodeBlock.of(
        "$T.create_None($L)",
        ClassName.get("Wrappers_Compile", "Option"),
        typeDescriptor
      );
    } else {
      return CodeBlock.of(
        "$T.create_None()",
        ClassName.get("Wrappers_Compile", "Option")
      );
    }
  }

  /**
   * Code to create an instance of the Some(value: T) constructor of Wrappers.Option<T>.
   * @param typeDescriptor the code to create a TypeDescriptor for the type T,
   *                       which is needed if datatypeConstructorsNeedTypeDescriptors()
   */
  public CodeBlock createSome(CodeBlock typeDescriptor, CodeBlock value) {
    if (datatypeConstructorsNeedTypeDescriptors()) {
      return CodeBlock.of(
        "$T.create_Some($L, $L)",
        Constants.DAFNY_OPTION_CLASS_NAME,
        typeDescriptor,
        value
      );
    } else {
      return CodeBlock.of(
        "$T.create_Some($L)",
        Constants.DAFNY_OPTION_CLASS_NAME,
        value
      );
    }
  }

  /**
   * Code to create an instance of the Success(value: T) constructor of Wrappers.Result<T, Error>.
   * @param valueTypeDescriptor the code to create a TypeDescriptor for the type T,
   *                       which is needed if datatypeConstructorsNeedTypeDescriptors()
   */
  public CodeBlock createSuccess(
    CodeBlock valueTypeDescriptor,
    CodeBlock value
  ) {
    if (datatypeConstructorsNeedTypeDescriptors()) {
      return CodeBlock.of(
        "$T.create_Success($L, Error._typeDescriptor(), $L)",
        Constants.DAFNY_RESULT_CLASS_NAME,
        valueTypeDescriptor,
        value
      );
    } else {
      return CodeBlock.of(
        "$T.create_Success($L)",
        Constants.DAFNY_RESULT_CLASS_NAME,
        value
      );
    }
  }

  /**
   * Code to create an instance of the Failure(error: Error) constructor of Wrappers.Result<T, Error>.
   * @param valueTypeDescriptor the code to create a TypeDescriptor for the type T,
   *                            which is needed if datatypeConstructorsNeedTypeDescriptors()
   */
  public CodeBlock createFailure(
    CodeBlock valueTypeDescriptor,
    CodeBlock error
  ) {
    if (datatypeConstructorsNeedTypeDescriptors()) {
      return CodeBlock.of(
        "$T.create_Failure($L, Error._typeDescriptor(), $L)",
        Constants.DAFNY_RESULT_CLASS_NAME,
        valueTypeDescriptor,
        error
      );
    } else {
      return CodeBlock.of(
        "$T.create_Failure($L)",
        Constants.DAFNY_RESULT_CLASS_NAME,
        error
      );
    }
  }

  public static String datatypeConstructorIs(String name) {
    String dafnyEnumName = DafnyNameResolverHelpers.dafnyCompilesExtra_(name);
    return "is_" + dafnyEnumName;
  }

  public static String datatypeDeconstructor(String name) {
    String dafnyEnumName = DafnyNameResolverHelpers.dafnyCompilesExtra_(name);
    return "dtor_" + dafnyEnumName + "()";
  }

  public static String aggregateSizeMethod(ShapeType shapeType) {
    return switch (shapeType) {
      case LIST -> "length()";
      case SET, MAP -> "size();";
      default -> throw new IllegalStateException(
        "aggregateSizeMethod only accepts LIST, SET, or MAP. Got : " + shapeType
      );
    };
  }

  static String modelPackageNameForNamespace(final String namespace) {
    return DafnyNameResolverHelpers.dafnyExternNamespaceForNamespace(namespace);
  }

  static String packageNameForServiceShape(ServiceShape serviceShape) {
    return DafnyNameResolverHelpers.packageNameForNamespace(
      serviceShape.getId().getNamespace()
    );
  }

  static String modelPackageNameForServiceShape(ServiceShape serviceShape) {
    return modelPackageNameForNamespace(serviceShape.getId().getNamespace());
  }

  public static CodeBlock getMemberField(MemberShape shape) {
    return CodeBlock.of("$L", datatypeDeconstructor(shape.getMemberName()));
  }

  /** If not optional, get via {@code dtor_<memberName>()}.
   * Otherwise, get via {@code dtor_<memberName>().dtor_value()}*/
  public static CodeBlock getMemberFieldValue(MemberShape shape) {
    // if required, get via Field
    if (shape.isRequired()) {
      return getMemberField(shape);
    }
    // if optional, get via dtor_value()
    return CodeBlock.of(
      "$L.$L",
      getMemberField(shape),
      datatypeDeconstructor("value")
    );
  }

  public static TypeName asDafnyResult(TypeName success, TypeName failure) {
    return ParameterizedTypeName.get(
      Constants.DAFNY_RESULT_CLASS_NAME,
      success,
      failure
    );
  }

  public static TypeName asDafnyOption(TypeName value) {
    return ParameterizedTypeName.get(Constants.DAFNY_OPTION_CLASS_NAME, value);
  }

  public String packageName() {
    return this.packageName;
  }

  /**
   * Returns the Dafny-compiled-Java type corresponding to the given shape.
   * <p>
   */
  @SuppressWarnings("OptionalGetWithoutIsPresent")
  public TypeName typeForShape(final ShapeId shapeId) {
    final Shape shape = model
      .getShape(shapeId)
      .orElseThrow(() ->
        new IllegalStateException("Cannot find shape " + shapeId)
      );
    return switch (shape.getType()) {
      case BLOB -> Dafny.typeForBlob();
      case BOOLEAN -> TypeName.BOOLEAN.box();
      case STRING -> typeForString(shape.asStringShape().get());
      case TIMESTAMP -> typeForCharacterSequence();
      case BYTE -> TypeName.BYTE.box();
      case SHORT -> TypeName.SHORT.box();
      case INTEGER -> TypeName.INT.box();
      case LONG -> TypeName.LONG.box();
      case DOUBLE -> Dafny.typeForDouble();
      case BIG_DECIMAL -> ClassName.get(BigDecimal.class);
      case BIG_INTEGER -> ClassName.get(BigInteger.class);
      case LIST, SET, MAP -> typeForAggregateWithWildcard(shapeId);
      case MEMBER -> typeForShape(shape.asMemberShape().get().getTarget());
      case STRUCTURE -> classForStructure(shape.asStructureShape().get());
      case SERVICE -> classNameForService(shape.asServiceShape().get());
      case RESOURCE -> classNameForResource(shape.asResourceShape().get());
      // Unions are identical to Structures (in this context).
      case UNION -> classForNotErrorNotUnitShape(shape.asUnionShape().get());
      default -> throw new UnsupportedOperationException(
        "Unsupported shape " + shapeId
      );
    };
  }

  private static TypeName typeForBlob() {
    return ParameterizedTypeName.get(
      Constants.DAFNY_SEQUENCE_CLASS_NAME,
      WildcardTypeName.subtypeOf(TypeName.BYTE.box())
    );
  }

  static TypeName typeForDouble() {
    return typeForBlob();
  }

  @SuppressWarnings("OptionalGetWithoutIsPresent")
  public TypeName typeForAggregateWithWildcard(final ShapeId shapeId) {
    final Shape shape = model
      .getShape(shapeId)
      .orElseThrow(() ->
        new IllegalStateException("Cannot find shape " + shapeId)
      );

    if (
      !Generator.Constants.LIST_MAP_SET_SHAPE_TYPES.contains(shape.getType())
    ) {
      throw new UnsupportedOperationException(
        "No Dafny Java Type for %s yet.".formatted(shape.getType())
      );
    }
    return switch (shape.getType()) {
      case LIST -> ParameterizedTypeName.get(
        Constants.DAFNY_SEQUENCE_CLASS_NAME,
        WildcardTypeName.subtypeOf(
          typeForShape(shape.asListShape().get().getMember().getTarget())
        )
      );
      case SET -> ParameterizedTypeName.get(
        Constants.DAFNY_SET_CLASS_NAME,
        WildcardTypeName.subtypeOf(
          typeForShape(shape.asSetShape().get().getMember().getTarget())
        )
      );
      case MAP -> ParameterizedTypeName.get(
        Constants.DAFNY_MAP_CLASS_NAME,
        WildcardTypeName.subtypeOf(
          typeForShape(shape.asMapShape().get().getKey().getTarget())
        ),
        WildcardTypeName.subtypeOf(
          typeForShape(shape.asMapShape().get().getValue().getTarget())
        )
      );
      default -> throw new IllegalStateException(
        "Unexpected value: " + shape.getType()
      );
    };
  }

  public ClassName abstractClassForError() {
    return ClassName.get(modelPackage, "Error");
  }

  public ClassName classForOpaqueError() {
    return classForDatatypeConstructor("Error", "Opaque");
  }

  public CodeBlock typeDescriptor(ShapeId shapeId) {
    Shape shape = model
      .getShape(shapeId)
      .orElseThrow(() ->
        new IllegalStateException("Cannot find shape " + shapeId)
      );
    if (shape.isMemberShape()) {
      // We have just established it is a member shape, asMemberShape will return a value
      //noinspection OptionalGetWithoutIsPresent
      return typeDescriptor(shape.asMemberShape().get().getTarget());
    }
    if (shape.hasTrait(ErrorTrait.class)) {
      return CodeBlock.of(
        "$L()",
        new MethodReference(abstractClassForError(), "_typeDescriptor")
          .asNormalReference()
      );
    }
    if (
      shape.hasTrait(ReferenceTrait.class) ||
      shape.isServiceShape() ||
      shape.isResourceShape()
    ) {
      // It is safe to use typeForShape here, as ReferenceTrait will always turn into a Resource or Service
      TypeName interfaceClassName = typeForShape(shapeId);
      return CodeBlock.of(
        "$T.reference($T.class)",
        Constants.DAFNY_TYPE_DESCRIPTOR_CLASS_NAME,
        interfaceClassName
      );
    }
    if (shape.getId().equals(Constants.SMITHY_API_UNIT)) {
      return CodeBlock.of(
        "$L()",
        new MethodReference(
          Constants.DAFNY_TUPLE0_CLASS_NAME,
          "_typeDescriptor"
        )
          .asNormalReference()
      );
    }
    if (
      shape.getType().getCategory().equals(ShapeType.Category.SIMPLE) &&
      !shape.hasTrait(EnumTrait.class)
    ) {
      @Nullable
      CodeBlock typeDescriptor = shape.hasTrait(DafnyUtf8BytesTrait.class)
        // A Dafny UTF8 Bytes are basically a blob.
        // They are a sequence of uint8 in Dafny, this makes them the same as a Blob.
        ? TYPE_DESCRIPTOR_BY_SHAPE_TYPE.get(ShapeType.BLOB)
        : TYPE_DESCRIPTOR_BY_SHAPE_TYPE.get(shape.getType());
      if (Objects.nonNull(typeDescriptor)) {
        return CodeBlock.of("$L", typeDescriptor);
      }
    }
    if (shape.getType().isShapeType(ShapeType.LIST)) {
      CodeBlock elementTypeDescriptor = typeDescriptor(
        shape.asListShape().get().getMember().getTarget()
      );
      return CodeBlock.of(
        "$T._typeDescriptor($L)",
        Constants.DAFNY_SEQUENCE_CLASS_NAME,
        elementTypeDescriptor
      );
    }
    if (shape.getType().isShapeType(ShapeType.SET)) {
      CodeBlock elementTypeDescriptor = typeDescriptor(
        shape.asSetShape().get().getMember().getTarget()
      );
      return CodeBlock.of(
        "$T._typeDescriptor($L)",
        Constants.DAFNY_SET_CLASS_NAME,
        elementTypeDescriptor
      );
    }
    if (shape.getType().isShapeType(ShapeType.MAP)) {
      CodeBlock keyTypeDescriptor = typeDescriptor(
        shape.asMapShape().get().getKey().getTarget()
      );
      CodeBlock valueTypeDescriptor = typeDescriptor(
        shape.asMapShape().get().getValue().getTarget()
      );
      return CodeBlock.of(
        "$T._typeDescriptor($L, $L)",
        Constants.DAFNY_MAP_CLASS_NAME,
        keyTypeDescriptor,
        valueTypeDescriptor
      );
    }
    if (
      shape.getType().isShapeType(ShapeType.STRUCTURE) ||
      shape.getType().isShapeType(ShapeType.UNION) ||
      shape.getType().isShapeType(ShapeType.DOUBLE) ||
      shape.hasTrait(EnumTrait.class)
    ) {
      return CodeBlock.of(
        "$L()",
        new MethodReference(
          classForNotErrorNotUnitShape(shape),
          "_typeDescriptor"
        )
          .asNormalReference()
      );
    }
    throw new IllegalArgumentException(
      "Don't know how to create a type descriptor for this shape: %s".formatted(
          shape
        )
    );
  }

  /*
    For Datatypes, the destructor (thing) is the left Hand ,
    and the constructors (x, y) are the right hand of:
    datatype thing = x | y

    Outside the Dafny world,
    Datatype constructors are sometimes called variants.
    */
  public ClassName classForDatatypeConstructor(
    String dataTypeName,
    String constructorName
  ) {
    return ClassName.get(
      modelPackage,
      "%s_%s".formatted(
          DafnyNameResolverHelpers.dafnyCompilesExtra_(dataTypeName),
          DafnyNameResolverHelpers.dafnyCompilesExtra_(constructorName)
        )
    );
  }

  // This method assumes the shape is not an Error nor a Unit
  ClassName classForNotErrorNotUnitShape(Shape shape) {
    return classForNotErrorNotUnitShape(shape.toShapeId());
  }

  // This method assumes the shape is not an Error nor a Unit
  ClassName classForNotErrorNotUnitShape(ShapeId shapeId) {
    // Assume class will be in model package
    // i.e.: Dafny.<Namespace>.Types.Shape
    // And that Shape is not an Error
    return ClassName.get(
      modelPackageNameForNamespace(shapeId.getNamespace()),
      DafnyNameResolverHelpers.dafnyCompilesExtra_(
        capitalize(shapeId.getName())
      )
    );
  }

  TypeName typeForString(StringShape shape) {
    if (shape.hasTrait(EnumTrait.class)) {
      return classForNotErrorNotUnitShape(shape);
    }
    // If the shape has the dafnyUtf8Bytes trait,
    // the dafny representation will use Bytes
    if (shape.hasTrait(DafnyUtf8BytesTrait.class)) {
      return Dafny.typeForBlob();
    }
    return typeForCharacterSequence();
  }

  TypeName typeForCharacterSequence() {
    return ParameterizedTypeName.get(
      Constants.DAFNY_SEQUENCE_CLASS_NAME,
      WildcardTypeName.subtypeOf(Character.class)
    );
  }

  public TypeName classForStructure(StructureShape shape) {
    if (shape.hasTrait(ErrorTrait.class)) {
      return classForError(shape);
    }
    if (shape.hasTrait(ReferenceTrait.class)) {
      return typeForShape(
        shape.expectTrait(ReferenceTrait.class).getReferentId()
      );
    }
    if (shape.getId().equals(Constants.SMITHY_API_UNIT)) {
      return Constants.DAFNY_TUPLE0_CLASS_NAME;
    }
    return classForNotErrorNotUnitShape(shape);
  }

  public ClassName classForError(Shape shape) {
    if (!shape.hasTrait(ErrorTrait.class)) {
      throw new IllegalArgumentException(
        "shape MUST have ErrorTrait. ShapeId: %s".formatted(shape.getId())
      );
    }
    // AwsCryptographicMaterialProvidersException -> Error_AwsCryptographicMaterialProvidersException
    ClassName className = classForNotErrorNotUnitShape(shape);
    return ClassName.get(
      className.packageName(),
      "Error_" +
      DafnyNameResolverHelpers.dafnyCompilesExtra_(className.simpleName())
    );
  }

  /** @return The interface for a service client. */
  // This facilitates an override by a subclass
  ClassName classNameForService(final ServiceShape shape) {
    return interfaceForService(shape);
  }

  /** @return The interface for a service client.*/
  public static ClassName interfaceForService(final ServiceShape shape) {
    final String packageName =
      DafnyNameResolverHelpers.dafnyExternNamespaceForShapeId(shape.getId());
    final String interfaceName = DafnyNameResolver.traitNameForServiceClient(
      shape
    );
    return ClassName.get(
      packageName,
      DafnyNameResolverHelpers.dafnyCompilesExtra_(interfaceName)
    );
  }

  /** @return The concrete class for a service client. */
  public ClassName classNameForConcreteServiceClient(ServiceShape shape) {
    String packageName = DafnyNameResolverHelpers.packageNameForNamespace(
      shape.getId().getNamespace()
    );
    String concreteClass = DafnyNameResolver.classNameForServiceClient(shape);
    return ClassName.get(
      packageName,
      DafnyNameResolverHelpers.dafnyCompilesExtra_(concreteClass)
    );
  }

  public ClassName classNameForNamespaceDefault() {
    String packageName = DafnyNameResolverHelpers.packageNameForNamespace(
      this.serviceShape.getId().getNamespace()
    );
    return ClassName.get(packageName, "__default");
  }

  /** @return The interface for a resource.*/
  // This facilitates an override by a subclass
  ClassName classNameForResource(final ResourceShape shape) {
    return Dafny.interfaceForResource(shape);
  }

  /** @return The interface for a resource.*/
  public static ClassName interfaceForResource(final ResourceShape shape) {
    final String packageName =
      DafnyNameResolverHelpers.dafnyExternNamespaceForShapeId(shape.getId());
    final String interfaceName = DafnyNameResolver.traitNameForResource(shape);
    return ClassName.get(
      packageName,
      DafnyNameResolverHelpers.dafnyCompilesExtra_(interfaceName)
    );
  }

  public ClassName classNameForInterface(Shape shape) {
    // if shape is an AWS Service/Resource, return Dafny Types Interface
    if (AwsSdkNameResolverHelpers.isInAwsSdkNamespace(shape.toShapeId())) {
      return classNameForAwsSdk(shape, this.awsSdkVersion);
    }
    // if operation takes a non-AWS Service/Resource, return Dafny Interface Or Local Service
    if (shape.isResourceShape()) {
      //noinspection OptionalGetWithoutIsPresent
      return interfaceForResource(shape.asResourceShape().get());
    }
    if (shape.isServiceShape()) {
      //noinspection OptionalGetWithoutIsPresent
      return interfaceForService(shape.asServiceShape().get());
    }
    throw new IllegalArgumentException(
      "Polymorph only supports interfaces for Service & Resource Shapes. ShapeId: %s".formatted(
          shape.toShapeId()
        )
    );
  }

  public static ClassName classNameForAwsSdk(
    Shape shape,
    CodegenSubject.AwsSdkVersion sdkVersion
  ) {
    if (shape.getType() != ShapeType.SERVICE) {
      throw new RuntimeException(
        "Polymorph only knows the class Name of Service clients. " +
        "Would a TypeName suffice? ShapeId: " +
        shape.toShapeId()
      );
    }
    @SuppressWarnings("OptionalGetWithoutIsPresent")
    ServiceShape service = shape.asServiceShape().get();
    return switch (sdkVersion) {
      case V1 -> AwsSdkDafnyV1.classNameForAwsService(service);
      case V2 -> AwsSdkDafnyV2.classNameForAwsService(service);
    };
  }
}<|MERGE_RESOLUTION|>--- conflicted
+++ resolved
@@ -43,203 +43,6 @@
  * for the Dafny generated Java code.
  */
 public class Dafny extends NameResolver {
-<<<<<<< HEAD
-    @SuppressWarnings("unused")
-    private static final Logger LOGGER = LoggerFactory.getLogger(Dafny.class);
-    public static final Map<ShapeType, CodeBlock> TYPE_DESCRIPTOR_BY_SHAPE_TYPE;
-    static {
-        TYPE_DESCRIPTOR_BY_SHAPE_TYPE = Map.ofEntries(
-                Map.entry(ShapeType.STRING, CodeBlock.of("$T._typeDescriptor($T.CHAR)", Constants.DAFNY_SEQUENCE_CLASS_NAME, Constants.DAFNY_TYPE_DESCRIPTOR_CLASS_NAME)),
-                // Tony is not sure BLOB is correct...
-                Map.entry(ShapeType.BLOB, CodeBlock.of("$T._typeDescriptor($T.BYTE)", Constants.DAFNY_SEQUENCE_CLASS_NAME, Constants.DAFNY_TYPE_DESCRIPTOR_CLASS_NAME)),
-                Map.entry(ShapeType.BOOLEAN, CodeBlock.of("$T.BOOLEAN", Constants.DAFNY_TYPE_DESCRIPTOR_CLASS_NAME)),
-                Map.entry(ShapeType.BYTE, CodeBlock.of("$T.BYTE", Constants.DAFNY_TYPE_DESCRIPTOR_CLASS_NAME)),
-                Map.entry(ShapeType.SHORT, CodeBlock.of("$T.SHORT", Constants.DAFNY_TYPE_DESCRIPTOR_CLASS_NAME)),
-                Map.entry(ShapeType.INTEGER, CodeBlock.of("$T.INT", Constants.DAFNY_TYPE_DESCRIPTOR_CLASS_NAME)),
-                Map.entry(ShapeType.LONG, CodeBlock.of("$T.LONG", Constants.DAFNY_TYPE_DESCRIPTOR_CLASS_NAME)),
-                Map.entry(ShapeType.TIMESTAMP, CodeBlock.of("$T._typeDescriptor($T.CHAR)", Constants.DAFNY_SEQUENCE_CLASS_NAME, Constants.DAFNY_TYPE_DESCRIPTOR_CLASS_NAME)),
-                Map.entry(ShapeType.BIG_INTEGER, CodeBlock.of("$T.BIG_INTEGER", Constants.DAFNY_TYPE_DESCRIPTOR_CLASS_NAME))
-        );
-    }
-
-    private final DafnyVersion dafnyVersion;
-
-    public Dafny(
-            final String packageName,
-            final Model model,
-            final ServiceShape serviceShape,
-            final CodegenSubject.AwsSdkVersion awsSdkVersion,
-            final DafnyVersion dafnyVersion) {
-        super(
-                packageName,
-                serviceShape,
-                model,
-                modelPackageNameForServiceShape(serviceShape),
-                awsSdkVersion);
-        this.dafnyVersion = dafnyVersion;
-    }
-
-    /**
-     * @param name A Constructor of the Dafny Datatype.
-     * @param isRecordType Does the datatype have a single data constructor,
-     *                     also called a "record type"?
-     * @return The name of Dafny-Java created method to create an instance of
-     * the constructor.
-     */
-    public static String datatypeConstructorCreate(String name, boolean isRecordType) {
-        if (isRecordType) {
-            return "create";
-        }
-        return "create_" + DafnyNameResolverHelpers.dafnyCompilesExtra_(name);
-    }
-
-    //  Dafnys greater than or equal to this will need Type Descriptors for constructing datatypes
-    private static final DafnyVersion NEEDS_TYPE_DESCRIPTORS_WHEN_CONSTRUCTING_DATATYPES = new DafnyVersion(4, 3, 0);
-
-    /**
-     * @return Whether the given Dafny version requires type descriptor values when instantiating datatype constructors.
-     */
-    public static boolean datatypeConstructorsNeedTypeDescriptors(DafnyVersion dafnyVersion) {
-        return dafnyVersion.compareTo(NEEDS_TYPE_DESCRIPTORS_WHEN_CONSTRUCTING_DATATYPES) >= 0;
-    }
-
-    private boolean datatypeConstructorsNeedTypeDescriptors() {
-        return datatypeConstructorsNeedTypeDescriptors(dafnyVersion);
-    }
-
-    /**
-     * Code to create an instance of the None constructor of Wrappers.Option<T>.
-     * @param typeDescriptor the code to create a TypeDescriptor for the type T,
-     *                       which is needed if datatypeConstructorsNeedTypeDescriptors()
-     */
-    public CodeBlock createNone(CodeBlock typeDescriptor) {
-        if (datatypeConstructorsNeedTypeDescriptors()) {
-            return CodeBlock.of(
-                    "$T.create_None($L)",
-                    ClassName.get("Wrappers_Compile", "Option"),
-                    typeDescriptor);
-        } else {
-            return CodeBlock.of(
-                    "$T.create_None()",
-                    ClassName.get("Wrappers_Compile", "Option"));
-        }
-    }
-
-    /**
-     * Code to create an instance of the Some(value: T) constructor of Wrappers.Option<T>.
-     * @param typeDescriptor the code to create a TypeDescriptor for the type T,
-     *                       which is needed if datatypeConstructorsNeedTypeDescriptors()
-     */
-    public CodeBlock createSome(CodeBlock typeDescriptor, CodeBlock value) {
-        if (datatypeConstructorsNeedTypeDescriptors()) {
-            return CodeBlock.of(
-                    "$T.create_Some($L, $L)",
-                    Constants.DAFNY_OPTION_CLASS_NAME,
-                    typeDescriptor,
-                    value);
-        } else {
-            return CodeBlock.of(
-                    "$T.create_Some($L)",
-                    Constants.DAFNY_OPTION_CLASS_NAME,
-                    value);
-        }
-    }
-
-    /**
-     * Code to create an instance of the Success(value: T) constructor of Wrappers.Result<T, Error>.
-     * @param valueTypeDescriptor the code to create a TypeDescriptor for the type T,
-     *                       which is needed if datatypeConstructorsNeedTypeDescriptors()
-     */
-    public CodeBlock createSuccess(CodeBlock valueTypeDescriptor, CodeBlock value) {
-        if (datatypeConstructorsNeedTypeDescriptors()) {
-            return CodeBlock.of(
-                    "$T.create_Success($L, Error._typeDescriptor(), $L)",
-                    Constants.DAFNY_RESULT_CLASS_NAME,
-                    valueTypeDescriptor,
-                    value);
-        } else {
-            return CodeBlock.of(
-                    "$T.create_Success($L)",
-                    Constants.DAFNY_RESULT_CLASS_NAME,
-                    value);
-        }
-    }
-
-    /**
-     * Code to create an instance of the Failure(error: Error) constructor of Wrappers.Result<T, Error>.
-     * @param valueTypeDescriptor the code to create a TypeDescriptor for the type T,
-     *                            which is needed if datatypeConstructorsNeedTypeDescriptors()
-     */
-    public CodeBlock createFailure(CodeBlock valueTypeDescriptor, CodeBlock error) {
-        if (datatypeConstructorsNeedTypeDescriptors()) {
-            return CodeBlock.of(
-                    "$T.create_Failure($L, Error._typeDescriptor(), $L)",
-                    Constants.DAFNY_RESULT_CLASS_NAME,
-                    valueTypeDescriptor,
-                    error);
-        } else {
-            return CodeBlock.of(
-                    "$T.create_Failure($L)",
-                    Constants.DAFNY_RESULT_CLASS_NAME,
-                    error);
-        }
-    }
-
-    public static String datatypeConstructorIs(String name) {
-        String dafnyEnumName = DafnyNameResolverHelpers.dafnyCompilesExtra_(name);
-        return "is_" + dafnyEnumName;
-    }
-
-    public static String datatypeDeconstructor(String name) {
-        String dafnyEnumName = DafnyNameResolverHelpers.dafnyCompilesExtra_(name);
-        return "dtor_" + dafnyEnumName + "()";
-    }
-
-    public static String aggregateSizeMethod(ShapeType shapeType) {
-        return switch (shapeType) {
-            case LIST -> "length()";
-            case SET, MAP -> "size();";
-            default -> throw new IllegalStateException(
-                    "aggregateSizeMethod only accepts LIST, SET, or MAP. Got : " + shapeType);
-        };
-    }
-
-    static String modelPackageNameForNamespace(final String namespace) {
-        return DafnyNameResolverHelpers.dafnyExternNamespaceForNamespace(namespace);
-    }
-
-    static String packageNameForServiceShape(ServiceShape serviceShape) {
-        return DafnyNameResolverHelpers.packageNameForNamespace(serviceShape.getId().getNamespace());
-    }
-
-    static String modelPackageNameForServiceShape(ServiceShape serviceShape) {
-        return modelPackageNameForNamespace(serviceShape.getId().getNamespace());
-    }
-
-    public static CodeBlock getMemberField(MemberShape shape) {
-        return CodeBlock.of("$L", datatypeDeconstructor(shape.getMemberName()));
-    }
-
-    /** If not optional, get via {@code dtor_<memberName>()}.
-     * Otherwise, get via {@code dtor_<memberName>().dtor_value()}*/
-    public static CodeBlock getMemberFieldValue(MemberShape shape) {
-        // if required, get via Field
-        if (shape.isRequired()) {
-            return getMemberField(shape);
-        }
-        // if optional, get via dtor_value()
-        return CodeBlock.of("$L.$L", getMemberField(shape), datatypeDeconstructor("value"));
-    }
-
-    public static TypeName asDafnyResult(TypeName success, TypeName failure) {
-        return ParameterizedTypeName.get(
-                Constants.DAFNY_RESULT_CLASS_NAME,
-                success,
-                failure
-        );
-    }
-=======
->>>>>>> b3e2f9f5
 
   @SuppressWarnings("unused")
   private static final Logger LOGGER = LoggerFactory.getLogger(Dafny.class);
