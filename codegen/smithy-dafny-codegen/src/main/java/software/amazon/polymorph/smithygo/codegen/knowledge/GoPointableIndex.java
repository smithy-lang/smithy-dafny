/*
 * Copyright 2020 Amazon.com, Inc. or its affiliates. All Rights Reserved.
 *
 * Licensed under the Apache License, Version 2.0 (the "License").
 * You may not use this file except in compliance with the License.
 * A copy of the License is located at
 *
 *  http://aws.amazon.com/apache2.0
 *
 * or in the "license" file accompanying this file. This file is distributed
 * on an "AS IS" BASIS, WITHOUT WARRANTIES OR CONDITIONS OF ANY KIND, either
 * express or implied. See the License for the specific language governing
 * permissions and limitations under the License.
 *
 *
 */

<<<<<<< HEAD
 package software.amazon.polymorph.smithygo.codegen.knowledge;

 import software.amazon.smithy.model.Model;
 import software.amazon.smithy.model.knowledge.KnowledgeIndex;
 import software.amazon.smithy.model.knowledge.NeighborProviderIndex;
 import software.amazon.smithy.model.knowledge.NullableIndex;
 import software.amazon.smithy.model.neighbor.NeighborProvider;
 import software.amazon.smithy.model.neighbor.Relationship;
 import software.amazon.smithy.model.neighbor.RelationshipType;
 import software.amazon.smithy.model.shapes.MemberShape;
 import software.amazon.smithy.model.shapes.Shape;
 import software.amazon.smithy.model.shapes.ShapeId;
 import software.amazon.smithy.model.shapes.ShapeType;
 import software.amazon.smithy.model.shapes.ToShapeId;
 import software.amazon.smithy.model.traits.EnumTrait;
 import software.amazon.smithy.model.traits.RequiredTrait;
 import software.amazon.smithy.model.traits.StreamingTrait;
 import software.amazon.smithy.utils.SetUtils;
 
 import java.util.HashSet;
 import java.util.Set;
 import java.util.logging.Logger;
 
 /**
  * An index that checks if a member or shape type should be a pointer type in Go.
  * <p>
  * Extends the rules of smithy's NullableIndex for Go's translation of the smithy shapes to Go types.
  */
 public class GoPointableIndex implements KnowledgeIndex {
     private static final Logger LOGGER = Logger.getLogger(GoPointableIndex.class.getName());
 
     // All types that are Go value types
     private static final Set<ShapeType> INHERENTLY_VALUE = SetUtils.of(
             ShapeType.BLOB,
             ShapeType.LIST,
             ShapeType.SET,
             ShapeType.MAP,
             ShapeType.UNION,
             ShapeType.DOCUMENT
     );
 
     // All types that are Go pointer types
     private static final Set<ShapeType> INHERENTLY_POINTABLE = SetUtils.of(
             ShapeType.BIG_DECIMAL,
             ShapeType.BIG_INTEGER
     );
 
     // All types that cannot be dereferenced
     private static final Set<ShapeType> INHERENTLY_NONDEREFERENCABLE = SetUtils.of(
             // built in slice/map
             ShapeType.BLOB,
             ShapeType.LIST,
             ShapeType.SET,
             ShapeType.MAP,
 
             // Interfaces
             ShapeType.UNION,
             ShapeType.DOCUMENT,
 
             // known pointer types.
             ShapeType.BIG_DECIMAL,
             ShapeType.BIG_INTEGER
     );
 
     // All types types that are comparable to nil
     private static final Set<ShapeType> INHERENTLY_NILLABLE = SetUtils.of(
             // built in slice/map
             ShapeType.BLOB,
             ShapeType.LIST,
             ShapeType.SET,
             ShapeType.MAP,
 
             // Interfaces
             ShapeType.UNION,
             ShapeType.DOCUMENT,
 
             // known pointer types.
             ShapeType.BIG_DECIMAL,
             ShapeType.BIG_INTEGER
     );
 
     // Pointer types that are strictly pointer type even if it has required trait
     private static final Set<ShapeType> STRICT_POINTER_TYPE = SetUtils.of(
         ShapeType.STRING
     );
 
     // All the known pointer type if not required
     private static final Set<ShapeType> KNOWN_POINTER_TYPE = SetUtils.of(
             ShapeType.BYTE,
             ShapeType.SHORT,
             ShapeType.INTEGER,
             ShapeType.LONG,
             ShapeType.FLOAT,
             ShapeType.DOUBLE,
             ShapeType.BIG_DECIMAL,
             ShapeType.BIG_INTEGER
     );
 
     private final Model model;
     private final NullableIndex nullableIndex;
     private final Set<ShapeId> pointableShapes = new HashSet<>();
     private final Set<ShapeId> nillableShapes = new HashSet<>();
     private final Set<ShapeId> dereferencableShapes = new HashSet<>();
 
     public GoPointableIndex(Model model) {
         this.model = model;
         this.nullableIndex = NullableIndex.of(model);
 
         for (Shape shape : model.toSet()) {
             if (shape.asMemberShape().isPresent()) {
                 MemberShape member = shape.asMemberShape().get();
                 Shape targetShape = model.expectShape(member.getTarget());
 
                 if (isMemberPointable(member, targetShape)) {
                     pointableShapes.add(shape.getId());
                 }
                 if (isMemberNillable(member, targetShape)) {
                     nillableShapes.add(shape.getId());
                 }
                 if (isMemberDereferencable(member, targetShape)) {
                     dereferencableShapes.add(shape.getId());
                 }
             } else {
                 if (isShapePointable(shape)) {
                     pointableShapes.add(shape.getId());
                     nillableShapes.add(shape.getId());
                 }
                 if (isShapeNillable(shape)) {
                     nillableShapes.add(shape.getId());
                 }
                 if (isShapeDereferencable(shape)) {
                     dereferencableShapes.add(shape.getId());
                 }
             }
         }
     }
 
     public static GoPointableIndex of(Model model) {
         return model.getKnowledge(GoPointableIndex.class, GoPointableIndex::new);
     }
 
     private boolean isMemberDereferencable(MemberShape member, Shape targetShape) {
         return !INHERENTLY_NONDEREFERENCABLE.contains(targetShape.getType()) && isMemberPointable(member, targetShape);
     }
 
     private boolean isMemberNillable(MemberShape member, Shape targetShape) {
         return INHERENTLY_NILLABLE.contains(targetShape.getType()) || isMemberPointable(member, targetShape);
     }
 
     private boolean isMemberPointable(MemberShape member, Shape targetShape) {
         // Streamed blob shapes are never pointers because they are interfaces
         if (isBlobStream(targetShape)) {
             return false;
         }
 
         if (INHERENTLY_VALUE.contains(targetShape.getType())) {
             return false;
         }
 
         //if membershape is required return it is not pointable
         if (member.hasTrait(RequiredTrait.class) && !STRICT_POINTER_TYPE.contains(targetShape.getType())) {
             return false;
         }
 
         if (KNOWN_POINTER_TYPE.contains(targetShape.getType()) && !model.expectShape(member.getContainer()).isMapShape()) {
             return true;
         }
 
         return nullableIndex.isMemberNullable(member, NullableIndex.CheckMode.CLIENT_ZERO_VALUE_V1_NO_INPUT);
     }
 
     private boolean isShapeDereferencable(Shape shape) {
         return !INHERENTLY_NONDEREFERENCABLE.contains(shape.getType()) && isShapePointable(shape);
     }
 
     private boolean isShapeNillable(Shape shape) {
         return INHERENTLY_NILLABLE.contains(shape.getType()) || isShapePointable(shape);
     }
 
     private boolean isShapePointable(Shape shape) {
         // All operation input and output shapes are pointable.
         if (isOperationStruct(shape)) {
             return true;
         }
 
         // Streamed blob shapes are never pointers because they are interfaces
         if (isBlobStream(shape)) {
             return false;
         }
 
         if (shape.isServiceShape()) {
             return true;
         }
 
         // This is odd because its not a go type but a function with receiver
         if (shape.isOperationShape()) {
             return false;
         }
 
         if (INHERENTLY_POINTABLE.contains(shape.getType())) {
             return true;
         }
 
         if (INHERENTLY_VALUE.contains(shape.getType())) {
             return false;
         }
 
         if (shape.isIntegerShape() && !shape.hasTrait(RequiredTrait.class)) {
             return true;
         }
 
         return nullableIndex.isNullable(shape);
     }
 
     private boolean isShapeEnum(Shape shape) {
         return shape.getType() == ShapeType.STRING && shape.hasTrait(EnumTrait.class)
                 || shape.getType() == ShapeType.ENUM
                 || shape.getType() == ShapeType.INT_ENUM;
     }
 
     private boolean isBlobStream(Shape shape) {
         return shape.getType() == ShapeType.BLOB && shape.hasTrait(StreamingTrait.ID);
     }
 
     private boolean isOperationStruct(Shape shape) {
         NeighborProvider provider = NeighborProviderIndex.of(model).getReverseProvider();
         for (Relationship relationship : provider.getNeighbors(shape)) {
             RelationshipType relationshipType = relationship.getRelationshipType();
             if (relationshipType == RelationshipType.INPUT || relationshipType == RelationshipType.OUTPUT) {
                 return true;
             }
         }
 
         return false;
     }
 
     /**
      * Returns if the shape should be generated as a Go pointer type or not.
      *
      * @param shape the shape to check if should be pointable type.
      * @return if the shape is should be a Go pointer type.
      */
     public final boolean isPointable(ToShapeId shape) {
         return pointableShapes.contains(shape.toShapeId());
     }
 
     /**
      * Returns if the Go type generated for the shape is comparable to nil.
      *
      * @param shape the shape to check
      * @return if the shape's go type is comparable to nil
      */
     public final boolean isNillable(ToShapeId shape) {
         return nillableShapes.contains(shape.toShapeId());
     }
 
     /**
      * Returns if the Go type generated for the shape can be dereferenced.
      *
      * @param shape the shape to check
      * @return if the shape's go type is dereferencable
      */
     public final boolean isDereferencable(ToShapeId shape) {
         return dereferencableShapes.contains(shape.toShapeId());
     }
 }
 
=======
package software.amazon.polymorph.smithygo.codegen.knowledge;

import software.amazon.smithy.model.Model;
import software.amazon.smithy.model.knowledge.KnowledgeIndex;
import software.amazon.smithy.model.knowledge.NeighborProviderIndex;
import software.amazon.smithy.model.knowledge.NullableIndex;
import software.amazon.smithy.model.neighbor.NeighborProvider;
import software.amazon.smithy.model.neighbor.Relationship;
import software.amazon.smithy.model.neighbor.RelationshipType;
import software.amazon.smithy.model.shapes.MemberShape;
import software.amazon.smithy.model.shapes.Shape;
import software.amazon.smithy.model.shapes.ShapeId;
import software.amazon.smithy.model.shapes.ShapeType;
import software.amazon.smithy.model.shapes.ToShapeId;
import software.amazon.smithy.model.traits.EnumTrait;
import software.amazon.smithy.model.traits.RequiredTrait;
import software.amazon.smithy.model.traits.StreamingTrait;
import software.amazon.smithy.utils.SetUtils;

import java.util.HashSet;
import java.util.Set;
import java.util.logging.Logger;

/**
 * An index that checks if a member or shape type should be a pointer type in Go.
 * <p>
 * Extends the rules of smithy's NullableIndex for Go's translation of the smithy shapes to Go types.
 */
public class GoPointableIndex implements KnowledgeIndex {
    private static final Logger LOGGER = Logger.getLogger(GoPointableIndex.class.getName());

    // All types that are Go value types
    private static final Set<ShapeType> INHERENTLY_VALUE = SetUtils.of(
            ShapeType.BLOB,
            ShapeType.LIST,
            ShapeType.SET,
            ShapeType.MAP,
            ShapeType.UNION,
            ShapeType.DOCUMENT
    );

    // All types that are Go pointer types
    private static final Set<ShapeType> INHERENTLY_POINTABLE = SetUtils.of(
            ShapeType.BIG_DECIMAL,
            ShapeType.BIG_INTEGER
    );

    // All types that cannot be dereferenced
    private static final Set<ShapeType> INHERENTLY_NONDEREFERENCABLE = SetUtils.of(
            // built in slice/map
            ShapeType.BLOB,
            ShapeType.LIST,
            ShapeType.SET,
            ShapeType.MAP,

            // Interfaces
            ShapeType.UNION,
            ShapeType.DOCUMENT,

            // known pointer types.
            ShapeType.BIG_DECIMAL,
            ShapeType.BIG_INTEGER
    );

    // All types types that are comparable to nil
    private static final Set<ShapeType> INHERENTLY_NILLABLE = SetUtils.of(
            // built in slice/map
            ShapeType.BLOB,
            ShapeType.LIST,
            ShapeType.SET,
            ShapeType.MAP,

            // Interfaces
            ShapeType.UNION,
            ShapeType.DOCUMENT,

            // known pointer types.
            ShapeType.BIG_DECIMAL,
            ShapeType.BIG_INTEGER
    );

    // All the known pointer type if not required
    private static final Set<ShapeType> KNOWN_POINTER_TYPE = SetUtils.of(
            ShapeType.BYTE,
            ShapeType.SHORT,
            ShapeType.INTEGER,
            ShapeType.LONG,
            ShapeType.FLOAT,
            ShapeType.DOUBLE,
            ShapeType.BIG_DECIMAL,
            ShapeType.BIG_INTEGER
    );

    private final Model model;
    private final NullableIndex nullableIndex;
    private final Set<ShapeId> pointableShapes = new HashSet<>();
    private final Set<ShapeId> nillableShapes = new HashSet<>();
    private final Set<ShapeId> dereferencableShapes = new HashSet<>();

    public GoPointableIndex(Model model) {
        this.model = model;
        this.nullableIndex = NullableIndex.of(model);

        for (Shape shape : model.toSet()) {
            if (shape.asMemberShape().isPresent()) {
                MemberShape member = shape.asMemberShape().get();
                Shape targetShape = model.expectShape(member.getTarget());

                if (isMemberPointable(member, targetShape)) {
                    pointableShapes.add(shape.getId());
                }
                if (isMemberNillable(member, targetShape)) {
                    nillableShapes.add(shape.getId());
                }
                if (isMemberDereferencable(member, targetShape)) {
                    dereferencableShapes.add(shape.getId());
                }
            } else {
                if (isShapePointable(shape)) {
                    pointableShapes.add(shape.getId());
                    nillableShapes.add(shape.getId());
                }
                if (isShapeNillable(shape)) {
                    nillableShapes.add(shape.getId());
                }
                if (isShapeDereferencable(shape)) {
                    dereferencableShapes.add(shape.getId());
                }
            }
        }
    }

    public static GoPointableIndex of(Model model) {
        return model.getKnowledge(GoPointableIndex.class, GoPointableIndex::new);
    }

    private boolean isMemberDereferencable(MemberShape member, Shape targetShape) {
        return !INHERENTLY_NONDEREFERENCABLE.contains(targetShape.getType()) && isMemberPointable(member, targetShape);
    }

    private boolean isMemberNillable(MemberShape member, Shape targetShape) {
        return INHERENTLY_NILLABLE.contains(targetShape.getType()) || isMemberPointable(member, targetShape);
    }

    private boolean isMemberPointable(MemberShape member, Shape targetShape) {
        // Streamed blob shapes are never pointers because they are interfaces
        if (isBlobStream(targetShape)) {
            return false;
        }

        if (INHERENTLY_VALUE.contains(targetShape.getType())) {
            return false;
        }

        //if membershape is required return it is not pointable
        if (member.hasTrait(RequiredTrait.class)) {
            return false;
        }

        if (model.expectShape(member.getContainer()).isMapShape()) {
            return false;
        }

        if (KNOWN_POINTER_TYPE.contains(targetShape.getType())) {
            return true;
        }

        return nullableIndex.isMemberNullable(member, NullableIndex.CheckMode.CLIENT_ZERO_VALUE_V1_NO_INPUT);
    }

    private boolean isShapeDereferencable(Shape shape) {
        return !INHERENTLY_NONDEREFERENCABLE.contains(shape.getType()) && isShapePointable(shape);
    }

    private boolean isShapeNillable(Shape shape) {
        return INHERENTLY_NILLABLE.contains(shape.getType()) || isShapePointable(shape);
    }

    private boolean isShapePointable(Shape shape) {
        // All operation input and output shapes are pointable.
        if (isOperationStruct(shape)) {
            return true;
        }

        // Streamed blob shapes are never pointers because they are interfaces
        if (isBlobStream(shape)) {
            return false;
        }

        if (shape.isServiceShape()) {
            return true;
        }

        // This is odd because its not a go type but a function with receiver
        if (shape.isOperationShape()) {
            return false;
        }

        if (INHERENTLY_POINTABLE.contains(shape.getType())) {
            return true;
        }

        if (INHERENTLY_VALUE.contains(shape.getType())) {
            return false;
        }

        if (shape.hasTrait(RequiredTrait.class)) {
            return false;
        }

        if (KNOWN_POINTER_TYPE.contains(shape.getType())) {
            return true;
        }

        return nullableIndex.isNullable(shape);
    }

    private boolean isShapeEnum(Shape shape) {
        return shape.getType() == ShapeType.STRING && shape.hasTrait(EnumTrait.class)
                || shape.getType() == ShapeType.ENUM
                || shape.getType() == ShapeType.INT_ENUM;
    }

    private boolean isBlobStream(Shape shape) {
        return shape.getType() == ShapeType.BLOB && shape.hasTrait(StreamingTrait.ID);
    }

    private boolean isOperationStruct(Shape shape) {
        NeighborProvider provider = NeighborProviderIndex.of(model).getReverseProvider();
        for (Relationship relationship : provider.getNeighbors(shape)) {
            RelationshipType relationshipType = relationship.getRelationshipType();
            if (relationshipType == RelationshipType.INPUT || relationshipType == RelationshipType.OUTPUT) {
                return true;
            }
        }

        return false;
    }

    /**
     * Returns if the shape should be generated as a Go pointer type or not.
     *
     * @param shape the shape to check if should be pointable type.
     * @return if the shape is should be a Go pointer type.
     */
    public final boolean isPointable(ToShapeId shape) {
        return pointableShapes.contains(shape.toShapeId());
    }

    /**
     * Returns if the Go type generated for the shape is comparable to nil.
     *
     * @param shape the shape to check
     * @return if the shape's go type is comparable to nil
     */
    public final boolean isNillable(ToShapeId shape) {
        return nillableShapes.contains(shape.toShapeId());
    }

    /**
     * Returns if the Go type generated for the shape can be dereferenced.
     *
     * @param shape the shape to check
     * @return if the shape's go type is dereferencable
     */
    public final boolean isDereferencable(ToShapeId shape) {
        return dereferencableShapes.contains(shape.toShapeId());
    }
}
>>>>>>> 5e50be5d
<|MERGE_RESOLUTION|>--- conflicted
+++ resolved
@@ -15,276 +15,7 @@
  *
  */
 
-<<<<<<< HEAD
  package software.amazon.polymorph.smithygo.codegen.knowledge;
-
- import software.amazon.smithy.model.Model;
- import software.amazon.smithy.model.knowledge.KnowledgeIndex;
- import software.amazon.smithy.model.knowledge.NeighborProviderIndex;
- import software.amazon.smithy.model.knowledge.NullableIndex;
- import software.amazon.smithy.model.neighbor.NeighborProvider;
- import software.amazon.smithy.model.neighbor.Relationship;
- import software.amazon.smithy.model.neighbor.RelationshipType;
- import software.amazon.smithy.model.shapes.MemberShape;
- import software.amazon.smithy.model.shapes.Shape;
- import software.amazon.smithy.model.shapes.ShapeId;
- import software.amazon.smithy.model.shapes.ShapeType;
- import software.amazon.smithy.model.shapes.ToShapeId;
- import software.amazon.smithy.model.traits.EnumTrait;
- import software.amazon.smithy.model.traits.RequiredTrait;
- import software.amazon.smithy.model.traits.StreamingTrait;
- import software.amazon.smithy.utils.SetUtils;
- 
- import java.util.HashSet;
- import java.util.Set;
- import java.util.logging.Logger;
- 
- /**
-  * An index that checks if a member or shape type should be a pointer type in Go.
-  * <p>
-  * Extends the rules of smithy's NullableIndex for Go's translation of the smithy shapes to Go types.
-  */
- public class GoPointableIndex implements KnowledgeIndex {
-     private static final Logger LOGGER = Logger.getLogger(GoPointableIndex.class.getName());
- 
-     // All types that are Go value types
-     private static final Set<ShapeType> INHERENTLY_VALUE = SetUtils.of(
-             ShapeType.BLOB,
-             ShapeType.LIST,
-             ShapeType.SET,
-             ShapeType.MAP,
-             ShapeType.UNION,
-             ShapeType.DOCUMENT
-     );
- 
-     // All types that are Go pointer types
-     private static final Set<ShapeType> INHERENTLY_POINTABLE = SetUtils.of(
-             ShapeType.BIG_DECIMAL,
-             ShapeType.BIG_INTEGER
-     );
- 
-     // All types that cannot be dereferenced
-     private static final Set<ShapeType> INHERENTLY_NONDEREFERENCABLE = SetUtils.of(
-             // built in slice/map
-             ShapeType.BLOB,
-             ShapeType.LIST,
-             ShapeType.SET,
-             ShapeType.MAP,
- 
-             // Interfaces
-             ShapeType.UNION,
-             ShapeType.DOCUMENT,
- 
-             // known pointer types.
-             ShapeType.BIG_DECIMAL,
-             ShapeType.BIG_INTEGER
-     );
- 
-     // All types types that are comparable to nil
-     private static final Set<ShapeType> INHERENTLY_NILLABLE = SetUtils.of(
-             // built in slice/map
-             ShapeType.BLOB,
-             ShapeType.LIST,
-             ShapeType.SET,
-             ShapeType.MAP,
- 
-             // Interfaces
-             ShapeType.UNION,
-             ShapeType.DOCUMENT,
- 
-             // known pointer types.
-             ShapeType.BIG_DECIMAL,
-             ShapeType.BIG_INTEGER
-     );
- 
-     // Pointer types that are strictly pointer type even if it has required trait
-     private static final Set<ShapeType> STRICT_POINTER_TYPE = SetUtils.of(
-         ShapeType.STRING
-     );
- 
-     // All the known pointer type if not required
-     private static final Set<ShapeType> KNOWN_POINTER_TYPE = SetUtils.of(
-             ShapeType.BYTE,
-             ShapeType.SHORT,
-             ShapeType.INTEGER,
-             ShapeType.LONG,
-             ShapeType.FLOAT,
-             ShapeType.DOUBLE,
-             ShapeType.BIG_DECIMAL,
-             ShapeType.BIG_INTEGER
-     );
- 
-     private final Model model;
-     private final NullableIndex nullableIndex;
-     private final Set<ShapeId> pointableShapes = new HashSet<>();
-     private final Set<ShapeId> nillableShapes = new HashSet<>();
-     private final Set<ShapeId> dereferencableShapes = new HashSet<>();
- 
-     public GoPointableIndex(Model model) {
-         this.model = model;
-         this.nullableIndex = NullableIndex.of(model);
- 
-         for (Shape shape : model.toSet()) {
-             if (shape.asMemberShape().isPresent()) {
-                 MemberShape member = shape.asMemberShape().get();
-                 Shape targetShape = model.expectShape(member.getTarget());
- 
-                 if (isMemberPointable(member, targetShape)) {
-                     pointableShapes.add(shape.getId());
-                 }
-                 if (isMemberNillable(member, targetShape)) {
-                     nillableShapes.add(shape.getId());
-                 }
-                 if (isMemberDereferencable(member, targetShape)) {
-                     dereferencableShapes.add(shape.getId());
-                 }
-             } else {
-                 if (isShapePointable(shape)) {
-                     pointableShapes.add(shape.getId());
-                     nillableShapes.add(shape.getId());
-                 }
-                 if (isShapeNillable(shape)) {
-                     nillableShapes.add(shape.getId());
-                 }
-                 if (isShapeDereferencable(shape)) {
-                     dereferencableShapes.add(shape.getId());
-                 }
-             }
-         }
-     }
- 
-     public static GoPointableIndex of(Model model) {
-         return model.getKnowledge(GoPointableIndex.class, GoPointableIndex::new);
-     }
- 
-     private boolean isMemberDereferencable(MemberShape member, Shape targetShape) {
-         return !INHERENTLY_NONDEREFERENCABLE.contains(targetShape.getType()) && isMemberPointable(member, targetShape);
-     }
- 
-     private boolean isMemberNillable(MemberShape member, Shape targetShape) {
-         return INHERENTLY_NILLABLE.contains(targetShape.getType()) || isMemberPointable(member, targetShape);
-     }
- 
-     private boolean isMemberPointable(MemberShape member, Shape targetShape) {
-         // Streamed blob shapes are never pointers because they are interfaces
-         if (isBlobStream(targetShape)) {
-             return false;
-         }
- 
-         if (INHERENTLY_VALUE.contains(targetShape.getType())) {
-             return false;
-         }
- 
-         //if membershape is required return it is not pointable
-         if (member.hasTrait(RequiredTrait.class) && !STRICT_POINTER_TYPE.contains(targetShape.getType())) {
-             return false;
-         }
- 
-         if (KNOWN_POINTER_TYPE.contains(targetShape.getType()) && !model.expectShape(member.getContainer()).isMapShape()) {
-             return true;
-         }
- 
-         return nullableIndex.isMemberNullable(member, NullableIndex.CheckMode.CLIENT_ZERO_VALUE_V1_NO_INPUT);
-     }
- 
-     private boolean isShapeDereferencable(Shape shape) {
-         return !INHERENTLY_NONDEREFERENCABLE.contains(shape.getType()) && isShapePointable(shape);
-     }
- 
-     private boolean isShapeNillable(Shape shape) {
-         return INHERENTLY_NILLABLE.contains(shape.getType()) || isShapePointable(shape);
-     }
- 
-     private boolean isShapePointable(Shape shape) {
-         // All operation input and output shapes are pointable.
-         if (isOperationStruct(shape)) {
-             return true;
-         }
- 
-         // Streamed blob shapes are never pointers because they are interfaces
-         if (isBlobStream(shape)) {
-             return false;
-         }
- 
-         if (shape.isServiceShape()) {
-             return true;
-         }
- 
-         // This is odd because its not a go type but a function with receiver
-         if (shape.isOperationShape()) {
-             return false;
-         }
- 
-         if (INHERENTLY_POINTABLE.contains(shape.getType())) {
-             return true;
-         }
- 
-         if (INHERENTLY_VALUE.contains(shape.getType())) {
-             return false;
-         }
- 
-         if (shape.isIntegerShape() && !shape.hasTrait(RequiredTrait.class)) {
-             return true;
-         }
- 
-         return nullableIndex.isNullable(shape);
-     }
- 
-     private boolean isShapeEnum(Shape shape) {
-         return shape.getType() == ShapeType.STRING && shape.hasTrait(EnumTrait.class)
-                 || shape.getType() == ShapeType.ENUM
-                 || shape.getType() == ShapeType.INT_ENUM;
-     }
- 
-     private boolean isBlobStream(Shape shape) {
-         return shape.getType() == ShapeType.BLOB && shape.hasTrait(StreamingTrait.ID);
-     }
- 
-     private boolean isOperationStruct(Shape shape) {
-         NeighborProvider provider = NeighborProviderIndex.of(model).getReverseProvider();
-         for (Relationship relationship : provider.getNeighbors(shape)) {
-             RelationshipType relationshipType = relationship.getRelationshipType();
-             if (relationshipType == RelationshipType.INPUT || relationshipType == RelationshipType.OUTPUT) {
-                 return true;
-             }
-         }
- 
-         return false;
-     }
- 
-     /**
-      * Returns if the shape should be generated as a Go pointer type or not.
-      *
-      * @param shape the shape to check if should be pointable type.
-      * @return if the shape is should be a Go pointer type.
-      */
-     public final boolean isPointable(ToShapeId shape) {
-         return pointableShapes.contains(shape.toShapeId());
-     }
- 
-     /**
-      * Returns if the Go type generated for the shape is comparable to nil.
-      *
-      * @param shape the shape to check
-      * @return if the shape's go type is comparable to nil
-      */
-     public final boolean isNillable(ToShapeId shape) {
-         return nillableShapes.contains(shape.toShapeId());
-     }
- 
-     /**
-      * Returns if the Go type generated for the shape can be dereferenced.
-      *
-      * @param shape the shape to check
-      * @return if the shape's go type is dereferencable
-      */
-     public final boolean isDereferencable(ToShapeId shape) {
-         return dereferencableShapes.contains(shape.toShapeId());
-     }
- }
- 
-=======
-package software.amazon.polymorph.smithygo.codegen.knowledge;
 
 import software.amazon.smithy.model.Model;
 import software.amazon.smithy.model.knowledge.KnowledgeIndex;
@@ -552,5 +283,4 @@
     public final boolean isDereferencable(ToShapeId shape) {
         return dereferencableShapes.contains(shape.toShapeId());
     }
-}
->>>>>>> 5e50be5d
+}