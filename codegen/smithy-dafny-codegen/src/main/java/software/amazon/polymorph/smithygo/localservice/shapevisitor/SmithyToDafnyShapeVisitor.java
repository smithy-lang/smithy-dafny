package software.amazon.polymorph.smithygo.localservice.shapevisitor;

import static software.amazon.polymorph.smithygo.codegen.SymbolUtils.POINTABLE;
import static software.amazon.polymorph.smithygo.utils.Constants.DAFNY_RUNTIME_GO_LIBRARY_MODULE;

import java.util.HashMap;
import java.util.Map;
import java.util.Set;

import software.amazon.polymorph.smithygo.codegen.GenerationContext;
import software.amazon.polymorph.smithygo.codegen.GoWriter;
import software.amazon.polymorph.smithygo.codegen.SmithyGoDependency;
import software.amazon.polymorph.smithygo.localservice.nameresolver.DafnyNameResolver;
import software.amazon.polymorph.smithygo.localservice.nameresolver.SmithyNameResolver;
import software.amazon.polymorph.traits.DafnyUtf8BytesTrait;
import software.amazon.polymorph.traits.ReferenceTrait;
import software.amazon.smithy.codegen.core.CodegenException;
import software.amazon.smithy.model.shapes.BlobShape;
import software.amazon.smithy.model.shapes.BooleanShape;
import software.amazon.smithy.model.shapes.DoubleShape;
import software.amazon.smithy.model.shapes.IntegerShape;
import software.amazon.smithy.model.shapes.ListShape;
import software.amazon.smithy.model.shapes.LongShape;
import software.amazon.smithy.model.shapes.MapShape;
import software.amazon.smithy.model.shapes.MemberShape;
import software.amazon.smithy.model.shapes.ResourceShape;
import software.amazon.smithy.model.shapes.Shape;
import software.amazon.smithy.model.shapes.ShapeVisitor;
import software.amazon.smithy.model.shapes.StringShape;
import software.amazon.smithy.model.shapes.StructureShape;
import software.amazon.smithy.model.shapes.TimestampShape;
import software.amazon.smithy.model.shapes.UnionShape;
import software.amazon.smithy.model.traits.EnumTrait;
import software.amazon.smithy.model.traits.ErrorTrait;
import software.amazon.smithy.utils.StringUtils;

// TODO: Remove anonymous function in each of the shape visitor and test if it will work
public class SmithyToDafnyShapeVisitor extends ShapeVisitor.Default<String> {

  private final GenerationContext context;
  private final String dataSource;
  private final GoWriter writer;
  private final boolean isConfigShape;

  private final boolean isOptional;
  protected boolean isPointerType;
  //TODO: Ideally this shouldn't be static but with current design we need to access this across instances.
  private static final Map<MemberShape, String> memberShapeConversionFuncMap = new HashMap<>();

  public SmithyToDafnyShapeVisitor(
    final GenerationContext context,
    final String dataSource,
    final GoWriter writer,
    final boolean isConfigShape,
    final boolean isOptional,
    final boolean isPointerType
  ) {
    this.context = context;
    this.dataSource = dataSource;
    this.writer = writer;
    this.isConfigShape = isConfigShape;
    this.isOptional = isOptional;
    this.isPointerType = isPointerType;
  }

  public static Set<MemberShape> getAllShapesRequiringConversionFunc() {
    return memberShapeConversionFuncMap.keySet();
  }

  public static void putShapesWithConversionFunc(final MemberShape shape, final String conversionFunc) {
    memberShapeConversionFuncMap.put(shape, conversionFunc);
  }

  public static String getConversionFunc(final MemberShape shape) {
    return memberShapeConversionFuncMap.get(shape);
  }


  protected String referenceStructureShape(final StructureShape shape) {
    final ReferenceTrait referenceTrait = shape.expectTrait(ReferenceTrait.class);
    final Shape resourceOrService = context
      .model()
      .expectShape(referenceTrait.getReferentId());

    if (resourceOrService.asResourceShape().isPresent()) {
      final ResourceShape resourceShape = resourceOrService.asResourceShape().get();
      var namespace = "";
      if (
        !resourceShape
          .toShapeId()
          .getNamespace()
          .equals(context.settings().getService().getNamespace())
      ) {
        writer.addImportFromModule(
          SmithyNameResolver.getGoModuleNameForSmithyNamespace(
            resourceShape.toShapeId().getNamespace()
          ),
          SmithyNameResolver.shapeNamespace(resourceShape)
        );
        namespace =
          SmithyNameResolver.shapeNamespace(resourceShape).concat(".");
      }
      if (!this.isOptional) {
        return "%s_ToDafny(%s)".formatted(
            namespace.concat(resourceShape.toShapeId().getName()),
            dataSource
          );
      } else {
        final var goCodeBlock =
          """
          func () Wrappers.Option {
              if %s == nil {
              return Wrappers.Companion_Option_.Create_None_()
              }
              return Wrappers.Companion_Option_.Create_Some_(%s)
          }()""";
        return goCodeBlock.formatted(
          dataSource,
          "%s_ToDafny(%s)".formatted(
              namespace.concat(resourceShape.toShapeId().getName()),
              dataSource
            )
        );
      }
    }

    if (resourceOrService.asServiceShape().isPresent()) {
      if (!this.isOptional) {
        return dataSource;
      } else {
        final var goCodeBlock =
          """
          func () Wrappers.Option {
              if %s == nil {
              return Wrappers.Companion_Option_.Create_None_()
              }
              return Wrappers.Companion_Option_.Create_Some_(%s)
          }()""";
        return goCodeBlock.formatted(dataSource, dataSource);
      }
    }

    throw new UnsupportedOperationException(
      "Unknown referenceStructureShape type: ".concat(shape.toString())
    );
  }

  @Override
  protected String getDefault(final Shape shape) {
    throw new CodegenException(
      String.format(
        "Unsupported conversion of %s to %s using the %s protocol",
        shape,
        shape.getType(),
        context.protocolGenerator().getName()
      )
    );
  }

  @Override
<<<<<<< HEAD
  public String blobShape(final BlobShape shape) {
    writer.addImportFromModule("github.com/dafny-lang/DafnyRuntimeGo", "dafny");
=======
  public String blobShape(BlobShape shape) {
    writer.addImportFromModule(DAFNY_RUNTIME_GO_LIBRARY_MODULE, "dafny");
>>>>>>> 0bafb682
    String nilWrapIfRequired = "nil";
    String someWrapIfRequired = "%s";
    String returnType = "dafny.Sequence";
    if (this.isOptional) {
      nilWrapIfRequired = "Wrappers.Companion_Option_.Create_None_()";
      someWrapIfRequired = "Wrappers.Companion_Option_.Create_Some_(%s)";
      returnType = "Wrappers.Option";
    }
    return """
    func () %s {
        var v []interface{}
        if %s == nil {return %s}
        for _, e := range %s {
        	v = append(v, e)
        }
        return %s;
    }()""".formatted(
        returnType,
        dataSource,
        nilWrapIfRequired,
        dataSource,
        someWrapIfRequired.formatted("dafny.SeqOf(v...)")
      );
  }

  @Override
  public String structureShape(final StructureShape shape) {
    if (shape.hasTrait(ReferenceTrait.class)) {
      return referenceStructureShape(shape);
    }
    final var builder = new StringBuilder();
    writer.addImportFromModule(
      "github.com/dafny-lang/DafnyStandardLibGo",
      "Wrappers"
    );
    writer.addImportFromModule(
      SmithyNameResolver.getGoModuleNameForSmithyNamespace(
        shape.toShapeId().getNamespace()
      ),
      DafnyNameResolver.dafnyTypesNamespace(shape)
    );

    String someWrapIfRequired = "%s";

    final String companionStruct;
    String returnType;
    if (shape.hasTrait(ErrorTrait.class)) {
      companionStruct =
        DafnyNameResolver.getDafnyErrorCompanionCreate(
          shape,
          context.symbolProvider().toSymbol(shape)
        );
      returnType = DafnyNameResolver.getDafnyBaseErrorType(shape);
    } else {
      companionStruct =
        DafnyNameResolver.getDafnyCompanionTypeCreate(
          shape,
          context.symbolProvider().toSymbol(shape)
        );
      returnType =
        DafnyNameResolver.getDafnyType(
          shape,
          context.symbolProvider().toSymbol(shape)
        );
    }
    String nilWrapIfRequired = returnType.concat("{}");

    if (this.isOptional) {
      nilWrapIfRequired = "Wrappers.Companion_Option_.Create_None_()";
      someWrapIfRequired = "Wrappers.Companion_Option_.Create_Some_(%s)";
      returnType = "Wrappers.Option";
    }

    var nilCheck = "";
    if (isPointerType) {
      nilCheck =
        "if %s == nil {return %s}".formatted(dataSource, nilWrapIfRequired);
    }
    final var goCodeBlock =
      """
      func () %s {
          %s
          return %s
      }()""";

    builder.append("%1$s(".formatted(companionStruct));
    final String fieldSeparator = ",";
    for (final var memberShapeEntry : shape.getAllMembers().entrySet()) {
      final var memberName = memberShapeEntry.getKey();
      final var memberShape = memberShapeEntry.getValue();
      builder.append(
        "%1$s%2$s".formatted(
            ShapeVisitorHelper.toDafnyShapeVisitorWriter(
              memberShape,
              context,
              dataSource.concat(".").concat(StringUtils.capitalize(memberName)),
              writer,
              isConfigShape,
              memberShape.isOptional(),
              context
                .symbolProvider()
                .toSymbol(memberShape)
                .getProperty(POINTABLE, Boolean.class)
                .orElse(false)
            ),
            fieldSeparator
          )
      );
    }

    return goCodeBlock.formatted(
      returnType,
      nilCheck,
      someWrapIfRequired.formatted(builder.append(")").toString())
    );
  }

  @Override
  public String mapShape(final MapShape shape) {
    final StringBuilder builder = new StringBuilder();

    writer.addImportFromModule(DAFNY_RUNTIME_GO_LIBRARY_MODULE, "dafny");

    final MemberShape keyMemberShape = shape.getKey();
    final MemberShape valueMemberShape = shape.getValue();
    String someWrapIfRequired = "%s";
    String returnType = "dafny.Map";
    if (this.isOptional) {
      someWrapIfRequired = "Wrappers.Companion_Option_.Create_Some_(%s)";
      returnType = "Wrappers.Option";
    }
    builder.append(
      """
      func () %s {
      	   fieldValue := dafny.NewMapBuilder()
      	   for key, val := range %s {
      		    fieldValue.Add(%s, %s)
      	   }
      	   return %s
      }()""".formatted(
          returnType,
          dataSource,
          ShapeVisitorHelper.toDafnyShapeVisitorWriter(
            keyMemberShape,
            context,
            "key",
            writer,
            isConfigShape,
            false,
            false
          ),
          ShapeVisitorHelper.toDafnyShapeVisitorWriter(
            valueMemberShape,
            context,
            "val",
            writer,
            isConfigShape,
            false,
            false
          ),
          someWrapIfRequired.formatted("fieldValue.ToMap()")
        )
    );

    // Close structure
    return builder.toString();
  }

  @Override
<<<<<<< HEAD
  public String listShape(final ListShape shape) {
    writer.addImportFromModule("github.com/dafny-lang/DafnyRuntimeGo", "dafny");
    final StringBuilder builder = new StringBuilder();
    final MemberShape memberShape = shape.getMember();
=======
  public String listShape(ListShape shape) {
    writer.addImportFromModule(DAFNY_RUNTIME_GO_LIBRARY_MODULE, "dafny");

    StringBuilder builder = new StringBuilder();

    MemberShape memberShape = shape.getMember();
    final Shape targetShape = context
      .model()
      .expectShape(memberShape.getTarget());

>>>>>>> 0bafb682
    String nilWrapIfRequired = "nil";
    String someWrapIfRequired = "%s";
    String returnType = "dafny.Sequence";
    if (this.isOptional) {
      nilWrapIfRequired = "Wrappers.Companion_Option_.Create_None_()";
      someWrapIfRequired = "Wrappers.Companion_Option_.Create_Some_(%s)";
      returnType = "Wrappers.Option";
    }

    builder.append(
      """
      func () %s {
             if %s == nil { return %s }
             var fieldValue []interface{} = make([]interface{}, 0)
             for _, val := range %s {
                 element := %s
                 fieldValue = append(fieldValue, element)
             }
             return %s
      }()""".formatted(
          returnType,
          dataSource,
          nilWrapIfRequired,
          dataSource,
          ShapeVisitorHelper.toDafnyShapeVisitorWriter(
            memberShape,
            context,
            "val",
            writer,
            isConfigShape,
            false,
            false
          ),
          someWrapIfRequired.formatted("dafny.SeqOf(fieldValue...)")
        )
    );

    // Close structure
    return builder.toString();
  }

  @Override
<<<<<<< HEAD
  public String booleanShape(final BooleanShape shape) {
    writer.addImportFromModule("github.com/dafny-lang/DafnyRuntimeGo", "dafny");
=======
  public String booleanShape(BooleanShape shape) {
    writer.addImportFromModule(DAFNY_RUNTIME_GO_LIBRARY_MODULE, "dafny");
>>>>>>> 0bafb682
    String nilWrapIfRequired = "nil";
    String someWrapIfRequired = "%s%s";
    String returnType = "bool";
    if (this.isOptional) {
      nilWrapIfRequired = "Wrappers.Companion_Option_.Create_None_()";
      someWrapIfRequired = "Wrappers.Companion_Option_.Create_Some_(%s%s)";
      returnType = "Wrappers.Option";
    }

    final var dereferenceIfRequired = isPointerType ? "*" : "";
    var nilCheck = "";
    if (isPointerType) {
      nilCheck =
        "if %s == nil {return %s}".formatted(dataSource, nilWrapIfRequired);
    }

    return """
    func () %s {
        %s
        return %s
    }()""".formatted(
        returnType,
        nilCheck,
        someWrapIfRequired.formatted(dereferenceIfRequired, dataSource)
      );
  }

  @Override
<<<<<<< HEAD
  public String stringShape(final StringShape shape) {
    writer.addImportFromModule("github.com/dafny-lang/DafnyRuntimeGo", "dafny");
=======
  public String stringShape(StringShape shape) {
    writer.addImportFromModule(DAFNY_RUNTIME_GO_LIBRARY_MODULE, "dafny");
>>>>>>> 0bafb682
    if (shape.hasTrait(EnumTrait.class)) {
      String nilWrapIfRequired = "nil";
      String someWrapIfRequired = "%s";
      String returnType = DafnyNameResolver.getDafnyType(
        shape,
        context.symbolProvider().toSymbol(shape)
      );
      if (this.isOptional) {
        nilWrapIfRequired = "Wrappers.Companion_Option_.Create_None_()";
        someWrapIfRequired = "Wrappers.Companion_Option_.Create_Some_(%s)";
        returnType = "Wrappers.Option";
      }

      var nilCheck = "";
      final var dereferenceIfRequired = isPointerType ? "*" : "";
      if (isPointerType) {
        nilCheck =
          "if %s == nil {return %s}".formatted(dataSource, nilWrapIfRequired);
      }
      return """
             func () %s {
             %s
      	var index int
      	for _, enumVal := range %s.Values() {
      		index++
      		if enumVal == %s%s{
      			break;
      		}
      	}
      	var enum interface{}
      	for allEnums, i := dafny.Iterate(%s{}.AllSingletonConstructors()), 0; i < index; i++ {
      		var ok bool
      		enum, ok = allEnums()
      		if !ok {
      			break;
      		}
      	}
      	return %s
      }()""".formatted(
          returnType,
          nilCheck,
          dataSource,
          dereferenceIfRequired,
          dataSource,
          DafnyNameResolver.getDafnyCompanionStructType(
            shape,
            context.symbolProvider().toSymbol(shape)
          ),
          someWrapIfRequired.formatted(
            "enum.(%s)".formatted(
                DafnyNameResolver.getDafnyType(
                  shape,
                  context.symbolProvider().toSymbol(shape)
                )
              )
          )
        );
    } else {
      String nilWrapIfRequired = "nil";
      String someWrapIfRequired = "%s";
      String returnType = "dafny.Sequence";
      if (this.isOptional) {
        nilWrapIfRequired = "Wrappers.Companion_Option_.Create_None_()";
        someWrapIfRequired = "Wrappers.Companion_Option_.Create_Some_(%s)";
        returnType = "Wrappers.Option";
      }

      var nilCheck = "";
      final var dereferenceIfRequired = isPointerType ? "*" : "";
      if (isPointerType) {
        nilCheck =
          "if %s == nil {return %s}".formatted(dataSource, nilWrapIfRequired);
      }

      if (shape.hasTrait(DafnyUtf8BytesTrait.class)) {
        writer.addUseImports(
          SmithyGoDependency.stdlib("unicode/utf8")
        );
      }
      final var underlyingType = shape.hasTrait(DafnyUtf8BytesTrait.class)
        ? """
            dafny.SeqOf(func () []interface{} {
            utf8.ValidString(%s%s)
            b := []byte(%s%s)
            f := make([]interface{}, len(b))
            for i, v := range b {
                f[i] = v
            }
            return f
        }()...)""".formatted(
            dereferenceIfRequired,
            dataSource,
            dereferenceIfRequired,
            dataSource
          )
        : "dafny.SeqOfChars([]dafny.Char(%s%s)...)".formatted(
            dereferenceIfRequired,
            dataSource
          );

      return """
      func () %s {
          %s
          return %s
      }()""".formatted(
          returnType,
          nilCheck,
          someWrapIfRequired.formatted(underlyingType)
        );
    }
  }

  @Override
<<<<<<< HEAD
  public String integerShape(final IntegerShape shape) {
    writer.addImportFromModule("github.com/dafny-lang/DafnyRuntimeGo", "dafny");
=======
  public String integerShape(IntegerShape shape) {
    writer.addImportFromModule(DAFNY_RUNTIME_GO_LIBRARY_MODULE, "dafny");
>>>>>>> 0bafb682
    String nilWrapIfRequired = "nil";
    String someWrapIfRequired = "%s%s";
    String returnType = "int32";
    if (this.isOptional) {
      nilWrapIfRequired = "Wrappers.Companion_Option_.Create_None_()";
      someWrapIfRequired = "Wrappers.Companion_Option_.Create_Some_(%s%s)";
      returnType = "Wrappers.Option";
    }

    final var dereferenceIfRequired = isPointerType ? "*" : "";
    var nilCheck = "";
    if (isPointerType) {
      nilCheck =
        "if %s == nil {return %s}".formatted(dataSource, nilWrapIfRequired);
    }

    return """
    func () %s {
        %s
        return %s
    }()""".formatted(
        returnType,
        nilCheck,
        someWrapIfRequired.formatted(dereferenceIfRequired, dataSource)
      );
  }

  @Override
  public String longShape(final LongShape shape) {
    String nilWrapIfRequired = "nil";
    String someWrapIfRequired = "%s%s";
    String returnType = "int64";
    if (this.isOptional) {
      nilWrapIfRequired = "Wrappers.Companion_Option_.Create_None_()";
      someWrapIfRequired = "Wrappers.Companion_Option_.Create_Some_(%s%s)";
      returnType = "Wrappers.Option";
    }

    final var dereferenceIfRequired = isPointerType ? "*" : "";
    var nilCheck = "";
    if (isPointerType) {
      nilCheck =
        "if %s == nil {return %s}".formatted(dataSource, nilWrapIfRequired);
    }

    writer.addImportFromModule(DAFNY_RUNTIME_GO_LIBRARY_MODULE, "dafny");

    return """
    func () %s {
        %s
        return %s
    }()""".formatted(
        returnType,
        nilCheck,
        someWrapIfRequired.formatted(dereferenceIfRequired, dataSource)
      );
  }

  @Override
<<<<<<< HEAD
  public String doubleShape(final DoubleShape shape) {
    writer.addImportFromModule("github.com/dafny-lang/DafnyRuntimeGo", "dafny");
=======
  public String doubleShape(DoubleShape shape) {
    writer.addImportFromModule(DAFNY_RUNTIME_GO_LIBRARY_MODULE, "dafny");
>>>>>>> 0bafb682
    writer.addUseImports(SmithyGoDependency.stdlib("encoding/binary"));
    writer.addUseImports(SmithyGoDependency.MATH);

    String nilWrapIfRequired = "nil";
    String someWrapIfRequired = "%s";
    String returnType = "float64";
    if (this.isOptional) {
      nilWrapIfRequired = "Wrappers.Companion_Option_.Create_None_()";
      someWrapIfRequired = "Wrappers.Companion_Option_.Create_Some_(%s)";
      returnType = "Wrappers.Option";
    }

    final var dereferenceIfRequired = isPointerType ? "*" : "";
    var nilCheck = "";
    if (isPointerType) {
      nilCheck =
        "if %s == nil {return %s}".formatted(dataSource, nilWrapIfRequired);
    }

    return """
    func () %s {
        %s
     var bits = math.Float64bits(%s%s)
        var bytes = make([]byte, 8)
        binary.LittleEndian.PutUint64(bytes, bits)
     var v []interface{}
     for _, e := range bytes {
      v = append(v, e)
     }
     return %s;
    }()""".formatted(
        returnType,
        nilCheck,
        dereferenceIfRequired,
        dataSource,
        someWrapIfRequired.formatted("dafny.SeqOf(v...)")
      );
  }

  @Override
  public String unionShape(final UnionShape shape) {
    final String internalDafnyType = DafnyNameResolver.getDafnyType(
      shape,
      context.symbolProvider().toSymbol(shape)
    );
<<<<<<< HEAD
    String someWrapIfRequired = "%s(%s)";
    String returnType = DafnyNameResolver.getDafnyType(
                          shape,
                          context.symbolProvider().toSymbol(shape)
                        );
    if (this.isOptional) {
      someWrapIfRequired = "Wrappers.Companion_Option_.Create_Some_(%s(%s))";
      returnType = "Wrappers.Option";
    }
    writer.addImportFromModule("github.com/dafny-lang/DafnyRuntimeGo", "dafny");
=======
    writer.addImportFromModule(DAFNY_RUNTIME_GO_LIBRARY_MODULE, "dafny");
>>>>>>> 0bafb682
    final String functionInit =
      """
      func() %s {
          switch %s.(type) {""".formatted(returnType, dataSource);
    final StringBuilder eachMemberInUnion = new StringBuilder();
    for (final var member : shape.getAllMembers().values()) {
      final String memberName = context.symbolProvider().toMemberName(member);
      final Shape targetShape = context.model().expectShape(member.getTarget());
      final String baseType = DafnyNameResolver.getDafnyType(
        targetShape,
        context.symbolProvider().toSymbol(targetShape)
      );
      eachMemberInUnion.append(
        """
        case *%s.%s:
            var companion = %s
            var inputToConversion = %s
            return %s
            """.formatted(
            SmithyNameResolver.smithyTypesNamespace(shape),
            context.symbolProvider().toMemberName(member),
            internalDafnyType.replace(
              shape.getId().getName(),
              "CompanionStruct_".concat(shape.getId().getName()).concat("_{}")
            ),
            ShapeVisitorHelper.toDafnyShapeVisitorWriter(
              member,
              context,
              dataSource +
              ".(*" +
              SmithyNameResolver.smithyTypesNamespace(shape) +
              "." +
              context.symbolProvider().toMemberName(member) +
              ").Value",
              writer,
              isConfigShape,
              true,
              false
            ),
            someWrapIfRequired.formatted(
              DafnyNameResolver.getDafnyCreateFuncForUnionMemberShape(
                shape,
                memberName
              ),
              "inputToConversion.UnwrapOr(nil).(%s)".formatted(
                  baseType
                )
            )
          )
      );
    }
    final String defaultCase =
      """
              default:
      panic("Unhandled union type")
          }
      }()""";
    return """
    %s
    %s
    %s""".formatted(functionInit, eachMemberInUnion, defaultCase);
  }

  @Override
  public String timestampShape(final TimestampShape shape) {
    writer.addImport("time");
    return "Wrappers.Companion_Option_.Create_None_()";
  }
}<|MERGE_RESOLUTION|>--- conflicted
+++ resolved
@@ -158,13 +158,8 @@
   }
 
   @Override
-<<<<<<< HEAD
   public String blobShape(final BlobShape shape) {
-    writer.addImportFromModule("github.com/dafny-lang/DafnyRuntimeGo", "dafny");
-=======
-  public String blobShape(BlobShape shape) {
-    writer.addImportFromModule(DAFNY_RUNTIME_GO_LIBRARY_MODULE, "dafny");
->>>>>>> 0bafb682
+    writer.addImportFromModule(DAFNY_RUNTIME_GO_LIBRARY_MODULE, "dafny");
     String nilWrapIfRequired = "nil";
     String someWrapIfRequired = "%s";
     String returnType = "dafny.Sequence";
@@ -334,23 +329,10 @@
   }
 
   @Override
-<<<<<<< HEAD
   public String listShape(final ListShape shape) {
-    writer.addImportFromModule("github.com/dafny-lang/DafnyRuntimeGo", "dafny");
+    writer.addImportFromModule(DAFNY_RUNTIME_GO_LIBRARY_MODULE, "dafny");
     final StringBuilder builder = new StringBuilder();
     final MemberShape memberShape = shape.getMember();
-=======
-  public String listShape(ListShape shape) {
-    writer.addImportFromModule(DAFNY_RUNTIME_GO_LIBRARY_MODULE, "dafny");
-
-    StringBuilder builder = new StringBuilder();
-
-    MemberShape memberShape = shape.getMember();
-    final Shape targetShape = context
-      .model()
-      .expectShape(memberShape.getTarget());
-
->>>>>>> 0bafb682
     String nilWrapIfRequired = "nil";
     String someWrapIfRequired = "%s";
     String returnType = "dafny.Sequence";
@@ -393,13 +375,8 @@
   }
 
   @Override
-<<<<<<< HEAD
   public String booleanShape(final BooleanShape shape) {
-    writer.addImportFromModule("github.com/dafny-lang/DafnyRuntimeGo", "dafny");
-=======
-  public String booleanShape(BooleanShape shape) {
-    writer.addImportFromModule(DAFNY_RUNTIME_GO_LIBRARY_MODULE, "dafny");
->>>>>>> 0bafb682
+    writer.addImportFromModule(DAFNY_RUNTIME_GO_LIBRARY_MODULE, "dafny");
     String nilWrapIfRequired = "nil";
     String someWrapIfRequired = "%s%s";
     String returnType = "bool";
@@ -428,13 +405,8 @@
   }
 
   @Override
-<<<<<<< HEAD
   public String stringShape(final StringShape shape) {
-    writer.addImportFromModule("github.com/dafny-lang/DafnyRuntimeGo", "dafny");
-=======
-  public String stringShape(StringShape shape) {
-    writer.addImportFromModule(DAFNY_RUNTIME_GO_LIBRARY_MODULE, "dafny");
->>>>>>> 0bafb682
+    writer.addImportFromModule(DAFNY_RUNTIME_GO_LIBRARY_MODULE, "dafny");
     if (shape.hasTrait(EnumTrait.class)) {
       String nilWrapIfRequired = "nil";
       String someWrapIfRequired = "%s";
@@ -548,13 +520,8 @@
   }
 
   @Override
-<<<<<<< HEAD
   public String integerShape(final IntegerShape shape) {
-    writer.addImportFromModule("github.com/dafny-lang/DafnyRuntimeGo", "dafny");
-=======
-  public String integerShape(IntegerShape shape) {
-    writer.addImportFromModule(DAFNY_RUNTIME_GO_LIBRARY_MODULE, "dafny");
->>>>>>> 0bafb682
+    writer.addImportFromModule(DAFNY_RUNTIME_GO_LIBRARY_MODULE, "dafny");
     String nilWrapIfRequired = "nil";
     String someWrapIfRequired = "%s%s";
     String returnType = "int32";
@@ -614,13 +581,8 @@
   }
 
   @Override
-<<<<<<< HEAD
   public String doubleShape(final DoubleShape shape) {
-    writer.addImportFromModule("github.com/dafny-lang/DafnyRuntimeGo", "dafny");
-=======
-  public String doubleShape(DoubleShape shape) {
-    writer.addImportFromModule(DAFNY_RUNTIME_GO_LIBRARY_MODULE, "dafny");
->>>>>>> 0bafb682
+    writer.addImportFromModule(DAFNY_RUNTIME_GO_LIBRARY_MODULE, "dafny");
     writer.addUseImports(SmithyGoDependency.stdlib("encoding/binary"));
     writer.addUseImports(SmithyGoDependency.MATH);
 
@@ -666,7 +628,6 @@
       shape,
       context.symbolProvider().toSymbol(shape)
     );
-<<<<<<< HEAD
     String someWrapIfRequired = "%s(%s)";
     String returnType = DafnyNameResolver.getDafnyType(
                           shape,
@@ -676,10 +637,7 @@
       someWrapIfRequired = "Wrappers.Companion_Option_.Create_Some_(%s(%s))";
       returnType = "Wrappers.Option";
     }
-    writer.addImportFromModule("github.com/dafny-lang/DafnyRuntimeGo", "dafny");
-=======
-    writer.addImportFromModule(DAFNY_RUNTIME_GO_LIBRARY_MODULE, "dafny");
->>>>>>> 0bafb682
+    writer.addImportFromModule(DAFNY_RUNTIME_GO_LIBRARY_MODULE, "dafny");
     final String functionInit =
       """
       func() %s {
