--- conflicted
+++ resolved
@@ -2,10 +2,7 @@
 
 import static software.amazon.polymorph.smithygo.codegen.SymbolUtils.POINTABLE;
 
-<<<<<<< HEAD
 import java.util.HashMap;
-=======
->>>>>>> 992a33e8
 import software.amazon.polymorph.smithygo.codegen.GenerationContext;
 import software.amazon.polymorph.smithygo.codegen.GoWriter;
 import software.amazon.polymorph.smithygo.codegen.SmithyGoDependency;
@@ -41,14 +38,19 @@
   private final GoWriter writer;
   private final boolean isConfigShape;
 
+  private final GenerationContext context;
+  private final String dataSource;
+  private final GoWriter writer;
+  private final boolean isConfigShape;
+
   private final boolean isOptional;
   protected boolean isPointerType;
-<<<<<<< HEAD
   public static final HashMap<MemberShape, String> visitorFuncMap =
     new HashMap<>();
-=======
->>>>>>> 992a33e8
-
+
+  public void setPointerType() {
+    this.isPointerType = false;
+  }
   public void setPointerType() {
     this.isPointerType = false;
   }
@@ -68,7 +70,27 @@
     this.isOptional = isOptional;
     this.isPointerType = isPointerType;
   }
-
+  public SmithyToDafnyShapeVisitor(
+    final GenerationContext context,
+    final String dataSource,
+    final GoWriter writer,
+    final boolean isConfigShape,
+    final boolean isOptional,
+    final boolean isPointerType
+  ) {
+    this.context = context;
+    this.dataSource = dataSource;
+    this.writer = writer;
+    this.isConfigShape = isConfigShape;
+    this.isOptional = isOptional;
+    this.isPointerType = isPointerType;
+  }
+
+  protected String referenceStructureShape(StructureShape shape) {
+    ReferenceTrait referenceTrait = shape.expectTrait(ReferenceTrait.class);
+    Shape resourceOrService = context
+      .model()
+      .expectShape(referenceTrait.getReferentId());
   protected String referenceStructureShape(StructureShape shape) {
     ReferenceTrait referenceTrait = shape.expectTrait(ReferenceTrait.class);
     Shape resourceOrService = context
@@ -116,6 +138,47 @@
         );
       }
     }
+    if (resourceOrService.asResourceShape().isPresent()) {
+      ResourceShape resourceShape = resourceOrService.asResourceShape().get();
+      var namespace = "";
+      if (
+        !resourceShape
+          .toShapeId()
+          .getNamespace()
+          .equals(context.settings().getService().getNamespace())
+      ) {
+        writer.addImportFromModule(
+          SmithyNameResolver.getGoModuleNameForSmithyNamespace(
+            resourceShape.toShapeId().getNamespace()
+          ),
+          SmithyNameResolver.shapeNamespace(resourceShape)
+        );
+        namespace =
+          SmithyNameResolver.shapeNamespace(resourceShape).concat(".");
+      }
+      if (!this.isOptional) {
+        return "%s_ToDafny(%s)".formatted(
+            namespace.concat(resourceShape.toShapeId().getName()),
+            dataSource
+          );
+      } else {
+        var goCodeBlock =
+          """
+          func () Wrappers.Option {
+              if %s == nil {
+              return Wrappers.Companion_Option_.Create_None_()
+              }
+              return Wrappers.Companion_Option_.Create_Some_(%s)
+          }()""";
+        return goCodeBlock.formatted(
+          dataSource,
+          "%s_ToDafny(%s)".formatted(
+              namespace.concat(resourceShape.toShapeId().getName()),
+              dataSource
+            )
+        );
+      }
+    }
 
     if (resourceOrService.asServiceShape().isPresent()) {
       ServiceShape resourceShape = resourceOrService.asServiceShape().get();
@@ -133,12 +196,43 @@
         return goCodeBlock.formatted(dataSource, dataSource);
       }
     }
+    if (resourceOrService.asServiceShape().isPresent()) {
+      ServiceShape resourceShape = resourceOrService.asServiceShape().get();
+      if (!this.isOptional) {
+        return dataSource;
+      } else {
+        var goCodeBlock =
+          """
+          func () Wrappers.Option {
+              if %s == nil {
+              return Wrappers.Companion_Option_.Create_None_()
+              }
+              return Wrappers.Companion_Option_.Create_Some_(%s)
+          }()""";
+        return goCodeBlock.formatted(dataSource, dataSource);
+      }
+    }
 
     throw new UnsupportedOperationException(
       "Unknown referenceStructureShape type: " + shape
     );
   }
-
+    throw new UnsupportedOperationException(
+      "Unknown referenceStructureShape type: " + shape
+    );
+  }
+
+  @Override
+  protected String getDefault(Shape shape) {
+    throw new CodegenException(
+      String.format(
+        "Unsupported conversion of %s to %s using the %s protocol",
+        shape,
+        shape.getType(),
+        context.protocolGenerator().getName()
+      )
+    );
+  }
   @Override
   protected String getDefault(Shape shape) {
     throw new CodegenException(
@@ -178,6 +272,33 @@
         someWrapIfRequired.formatted("dafny.SeqOf(v...)")
       );
   }
+  @Override
+  public String blobShape(BlobShape shape) {
+    writer.addImportFromModule("github.com/dafny-lang/DafnyRuntimeGo", "dafny");
+    String nilWrapIfRequired = "nil";
+    String someWrapIfRequired = "%s";
+    String returnType = "dafny.Sequence";
+    if (this.isOptional) {
+      nilWrapIfRequired = "Wrappers.Companion_Option_.Create_None_()";
+      someWrapIfRequired = "Wrappers.Companion_Option_.Create_Some_(%s)";
+      returnType = "Wrappers.Option";
+    }
+    return """
+    func () %s {
+        var v []interface{}
+        if %s == nil {return %s}
+        for _, e := range %s {
+        	v = append(v, e)
+        }
+        return %s;
+    }()""".formatted(
+        returnType,
+        dataSource,
+        nilWrapIfRequired,
+        dataSource,
+        someWrapIfRequired.formatted("dafny.SeqOf(v...)")
+      );
+  }
 
   @Override
   public String structureShape(final StructureShape shape) {
@@ -195,7 +316,24 @@
       ),
       DafnyNameResolver.dafnyTypesNamespace(shape)
     );
-
+  @Override
+  public String structureShape(final StructureShape shape) {
+    if (shape.hasTrait(ReferenceTrait.class)) {
+      return referenceStructureShape(shape);
+    }
+    final var builder = new StringBuilder();
+    writer.addImportFromModule(
+      "github.com/dafny-lang/DafnyStandardLibGo",
+      "Wrappers"
+    );
+    writer.addImportFromModule(
+      SmithyNameResolver.getGoModuleNameForSmithyNamespace(
+        shape.toShapeId().getNamespace()
+      ),
+      DafnyNameResolver.dafnyTypesNamespace(shape)
+    );
+
+    String someWrapIfRequired = "%s";
     String someWrapIfRequired = "%s";
 
     String companionStruct;
@@ -220,7 +358,34 @@
         );
     }
     String nilWrapIfRequired = returnType.concat("{}");
-
+    String companionStruct;
+    String returnType;
+    if (shape.hasTrait(ErrorTrait.class)) {
+      companionStruct =
+        DafnyNameResolver.getDafnyErrorCompanionCreate(
+          shape,
+          context.symbolProvider().toSymbol(shape)
+        );
+      returnType = DafnyNameResolver.getDafnyBaseErrorType(shape);
+    } else {
+      companionStruct =
+        DafnyNameResolver.getDafnyCompanionTypeCreate(
+          shape,
+          context.symbolProvider().toSymbol(shape)
+        );
+      returnType =
+        DafnyNameResolver.getDafnyType(
+          shape,
+          context.symbolProvider().toSymbol(shape)
+        );
+    }
+    String nilWrapIfRequired = returnType.concat("{}");
+
+    if (this.isOptional) {
+      nilWrapIfRequired = "Wrappers.Companion_Option_.Create_None_()";
+      someWrapIfRequired = "Wrappers.Companion_Option_.Create_Some_(%s)";
+      returnType = "Wrappers.Option";
+    }
     if (this.isOptional) {
       nilWrapIfRequired = "Wrappers.Companion_Option_.Create_None_()";
       someWrapIfRequired = "Wrappers.Companion_Option_.Create_Some_(%s)";
@@ -238,13 +403,23 @@
           %s
           return %s
       }()""";
+    var nilCheck = "";
+    if (isPointerType) {
+      nilCheck =
+        "if %s == nil {return %s}".formatted(dataSource, nilWrapIfRequired);
+    }
+    var goCodeBlock =
+      """
+      func () %s {
+          %s
+          return %s
+      }()""";
 
     builder.append("%1$s(".formatted(companionStruct));
     String fieldSeparator = ",";
     for (final var memberShapeEntry : shape.getAllMembers().entrySet()) {
       final var memberName = memberShapeEntry.getKey();
       final var memberShape = memberShapeEntry.getValue();
-<<<<<<< HEAD
       builder.append(
         "%1$s%2$s".formatted(
             ShapeVisitorHelper.toDafnyContainerShapeHelper(
@@ -264,27 +439,6 @@
             //                                       writer, isConfigShape, memberShape.isOptional(), context.symbolProvider().toSymbol(memberShape).getProperty(POINTABLE, Boolean.class).orElse(false)
             //         ))
             ,
-=======
-      final var targetShape = context
-        .model()
-        .expectShape(memberShape.getTarget());
-      builder.append(
-        "%1$s%2$s".formatted(
-            targetShape.accept(
-              new SmithyToDafnyShapeVisitor(
-                context,
-                dataSource + "." + StringUtils.capitalize(memberName),
-                writer,
-                isConfigShape,
-                memberShape.isOptional(),
-                context
-                  .symbolProvider()
-                  .toSymbol(memberShape)
-                  .getProperty(POINTABLE, Boolean.class)
-                  .orElse(false)
-              )
-            ),
->>>>>>> 992a33e8
             fieldSeparator
           )
       );
@@ -296,11 +450,21 @@
       someWrapIfRequired.formatted(builder.append(")").toString())
     );
   }
+    return goCodeBlock.formatted(
+      returnType,
+      nilCheck,
+      someWrapIfRequired.formatted(builder.append(")").toString())
+    );
+  }
 
   @Override
   public String mapShape(MapShape shape) {
     StringBuilder builder = new StringBuilder();
-
+  @Override
+  public String mapShape(MapShape shape) {
+    StringBuilder builder = new StringBuilder();
+
+    writer.addImportFromModule("github.com/dafny-lang/DafnyRuntimeGo", "dafny");
     writer.addImportFromModule("github.com/dafny-lang/DafnyRuntimeGo", "dafny");
 
     MemberShape keyMemberShape = shape.getKey();
@@ -343,7 +507,6 @@
               false
             )
           ),
-<<<<<<< HEAD
           // valueTargetShape.accept(
           //         new SmithyToDafnyShapeVisitor(context, "val", writer, isConfigShape, false, false)),
           ShapeVisitorHelper.toDafnyContainerShapeHelper(
@@ -354,17 +517,6 @@
             isConfigShape,
             false,
             false
-=======
-          valueTargetShape.accept(
-            new SmithyToDafnyShapeVisitor(
-              context,
-              "val",
-              writer,
-              isConfigShape,
-              false,
-              false
-            )
->>>>>>> 992a33e8
           ),
           someWrapIfRequired.formatted("fieldValue.ToMap()")
         )
@@ -373,18 +525,37 @@
     // Close structure
     return builder.toString();
   }
+    // Close structure
+    return builder.toString();
+  }
 
   @Override
   public String listShape(ListShape shape) {
     writer.addImportFromModule("github.com/dafny-lang/DafnyRuntimeGo", "dafny");
-
+  @Override
+  public String listShape(ListShape shape) {
+    writer.addImportFromModule("github.com/dafny-lang/DafnyRuntimeGo", "dafny");
+
+    StringBuilder builder = new StringBuilder();
     StringBuilder builder = new StringBuilder();
 
     MemberShape memberShape = shape.getMember();
     final Shape targetShape = context
       .model()
       .expectShape(memberShape.getTarget());
-
+    MemberShape memberShape = shape.getMember();
+    final Shape targetShape = context
+      .model()
+      .expectShape(memberShape.getTarget());
+
+    String nilWrapIfRequired = "nil";
+    String someWrapIfRequired = "%s";
+    String returnType = "dafny.Sequence";
+    if (this.isOptional) {
+      nilWrapIfRequired = "Wrappers.Companion_Option_.Create_None_()";
+      someWrapIfRequired = "Wrappers.Companion_Option_.Create_Some_(%s)";
+      returnType = "Wrappers.Option";
+    }
     String nilWrapIfRequired = "nil";
     String someWrapIfRequired = "%s";
     String returnType = "dafny.Sequence";
@@ -409,7 +580,6 @@
           dataSource,
           nilWrapIfRequired,
           dataSource,
-<<<<<<< HEAD
           // targetShape.accept(
           //         new SmithyToDafnyShapeVisitor(context, "val", writer, isConfigShape, false, false)
           // ),
@@ -421,17 +591,6 @@
             isConfigShape,
             false,
             false
-=======
-          targetShape.accept(
-            new SmithyToDafnyShapeVisitor(
-              context,
-              "val",
-              writer,
-              isConfigShape,
-              false,
-              false
-            )
->>>>>>> 992a33e8
           ),
           someWrapIfRequired.formatted("dafny.SeqOf(fieldValue...)")
         )
@@ -440,6 +599,9 @@
     // Close structure
     return builder.toString();
   }
+    // Close structure
+    return builder.toString();
+  }
 
   @Override
   public String booleanShape(BooleanShape shape) {
@@ -452,7 +614,24 @@
       someWrapIfRequired = "Wrappers.Companion_Option_.Create_Some_(%s%s)";
       returnType = "Wrappers.Option";
     }
-
+  @Override
+  public String booleanShape(BooleanShape shape) {
+    writer.addImportFromModule("github.com/dafny-lang/DafnyRuntimeGo", "dafny");
+    String nilWrapIfRequired = "nil";
+    String someWrapIfRequired = "%s%s";
+    String returnType = "interface {}";
+    if (this.isOptional) {
+      nilWrapIfRequired = "Wrappers.Companion_Option_.Create_None_()";
+      someWrapIfRequired = "Wrappers.Companion_Option_.Create_Some_(%s%s)";
+      returnType = "Wrappers.Option";
+    }
+
+    var dereferenceIfRequired = isPointerType ? "*" : "";
+    var nilCheck = "";
+    if (isPointerType) {
+      nilCheck =
+        "if %s == nil {return %s}".formatted(dataSource, nilWrapIfRequired);
+    }
     var dereferenceIfRequired = isPointerType ? "*" : "";
     var nilCheck = "";
     if (isPointerType) {
@@ -470,7 +649,32 @@
         someWrapIfRequired.formatted(dereferenceIfRequired, dataSource)
       );
   }
-
+    return """
+    func () %s {
+        %s
+        return %s
+    }()""".formatted(
+        returnType,
+        nilCheck,
+        someWrapIfRequired.formatted(dereferenceIfRequired, dataSource)
+      );
+  }
+
+  @Override
+  public String stringShape(StringShape shape) {
+    writer.addImportFromModule("github.com/dafny-lang/DafnyRuntimeGo", "dafny");
+    if (shape.hasTrait(EnumTrait.class)) {
+      String nilWrapIfRequired = "nil";
+      String someWrapIfRequired = "%s";
+      String returnType = DafnyNameResolver.getDafnyType(
+        shape,
+        context.symbolProvider().toSymbol(shape)
+      );
+      if (this.isOptional) {
+        nilWrapIfRequired = "Wrappers.Companion_Option_.Create_None_()";
+        someWrapIfRequired = "Wrappers.Companion_Option_.Create_Some_(%s)";
+        returnType = "Wrappers.Option";
+      }
   @Override
   public String stringShape(StringShape shape) {
     writer.addImportFromModule("github.com/dafny-lang/DafnyRuntimeGo", "dafny");
@@ -540,14 +744,76 @@
         someWrapIfRequired = "Wrappers.Companion_Option_.Create_Some_(%s)";
         returnType = "Wrappers.Option";
       }
-
       var nilCheck = "";
       var dereferenceIfRequired = isPointerType ? "*" : "";
       if (isPointerType) {
         nilCheck =
           "if %s == nil {return %s}".formatted(dataSource, nilWrapIfRequired);
       }
-
+      return """
+             func () %s {
+             %s
+      	var index int
+      	for _, enumVal := range %s.Values() {
+      		index++
+      		if enumVal == %s%s{
+      			break;
+      		}
+      	}
+      	var enum interface{}
+      	for allEnums, i := dafny.Iterate(%s{}.AllSingletonConstructors()), 0; i < index; i++ {
+      		var ok bool
+      		enum, ok = allEnums()
+      		if !ok {
+      			break;
+      		}
+      	}
+      	return %s
+      }()""".formatted(
+          returnType,
+          nilCheck,
+          dataSource,
+          dereferenceIfRequired,
+          dataSource,
+          DafnyNameResolver.getDafnyCompanionStructType(
+            shape,
+            context.symbolProvider().toSymbol(shape)
+          ),
+          someWrapIfRequired.formatted(
+            "enum.(%s)".formatted(
+                DafnyNameResolver.getDafnyType(
+                  shape,
+                  context.symbolProvider().toSymbol(shape)
+                )
+              )
+          )
+        );
+    } else {
+      String nilWrapIfRequired = "nil";
+      String someWrapIfRequired = "%s";
+      String returnType = "dafny.Sequence";
+      if (this.isOptional) {
+        nilWrapIfRequired = "Wrappers.Companion_Option_.Create_None_()";
+        someWrapIfRequired = "Wrappers.Companion_Option_.Create_Some_(%s)";
+        returnType = "Wrappers.Option";
+      }
+
+      var nilCheck = "";
+      var dereferenceIfRequired = isPointerType ? "*" : "";
+      if (isPointerType) {
+        nilCheck =
+          "if %s == nil {return %s}".formatted(dataSource, nilWrapIfRequired);
+      }
+      var nilCheck = "";
+      var dereferenceIfRequired = isPointerType ? "*" : "";
+      if (isPointerType) {
+        nilCheck =
+          "if %s == nil {return %s}".formatted(dataSource, nilWrapIfRequired);
+      }
+
+      if (shape.hasTrait(DafnyUtf8BytesTrait.class)) writer.addUseImports(
+        SmithyGoDependency.stdlib("unicode/utf8")
+      );
       if (shape.hasTrait(DafnyUtf8BytesTrait.class)) writer.addUseImports(
         SmithyGoDependency.stdlib("unicode/utf8")
       );
@@ -572,6 +838,26 @@
             dereferenceIfRequired,
             dataSource
           );
+      var underlyingType = shape.hasTrait(DafnyUtf8BytesTrait.class)
+        ? """
+            dafny.SeqOf(func () []interface{} {
+            utf8.ValidString(%s%s)
+            b := []byte(%s%s)
+            f := make([]interface{}, len(b))
+            for i, v := range b {
+                f[i] = v
+            }
+            return f
+        }()...)""".formatted(
+            dereferenceIfRequired,
+            dataSource,
+            dereferenceIfRequired,
+            dataSource
+          )
+        : "dafny.SeqOfChars([]dafny.Char(%s%s)...)".formatted(
+            dereferenceIfRequired,
+            dataSource
+          );
 
       return """
       func () %s {
@@ -584,6 +870,17 @@
         );
     }
   }
+      return """
+      func () %s {
+          %s
+          return %s
+      }()""".formatted(
+          returnType,
+          nilCheck,
+          someWrapIfRequired.formatted(underlyingType)
+        );
+    }
+  }
 
   @Override
   public String integerShape(IntegerShape shape) {
@@ -596,7 +893,24 @@
       someWrapIfRequired = "Wrappers.Companion_Option_.Create_Some_(%s%s)";
       returnType = "Wrappers.Option";
     }
-
+  @Override
+  public String integerShape(IntegerShape shape) {
+    writer.addImportFromModule("github.com/dafny-lang/DafnyRuntimeGo", "dafny");
+    String nilWrapIfRequired = "nil";
+    String someWrapIfRequired = "%s%s";
+    String returnType = "interface {}";
+    if (this.isOptional) {
+      nilWrapIfRequired = "Wrappers.Companion_Option_.Create_None_()";
+      someWrapIfRequired = "Wrappers.Companion_Option_.Create_Some_(%s%s)";
+      returnType = "Wrappers.Option";
+    }
+
+    var dereferenceIfRequired = isPointerType ? "*" : "";
+    var nilCheck = "";
+    if (isPointerType) {
+      nilCheck =
+        "if %s == nil {return %s}".formatted(dataSource, nilWrapIfRequired);
+    }
     var dereferenceIfRequired = isPointerType ? "*" : "";
     var nilCheck = "";
     if (isPointerType) {
@@ -614,27 +928,6 @@
         someWrapIfRequired.formatted(dereferenceIfRequired, dataSource)
       );
   }
-
-  @Override
-  public String longShape(LongShape shape) {
-    String nilWrapIfRequired = "nil";
-    String someWrapIfRequired = "%s%s";
-    String returnType = "interface {}";
-    if (this.isOptional) {
-      nilWrapIfRequired = "Wrappers.Companion_Option_.Create_None_()";
-      someWrapIfRequired = "Wrappers.Companion_Option_.Create_Some_(%s%s)";
-      returnType = "Wrappers.Option";
-    }
-
-    var dereferenceIfRequired = isPointerType ? "*" : "";
-    var nilCheck = "";
-    if (isPointerType) {
-      nilCheck =
-        "if %s == nil {return %s}".formatted(dataSource, nilWrapIfRequired);
-    }
-
-    writer.addImportFromModule("github.com/dafny-lang/DafnyRuntimeGo", "dafny");
-
     return """
     func () %s {
         %s
@@ -647,10 +940,73 @@
   }
 
   @Override
+  public String longShape(LongShape shape) {
+    String nilWrapIfRequired = "nil";
+    String someWrapIfRequired = "%s%s";
+    String returnType = "interface {}";
+    if (this.isOptional) {
+      nilWrapIfRequired = "Wrappers.Companion_Option_.Create_None_()";
+      someWrapIfRequired = "Wrappers.Companion_Option_.Create_Some_(%s%s)";
+      returnType = "Wrappers.Option";
+    }
+  @Override
+  public String longShape(LongShape shape) {
+    String nilWrapIfRequired = "nil";
+    String someWrapIfRequired = "%s%s";
+    String returnType = "interface {}";
+    if (this.isOptional) {
+      nilWrapIfRequired = "Wrappers.Companion_Option_.Create_None_()";
+      someWrapIfRequired = "Wrappers.Companion_Option_.Create_Some_(%s%s)";
+      returnType = "Wrappers.Option";
+    }
+
+    var dereferenceIfRequired = isPointerType ? "*" : "";
+    var nilCheck = "";
+    if (isPointerType) {
+      nilCheck =
+        "if %s == nil {return %s}".formatted(dataSource, nilWrapIfRequired);
+    }
+    var dereferenceIfRequired = isPointerType ? "*" : "";
+    var nilCheck = "";
+    if (isPointerType) {
+      nilCheck =
+        "if %s == nil {return %s}".formatted(dataSource, nilWrapIfRequired);
+    }
+
+    writer.addImportFromModule("github.com/dafny-lang/DafnyRuntimeGo", "dafny");
+    writer.addImportFromModule("github.com/dafny-lang/DafnyRuntimeGo", "dafny");
+
+    return """
+    func () %s {
+        %s
+        return %s
+    }()""".formatted(
+        returnType,
+        nilCheck,
+        someWrapIfRequired.formatted(dereferenceIfRequired, dataSource)
+      );
+  }
+    return """
+    func () %s {
+        %s
+        return %s
+    }()""".formatted(
+        returnType,
+        nilCheck,
+        someWrapIfRequired.formatted(dereferenceIfRequired, dataSource)
+      );
+  }
+
+  @Override
   public String doubleShape(DoubleShape shape) {
     writer.addImportFromModule("github.com/dafny-lang/DafnyRuntimeGo", "dafny");
     writer.addUseImports(SmithyGoDependency.stdlib("encoding/binary"));
     writer.addUseImports(SmithyGoDependency.MATH);
+  @Override
+  public String doubleShape(DoubleShape shape) {
+    writer.addImportFromModule("github.com/dafny-lang/DafnyRuntimeGo", "dafny");
+    writer.addUseImports(SmithyGoDependency.stdlib("encoding/binary"));
+    writer.addUseImports(SmithyGoDependency.MATH);
 
     String nilWrapIfRequired = "nil";
     String someWrapIfRequired = "%s";
@@ -660,7 +1016,21 @@
       someWrapIfRequired = "Wrappers.Companion_Option_.Create_Some_(%s)";
       returnType = "Wrappers.Option";
     }
-
+    String nilWrapIfRequired = "nil";
+    String someWrapIfRequired = "%s";
+    String returnType = "interface {}";
+    if (this.isOptional) {
+      nilWrapIfRequired = "Wrappers.Companion_Option_.Create_None_()";
+      someWrapIfRequired = "Wrappers.Companion_Option_.Create_Some_(%s)";
+      returnType = "Wrappers.Option";
+    }
+
+    var dereferenceIfRequired = isPointerType ? "*" : "";
+    var nilCheck = "";
+    if (isPointerType) {
+      nilCheck =
+        "if %s == nil {return %s}".formatted(dataSource, nilWrapIfRequired);
+    }
     var dereferenceIfRequired = isPointerType ? "*" : "";
     var nilCheck = "";
     if (isPointerType) {
@@ -687,6 +1057,25 @@
         someWrapIfRequired.formatted("dafny.SeqOf(v...)")
       );
   }
+    return """
+    func () %s {
+        %s
+     var bits = math.Float64bits(%s%s)
+        var bytes = make([]byte, 8)
+        binary.LittleEndian.PutUint64(bytes, bits)
+     var v []interface{}
+     for _, e := range bytes {
+      v = append(v, e)
+     }
+     return %s;
+    }()""".formatted(
+        returnType,
+        nilCheck,
+        dereferenceIfRequired,
+        dataSource,
+        someWrapIfRequired.formatted("dafny.SeqOf(v...)")
+      );
+  }
 
   @Override
   public String unionShape(UnionShape shape) {
@@ -715,18 +1104,13 @@
             var companion = %s
             var inputToConversion = %s
             return %s
-<<<<<<< HEAD
             """.formatted(
-=======
-        """.formatted(
->>>>>>> 992a33e8
             SmithyNameResolver.smithyTypesNamespace(shape),
             context.symbolProvider().toMemberName(member),
             internalDafnyType.replace(
               shape.getId().getName(),
               "CompanionStruct_" + shape.getId().getName() + "_{}"
             ),
-<<<<<<< HEAD
             // targetShape.accept(
             //         new SmithyToDafnyShapeVisitor(
             //             context,dataSource + ".(*" + SmithyNameResolver.smithyTypesNamespace(shape) + "." + context.symbolProvider().toMemberName(member) + ").Value", writer, isConfigShape, true, false
@@ -745,22 +1129,6 @@
               isConfigShape,
               true,
               false
-=======
-            targetShape.accept(
-              new SmithyToDafnyShapeVisitor(
-                context,
-                dataSource +
-                ".(*" +
-                SmithyNameResolver.smithyTypesNamespace(shape) +
-                "." +
-                context.symbolProvider().toMemberName(member) +
-                ").Value",
-                writer,
-                isConfigShape,
-                true,
-                false
-              )
->>>>>>> 992a33e8
             ),
             someWrapIfRequired.formatted(
               DafnyNameResolver.getDafnyCreateFuncForUnionMemberShape(
@@ -790,4 +1158,8 @@
   public String timestampShape(TimestampShape shape) {
     return "Wrappers.Companion_Option_.Create_None_()";
   }
-}+  @Override
+  public String timestampShape(TimestampShape shape) {
+    return "Wrappers.Companion_Option_.Create_None_()";
+  }
+}
