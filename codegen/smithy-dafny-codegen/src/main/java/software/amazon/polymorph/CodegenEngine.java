--- conflicted
+++ resolved
@@ -48,7 +48,6 @@
 import software.amazon.smithy.utils.IoUtils;
 import software.amazon.smithy.utils.Pair;
 
-<<<<<<< HEAD
 import java.io.IOException;
 import java.nio.file.Files;
 import java.nio.file.Path;
@@ -62,113 +61,6 @@
 import java.util.regex.Pattern;
 import java.util.stream.Stream;
 
-public class CodegenEngine {
-    private static final Logger LOGGER = LoggerFactory.getLogger(CodegenEngine.class);
-
-    // Used to distinguish different conventions between the CLI
-    // and the Smithy build plugin, such as where .NET project files live.
-    private final boolean fromSmithyBuildPlugin;
-    private final Path libraryRoot;
-    private final Path[] dependentModelPaths;
-    private final Map<String, String> dependencyModuleNames;
-    private final String namespace;
-    private final Optional<String> moduleName;
-    private final Map<TargetLanguage, Path> targetLangOutputDirs;
-    private final DafnyVersion dafnyVersion;
-    private final Optional<Path> propertiesFile;
-    private final Optional<Path> patchFilesDir;
-    private final boolean updatePatchFiles;
-    // refactor this to only be required if generating Java
-    private final AwsSdkVersion javaAwsSdkVersion;
-    private final Optional<Path> includeDafnyFile;
-    private final boolean awsSdkStyle;
-    private final boolean localServiceTest;
-    private final boolean generateProjectFiles;
-
-    // To be initialized in constructor
-    private final Model model;
-    private final ServiceShape serviceShape;
-
-    /**
-     * This should only be called by {@link Builder#build()},
-     * which is responsible for validating that the arguments are non-null,
-     * are mutually compatible, etc.
-     */
-    private CodegenEngine(
-            final boolean fromSmithyBuildPlugin,
-            final Model serviceModel,
-            final Path[] dependentModelPaths,
-            final Map<String, String> dependencyModuleNames,
-            final String namespace,
-            final Optional<String> moduleName,
-            final Map<TargetLanguage, Path> targetLangOutputDirs,
-            final DafnyVersion dafnyVersion,
-            final Optional<Path> propertiesFile,
-            final AwsSdkVersion javaAwsSdkVersion,
-            final Optional<Path> includeDafnyFile,
-            final boolean awsSdkStyle,
-            final boolean localServiceTest,
-            final boolean generateProjectFiles,
-            final Path libraryRoot,
-            final Optional<Path> patchFilesDir,
-            final boolean updatePatchFiles
-    ) {
-        // To be provided to constructor
-        this.fromSmithyBuildPlugin = fromSmithyBuildPlugin;
-        this.dependentModelPaths = dependentModelPaths;
-        this.dependencyModuleNames = dependencyModuleNames;
-        this.namespace = namespace;
-        this.moduleName = moduleName;
-        this.targetLangOutputDirs = targetLangOutputDirs;
-        this.dafnyVersion = dafnyVersion;
-        this.propertiesFile = propertiesFile;
-        this.javaAwsSdkVersion = javaAwsSdkVersion;
-        this.includeDafnyFile = includeDafnyFile;
-        this.awsSdkStyle = awsSdkStyle;
-        this.localServiceTest = localServiceTest;
-        this.generateProjectFiles = generateProjectFiles;
-        this.libraryRoot = libraryRoot;
-        this.patchFilesDir = patchFilesDir;
-        this.updatePatchFiles = updatePatchFiles;
-
-        this.model = this.awsSdkStyle
-                // TODO: move this into a DirectedCodegen.customizeBeforeShapeGeneration implementation
-                ? ModelUtils.addMissingErrorMessageMembers(serviceModel)
-                : serviceModel;
-
-        this.serviceShape = ModelUtils.serviceFromNamespace(this.model, this.namespace);
-    }
-
-    /**
-     * Executes code generation for the configured language(s).
-     * This method is designed to be internally stateless
-     * and idempotent with respect to the file system.
-     */
-    public void run() {
-        try {
-            LOGGER.debug("Ensuring target-language output directories exist");
-            for (final Path dir : this.targetLangOutputDirs.values()) {
-                Files.createDirectories(dir);
-            }
-        } catch (IOException e) {
-            e.printStackTrace();
-            System.exit(1);
-        }
-
-        for (final TargetLanguage lang : targetLangOutputDirs.keySet()) {
-            final Path outputDir = targetLangOutputDirs.get(lang).toAbsolutePath().normalize();
-            switch (lang) {
-                case DAFNY -> generateDafny(outputDir);
-                case JAVA -> generateJava(outputDir);
-                case DOTNET -> generateDotnet(outputDir);
-                case PYTHON -> generatePython();
-                default -> throw new UnsupportedOperationException("Cannot generate code for target language %s"
-                        .formatted(lang.name()));
-            }
-        }
-
-        propertiesFile.ifPresent(this::generateProjectPropertiesFile);
-=======
 public class CodegenEngine {
 
   private static final Logger LOGGER = LoggerFactory.getLogger(
@@ -196,6 +88,8 @@
   // To be initialized in constructor
   private final Model model;
   private final ServiceShape serviceShape;
+  private final Map<String, String> dependencyModuleNames;
+  private final Optional<String> moduleName;
 
   /**
    * This should only be called by {@link Builder#build()},
@@ -217,7 +111,10 @@
     final boolean generateProjectFiles,
     final Path libraryRoot,
     final Optional<Path> patchFilesDir,
-    final boolean updatePatchFiles
+    final boolean updatePatchFiles,
+    final Map<String, String> dependencyModuleNames,
+    final Optional<String> moduleName
+
   ) {
     // To be provided to constructor
     this.fromSmithyBuildPlugin = fromSmithyBuildPlugin;
@@ -234,6 +131,8 @@
     this.libraryRoot = libraryRoot;
     this.patchFilesDir = patchFilesDir;
     this.updatePatchFiles = updatePatchFiles;
+    this.dependencyModuleNames = dependencyModuleNames;
+    this.moduleName = moduleName;
 
     this.model =
       this.awsSdkStyle
@@ -271,11 +170,11 @@
         case JAVA -> generateJava(outputDir);
         case DOTNET -> generateDotnet(outputDir);
         case RUST -> generateRust(outputDir);
+        case PYTHON -> generatePython();
         default -> throw new UnsupportedOperationException(
           "Cannot generate code for target language %s".formatted(lang.name())
         );
       }
->>>>>>> 8e74ac28
     }
 
     propertiesFile.ifPresent(this::generateProjectPropertiesFile);
@@ -588,10 +487,10 @@
 
       if (Files.exists(patchFilesForLanguage)) {
         List<Pair<DafnyVersion, Path>> sortedPatchFiles = Files
-          .list(patchFilesForLanguage)
-          .map(file -> Pair.of(getDafnyVersionForPatchFile(file), file))
-          .sorted(Collections.reverseOrder(Map.Entry.comparingByKey()))
-          .toList();
+                .list(patchFilesForLanguage)
+                .map(file -> Pair.of(getDafnyVersionForPatchFile(file), file))
+                .sorted(Collections.reverseOrder(Map.Entry.comparingByKey()))
+                .toList();
         for (Pair<DafnyVersion, Path> patchFilePair : sortedPatchFiles) {
           if (dafnyVersion.compareTo(patchFilePair.getKey()) >= 0) {
             Path patchFile = patchFilePair.getValue();
@@ -603,6 +502,43 @@
       }
     } catch (IOException e) {
       throw new RuntimeException(e);
+    }
+  }
+
+  private void generatePython() {
+    if (moduleName.isEmpty()) {
+      throw new IllegalArgumentException("Python codegen requires a module name");
+    }
+
+    ObjectNode.Builder pythonSettingsBuilder = ObjectNode.builder()
+            .withMember("service", serviceShape.getId().toString())
+            .withMember("module", moduleName.get())
+
+            // Smithy-Python requires some string to be present here, but this is unused.
+            // Any references to this version are deleted as part of code generation.
+            .withMember("moduleVersion", "0.0.1");
+
+    final PluginContext pluginContext = PluginContext.builder()
+            .model(model)
+            .fileManifest(FileManifest.create(targetLangOutputDirs.get(TargetLanguage.PYTHON)))
+            .settings(pythonSettingsBuilder.build())
+            .build();
+
+    final Map<String, String> smithyNamespaceToPythonModuleNameMap = new HashMap<>(dependencyModuleNames);
+    smithyNamespaceToPythonModuleNameMap.put(serviceShape.getId().getNamespace(), moduleName.get());
+
+    if (this.awsSdkStyle) {
+      DafnyPythonAwsSdkClientCodegenPlugin dafnyPythonAwsSdkClientCodegenPlugin
+              = new DafnyPythonAwsSdkClientCodegenPlugin(smithyNamespaceToPythonModuleNameMap);
+      dafnyPythonAwsSdkClientCodegenPlugin.execute(pluginContext);
+    } else if (this.localServiceTest) {
+      DafnyPythonWrappedLocalServiceClientCodegenPlugin pythonClientCodegenPlugin
+              = new DafnyPythonWrappedLocalServiceClientCodegenPlugin(smithyNamespaceToPythonModuleNameMap);
+      pythonClientCodegenPlugin.execute(pluginContext);
+    } else {
+      DafnyPythonLocalServiceClientCodegenPlugin pythonClientCodegenPlugin
+              = new DafnyPythonLocalServiceClientCodegenPlugin(smithyNamespaceToPythonModuleNameMap);
+      pythonClientCodegenPlugin.execute(pluginContext);
     }
   }
 
@@ -645,6 +581,8 @@
     private Path libraryRoot;
     private Path patchFilesDir;
     private boolean updatePatchFiles = false;
+    private Map<String, String> dependencyModuleNames;
+    private String moduleName;
 
     public Builder() {}
 
@@ -672,56 +610,22 @@
       return this;
     }
 
-<<<<<<< HEAD
-    private void generatePython() {
-        if (moduleName.isEmpty()) {
-            throw new IllegalArgumentException("Python codegen requires a module name");
-        }
-
-        ObjectNode.Builder pythonSettingsBuilder = ObjectNode.builder()
-            .withMember("service", serviceShape.getId().toString())
-            .withMember("module", moduleName.get())
-
-            // Smithy-Python requires some string to be present here, but this is unused.
-            // Any references to this version are deleted as part of code generation.
-            .withMember("moduleVersion", "0.0.1");
-
-        final PluginContext pluginContext = PluginContext.builder()
-            .model(model)
-            .fileManifest(FileManifest.create(targetLangOutputDirs.get(TargetLanguage.PYTHON)))
-            .settings(pythonSettingsBuilder.build())
-            .build();
-
-        final Map<String, String> smithyNamespaceToPythonModuleNameMap = new HashMap<>(dependencyModuleNames);
-        smithyNamespaceToPythonModuleNameMap.put(serviceShape.getId().getNamespace(), moduleName.get());
-
-        if (this.awsSdkStyle) {
-            DafnyPythonAwsSdkClientCodegenPlugin dafnyPythonAwsSdkClientCodegenPlugin
-                = new DafnyPythonAwsSdkClientCodegenPlugin(smithyNamespaceToPythonModuleNameMap);
-            dafnyPythonAwsSdkClientCodegenPlugin.execute(pluginContext);
-        } else if (this.localServiceTest) {
-            DafnyPythonWrappedLocalServiceClientCodegenPlugin pythonClientCodegenPlugin
-                    = new DafnyPythonWrappedLocalServiceClientCodegenPlugin(smithyNamespaceToPythonModuleNameMap);
-            pythonClientCodegenPlugin.execute(pluginContext);
-        } else {
-            DafnyPythonLocalServiceClientCodegenPlugin pythonClientCodegenPlugin
-                    = new DafnyPythonLocalServiceClientCodegenPlugin(smithyNamespaceToPythonModuleNameMap);
-            pythonClientCodegenPlugin.execute(pluginContext);
-        }
-    }
-
-    private static final Pattern PATCH_FILE_PATTERN = Pattern.compile("dafny-(.*).patch");
-
-    private DafnyVersion getDafnyVersionForPatchFile(Path file) {
-        String fileName = file.getFileName().toString();
-        Matcher matcher = PATCH_FILE_PATTERN.matcher(fileName);
-        if (matcher.matches()) {
-            String versionString = matcher.group(1);
-            return DafnyVersion.parse(versionString);
-        } else {
-            throw new IllegalArgumentException("Patch files must be of the form dafny-<version>.patch: " + file);
-        }
-=======
+    /**
+     * Sets the directories in which to search for dependent model file(s).
+     */
+    public Builder withDependencyModuleNames(final Map<String, String> dependencyModuleNames) {
+      this.dependencyModuleNames = dependencyModuleNames;
+      return this;
+    }
+
+    /**
+     * Sets the Python module name for any generated Python code.
+     */
+    public Builder withModuleName(final String moduleName) {
+      this.moduleName = moduleName;
+      return this;
+    }
+
     /**
      * Sets the target language(s) for which to generate code,
      * along with the directory(-ies) into which to output each language's generated code.
@@ -731,7 +635,6 @@
     ) {
       this.targetLangOutputDirs = targetLangOutputDirs;
       return this;
->>>>>>> 8e74ac28
     }
 
     /**
@@ -768,125 +671,6 @@
       return this;
     }
 
-<<<<<<< HEAD
-    public static class Builder {
-        private boolean fromSmithyBuildPlugin = false;
-        private Model serviceModel;
-        private Path[] dependentModelPaths;
-        private Map<String, String> dependencyModuleNames;
-        private String namespace;
-        private String moduleName;
-        private Map<TargetLanguage, Path> targetLangOutputDirs;
-        private DafnyVersion dafnyVersion = new DafnyVersion(4, 1, 0);
-        private Path propertiesFile;
-        private AwsSdkVersion javaAwsSdkVersion = AwsSdkVersion.V2;
-        private Path includeDafnyFile;
-        private boolean awsSdkStyle = false;
-        private boolean localServiceTest = false;
-        private boolean generateProjectFiles = false;
-        private Path libraryRoot;
-        private Path patchFilesDir;
-        private boolean updatePatchFiles = false;
-
-        public Builder() {}
-
-        /**
-         * Sets the directory in which to search for model files(s) containing the desired service.
-         */
-        public Builder withServiceModel(final Model serviceModel) {
-            this.serviceModel = serviceModel;
-            return this;
-        }
-
-        /**
-         * Sets the directories in which to search for dependent model file(s).
-         */
-        public Builder withDependentModelPaths(final Path[] dependentModelPaths) {
-            this.dependentModelPaths = dependentModelPaths;
-            return this;
-        }
-
-        /**
-         * Sets the directories in which to search for dependent model file(s).
-         */
-        public Builder withDependencyModuleNames(final Map<String, String> dependencyModuleNames) {
-            this.dependencyModuleNames = dependencyModuleNames;
-            return this;
-        }
-
-        /**
-         * Sets the Smithy namespace for which to generate code (e.g. "com.foo").
-         */
-        public Builder withNamespace(final String namespace) {
-            this.namespace = namespace;
-            return this;
-        }
-
-        /**
-         * Sets the Python module name for any generated Python code.
-         */
-        public Builder withModuleName(final String moduleName) {
-            this.moduleName = moduleName;
-            return this;
-        }
-
-        /**
-         * Sets the target language(s) for which to generate code,
-         * along with the directory(-ies) into which to output each language's generated code.
-         */
-        public Builder withTargetLangOutputDirs(final Map<TargetLanguage, Path> targetLangOutputDirs) {
-            this.targetLangOutputDirs = targetLangOutputDirs;
-            return this;
-        }
-
-        /**
-         * Sets the Dafny version for which generated code should be compatible.
-         * This is used to ensure both Dafny source compatibility
-         * and compatibility with the Dafny compiler and runtime internals,
-         * which shim code generation currently depends on.
-         */
-        public Builder withDafnyVersion(final DafnyVersion dafnyVersion) {
-            this.dafnyVersion = dafnyVersion;
-            return this;
-        }
-
-        /**
-         * Sets the path to generate a project.properties file at.
-         * This will contain a dafnyVersion property that can be used to
-         * select the correct version of the Dafny runtime in target language
-         * project configurations, amonst other potential uses.
-         * The properties file may contain other metadata in the future.
-         */
-        public Builder withPropertiesFile(final Path propertiesFile) {
-            this.propertiesFile = propertiesFile;
-            return this;
-        }
-
-        /**
-         * Sets the version of the AWS SDK for Java for which generated code should be compatible.
-         * This has no effect unless the engine is configured to generate Java code.
-         */
-        public Builder withJavaAwsSdkVersion(final AwsSdkVersion javaAwsSdkVersion) {
-            this.javaAwsSdkVersion = javaAwsSdkVersion;
-            return this;
-        }
-
-        /**
-         * Sets a file to be included in the generated Dafny code.
-         */
-        public Builder withIncludeDafnyFile(final Path includeDafnyFile) {
-            this.includeDafnyFile = includeDafnyFile;
-            return this;
-        }
-
-        /**
-         * Sets whether codegen will generate AWS SDK-compatible API and shims.
-         */
-        public Builder withAwsSdkStyle(final boolean awsSdkStyle) {
-            this.awsSdkStyle = awsSdkStyle;
-            return this;
-        }
-=======
     /**
      * Sets a file to be included in the generated Dafny code.
      */
@@ -894,7 +678,6 @@
       this.includeDafnyFile = includeDafnyFile;
       return this;
     }
->>>>>>> 8e74ac28
 
     /**
      * Sets whether codegen will generate AWS SDK-compatible API and shims.
@@ -953,79 +736,6 @@
       return this;
     }
 
-<<<<<<< HEAD
-        public CodegenEngine build() {
-            final Model serviceModel = Objects.requireNonNull(this.serviceModel);
-            final Path[] dependentModelPaths = this.dependentModelPaths == null
-                    ? new Path[] {}
-                    : this.dependentModelPaths.clone();
-            final Map<String, String> dependencyModuleNames = this.dependencyModuleNames == null
-                    ? new HashMap<>()
-                    : this.dependencyModuleNames;
-            if (Strings.isNullOrEmpty(this.namespace)) {
-                throw new IllegalStateException("No namespace provided");
-            }
-
-            final Optional<String> moduleName = Optional.ofNullable(this.moduleName);
-
-            final Map<TargetLanguage, Path> targetLangOutputDirsRaw = Objects.requireNonNull(this.targetLangOutputDirs);
-            targetLangOutputDirsRaw.replaceAll((_lang, path) -> path.toAbsolutePath().normalize());
-            final Map<TargetLanguage, Path> targetLangOutputDirs = ImmutableMap.copyOf(targetLangOutputDirsRaw);
-
-            final DafnyVersion dafnyVersion = Objects.requireNonNull(this.dafnyVersion);
-            final Optional<Path> propertiesFile = Optional.ofNullable(this.propertiesFile)
-                    .map(path -> path.toAbsolutePath().normalize());
-            final AwsSdkVersion javaAwsSdkVersion = Objects.requireNonNull(this.javaAwsSdkVersion);
-
-            if (targetLangOutputDirs.containsKey(TargetLanguage.DAFNY)
-                    && this.includeDafnyFile == null) {
-                throw new IllegalStateException("includeDafnyFile is required when generating Dafny code");
-            }
-            final Optional<Path> includeDafnyFile = Optional.ofNullable(this.includeDafnyFile)
-                    .map(path -> path.toAbsolutePath().normalize());
-
-            if (this.awsSdkStyle && this.localServiceTest) {
-                throw new IllegalStateException(
-                        "Cannot generate AWS SDK style code, and test a local service, at the same time");
-            }
-
-            final Path libraryRoot = this.libraryRoot.toAbsolutePath().normalize();
-
-            final Optional<Path> patchFilesDir = Optional.ofNullable(this.patchFilesDir)
-                    .map(path -> path.toAbsolutePath().normalize());
-            if (updatePatchFiles && patchFilesDir.isEmpty()) {
-                throw new IllegalStateException(
-                        "Cannot update patch files without specifying a patch files directory");
-            }
-
-            return new CodegenEngine(
-                    fromSmithyBuildPlugin,
-                    serviceModel,
-                    dependentModelPaths,
-                    dependencyModuleNames,
-                    this.namespace,
-                    moduleName,
-                    targetLangOutputDirs,
-                    dafnyVersion,
-                    propertiesFile,
-                    javaAwsSdkVersion,
-                    includeDafnyFile,
-                    this.awsSdkStyle,
-                    this.localServiceTest,
-                    this.generateProjectFiles,
-                    libraryRoot,
-                    patchFilesDir,
-                    updatePatchFiles
-            );
-        }
-    }
-
-    public enum TargetLanguage {
-        DAFNY,
-        JAVA,
-        DOTNET,
-        PYTHON,
-=======
     /**
      * If true, updates the relevant patch files in (library-root)/codegen-patches
      * to change the generated code into the state of the code before generation.
@@ -1043,6 +753,10 @@
       if (Strings.isNullOrEmpty(this.namespace)) {
         throw new IllegalStateException("No namespace provided");
       }
+
+      final Map<String, String> dependencyModuleNames = this.dependencyModuleNames == null
+        ? new HashMap<>()
+        : this.dependencyModuleNames;
 
       final Map<TargetLanguage, Path> targetLangOutputDirsRaw =
         Objects.requireNonNull(this.targetLangOutputDirs);
@@ -1079,6 +793,8 @@
           "Cannot generate AWS SDK style code, and test a local service, at the same time"
         );
       }
+
+      final Optional<String> moduleName = Optional.ofNullable(this.moduleName);
 
       final Path libraryRoot = this.libraryRoot.toAbsolutePath().normalize();
 
@@ -1106,9 +822,10 @@
         this.generateProjectFiles,
         libraryRoot,
         patchFilesDir,
-        updatePatchFiles
+        updatePatchFiles,
+        dependencyModuleNames,
+        moduleName
       );
->>>>>>> 8e74ac28
     }
   }
 
@@ -1117,5 +834,6 @@
     JAVA,
     DOTNET,
     RUST,
+    PYTHON,
   }
 }