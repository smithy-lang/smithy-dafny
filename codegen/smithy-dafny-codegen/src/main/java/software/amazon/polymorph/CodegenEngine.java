// Copyright Amazon.com Inc. or its affiliates. All Rights Reserved.
// SPDX-License-Identifier: Apache-2.0

package software.amazon.polymorph;

import static software.amazon.smithy.utils.CaseUtils.toSnakeCase;

import com.google.common.base.Strings;
import com.google.common.collect.ImmutableMap;
import com.google.common.collect.Streams;
import com.squareup.javapoet.ClassName;

import java.io.IOException;
import java.io.UncheckedIOException;
import java.nio.file.Files;
import java.nio.file.Path;
import java.util.Arrays;
import java.util.Collections;
import java.util.HashMap;
import java.util.List;
import java.util.Map;
import java.util.Objects;
import java.util.Optional;
import java.util.OptionalInt;
import java.util.Set;
import java.util.regex.Matcher;
import java.util.regex.Pattern;
import java.util.stream.Collectors;
import java.util.stream.IntStream;
import java.util.stream.Stream;

import org.slf4j.Logger;
import org.slf4j.LoggerFactory;
import software.amazon.polymorph.smithydafny.DafnyApiCodegen;
import software.amazon.polymorph.smithydafny.DafnyNameResolver;
import software.amazon.polymorph.smithydafny.DafnyVersion;
import software.amazon.polymorph.smithydotnet.AwsSdkDotNetNameResolver;
import software.amazon.polymorph.smithydotnet.AwsSdkShimCodegen;
import software.amazon.polymorph.smithydotnet.AwsSdkTypeConversionCodegen;
import software.amazon.polymorph.smithydotnet.DotNetNameResolver;
import software.amazon.polymorph.smithydotnet.ServiceCodegen;
import software.amazon.polymorph.smithydotnet.ShimCodegen;
import software.amazon.polymorph.smithydotnet.TypeConversionCodegen;
import software.amazon.polymorph.smithydotnet.TypeConversionDirection;
import software.amazon.polymorph.smithydotnet.localServiceWrapper.LocalServiceWrappedCodegen;
import software.amazon.polymorph.smithydotnet.localServiceWrapper.LocalServiceWrappedConversionCodegen;
import software.amazon.polymorph.smithydotnet.localServiceWrapper.LocalServiceWrappedShimCodegen;
import software.amazon.polymorph.smithyjava.generator.CodegenSubject.AwsSdkVersion;
import software.amazon.polymorph.smithyjava.generator.awssdk.v1.JavaAwsSdkV1;
import software.amazon.polymorph.smithyjava.generator.awssdk.v2.JavaAwsSdkV2;
import software.amazon.polymorph.smithyjava.generator.library.JavaLibrary;
import software.amazon.polymorph.smithyjava.generator.library.TestJavaLibrary;
import software.amazon.polymorph.smithyjava.nameresolver.AwsSdkNativeV2;
import software.amazon.polymorph.smithyrust.generator.RustAwsSdkShimGenerator;
import software.amazon.polymorph.smithyrust.generator.RustLibraryShimGenerator;
import software.amazon.polymorph.traits.LocalServiceTrait;
import software.amazon.polymorph.utils.DafnyNameResolverHelpers;
import software.amazon.polymorph.utils.IOUtils;
import software.amazon.polymorph.utils.ModelUtils;
import software.amazon.polymorph.utils.TokenTree;
import software.amazon.smithy.aws.traits.ServiceTrait;
import software.amazon.smithy.model.Model;
import software.amazon.smithy.model.shapes.ServiceShape;
import software.amazon.smithy.utils.IoUtils;
import software.amazon.smithy.utils.Pair;

public class CodegenEngine {

  private static final Logger LOGGER = LoggerFactory.getLogger(
    CodegenEngine.class
  );

  // Used to distinguish different conventions between the CLI
  // and the Smithy build plugin, such as where .NET project files live.
  private final boolean fromSmithyBuildPlugin;
  private final Path libraryRoot;
  private final Path[] dependentModelPaths;
  private final String namespace;
  private final Map<TargetLanguage, Path> targetLangOutputDirs;
  private final Map<TargetLanguage, Path> targetLangTestOutputDirs;
  private final DafnyVersion dafnyVersion;
  private final Optional<Path> propertiesFile;
  private final Optional<Path> patchFilesDir;
  private final boolean updatePatchFiles;
  // refactor this to only be required if generating Java
  private final AwsSdkVersion javaAwsSdkVersion;
  private final Optional<Path> includeDafnyFile;
  private final boolean awsSdkStyle;
  private final boolean localServiceTest;
  private final Set<GenerationAspect> generationAspects;

  // To be initialized in constructor
  private final Model model;
  private final ServiceShape serviceShape;

  /**
   * This should only be called by {@link Builder#build()},
   * which is responsible for validating that the arguments are non-null,
   * are mutually compatible, etc.
   */
  private CodegenEngine(
    final boolean fromSmithyBuildPlugin,
    final Model serviceModel,
    final Path[] dependentModelPaths,
    final String namespace,
    final Map<TargetLanguage, Path> targetLangOutputDirs,
    final Map<TargetLanguage, Path> targetLangTestOutputDirs,
    final DafnyVersion dafnyVersion,
    final Optional<Path> propertiesFile,
    final AwsSdkVersion javaAwsSdkVersion,
    final Optional<Path> includeDafnyFile,
    final boolean awsSdkStyle,
    final boolean localServiceTest,
    final Set<GenerationAspect> generationAspects,
    final Path libraryRoot,
    final Optional<Path> patchFilesDir,
    final boolean updatePatchFiles
  ) {
    // To be provided to constructor
    this.fromSmithyBuildPlugin = fromSmithyBuildPlugin;
    this.dependentModelPaths = dependentModelPaths;
    this.namespace = namespace;
    this.targetLangOutputDirs = targetLangOutputDirs;
    this.targetLangTestOutputDirs = targetLangTestOutputDirs;
    this.dafnyVersion = dafnyVersion;
    this.propertiesFile = propertiesFile;
    this.javaAwsSdkVersion = javaAwsSdkVersion;
    this.includeDafnyFile = includeDafnyFile;
    this.awsSdkStyle = awsSdkStyle;
    this.localServiceTest = localServiceTest;
    this.generationAspects = generationAspects;
    this.libraryRoot = libraryRoot;
    this.patchFilesDir = patchFilesDir;
    this.updatePatchFiles = updatePatchFiles;

    this.model =
      this.awsSdkStyle
        // TODO: move this into a DirectedCodegen.customizeBeforeShapeGeneration implementation
        ? ModelUtils.addMissingErrorMessageMembers(serviceModel)
        : serviceModel;

    this.serviceShape =
      ModelUtils.serviceFromNamespace(this.model, this.namespace);
  }

  /**
   * Executes code generation for the configured language(s).
   * This method is designed to be internally stateless
   * and idempotent with respect to the file system.
   */
  public void run() {
    try {
      LOGGER.debug("Ensuring target-language output directories exist");
      for (final Path dir : this.targetLangOutputDirs.values()) {
        Files.createDirectories(dir);
      }
      for (final Path dir : this.targetLangTestOutputDirs.values()) {
        Files.createDirectories(dir);
      }
    } catch (IOException e) {
      e.printStackTrace();
      System.exit(1);
    }

    propertiesFile.ifPresent(this::generateProjectPropertiesFile);

    for (final TargetLanguage lang : targetLangOutputDirs.keySet()) {
      final Path outputDir = targetLangOutputDirs
        .get(lang)
        .toAbsolutePath()
        .normalize();
      final Path testOutputDir = Optional
        .ofNullable(targetLangTestOutputDirs.get(lang))
        .map(p -> p.toAbsolutePath().normalize())
        .orElse(null);
      switch (lang) {
        case DAFNY -> generateDafny(outputDir);
        case JAVA -> generateJava(outputDir, testOutputDir);
        case DOTNET -> generateDotnet(outputDir);
        case RUST -> generateRust(outputDir);
        default -> throw new UnsupportedOperationException(
          "Cannot generate code for target language %s".formatted(lang.name())
        );
      }
    }
  }

  private void generateProjectPropertiesFile(final Path outputPath)
    throws UncheckedIOException {
    // Drop the pre-release suffix, if any.
    // This means with the current Dafny pre-release naming convention,
    // we'll grab the most recent full release of a Dafny runtime.
    // This mapping may need to change in the future.
    // Ideally this would be handled by the Dafny CLI itself.
    String dafnyVersionString = new DafnyVersion(
      dafnyVersion.getMajor(),
      dafnyVersion.getMinor(),
      dafnyVersion.getPatch()
    )
      .unparse();
    final Map<String, String> parameters = Map.of(
      "dafnyVersion",
      dafnyVersionString
    );
    writeTemplatedFile("project.properties", outputPath.toString(), parameters);
  }

  private void generateDafny(final Path outputDir) {
    // Validated by builder, but check again
    assert this.includeDafnyFile.isPresent();
    final DafnyApiCodegen dafnyApiCodegen = new DafnyApiCodegen(
      model,
      serviceShape,
      outputDir,
      this.includeDafnyFile.get(),
      this.dependentModelPaths,
      this.awsSdkStyle
    );

    if (this.localServiceTest) {
      IOUtils.writeTokenTreesIntoDir(
        dafnyApiCodegen.generateWrappedAbstractServiceModule(outputDir),
        outputDir
      );
      LOGGER.info(
        "Dafny that tests a local service generated in {}",
        outputDir
      );
    } else {
      IOUtils.writeTokenTreesIntoDir(dafnyApiCodegen.generate(), outputDir);
      LOGGER.info("Dafny code generated in {}", outputDir);
    }

    dafnyOtherGeneratedAspects(outputDir);

    LOGGER.info("Formatting Dafny code in {}", outputDir);
    runCommand(
      outputDir,
      "dafny",
      "format",
      "--function-syntax:3",
      "--unicode-char:false",
      "."
    );

    handlePatching(TargetLanguage.DAFNY, outputDir);
  }

  private void dafnyOtherGeneratedAspects(final Path outputDir) {
    final String service = serviceShape.getId().getName();
    final String namespace = serviceShape.getId().getNamespace();
    final String sdkID = awsSdkStyle
      ? serviceShape.expectTrait(ServiceTrait.class).getSdkId()
      : serviceShape.expectTrait(LocalServiceTrait.class).getSdkId();
    final String dafnyNamespace =
      DafnyNameResolverHelpers.packageNameForNamespace(
        serviceShape.getId().getNamespace()
      );
    final String dafnyModuleName = DafnyNameResolver.dafnyBaseModuleName(
      namespace
    );

    Map<String, String> parameters = new HashMap<>();
    parameters.put("dafnyVersion", dafnyVersion.unparse());
    parameters.put("service", service);
    parameters.put("sdkID", sdkID);
    parameters.put("namespace", namespace);
    parameters.put("dafnyNamespace", dafnyNamespace);
    parameters.put("dafnyModuleName", dafnyModuleName);
    parameters.put("stdLibPath", standardLibraryPath().toString());

    if (awsSdkStyle) {
      if (generationAspects.contains(GenerationAspect.CLIENT_CONSTRUCTORS)) {
        writeTemplatedFile("src/$forSDK;LIndex.dfy", parameters);
      }
    } else {
      final String serviceConfig = serviceShape
        .expectTrait(LocalServiceTrait.class)
        .getConfigId()
        .getName();
      parameters.put("serviceConfig", serviceConfig);

      if (generationAspects.contains(GenerationAspect.CLIENT_CONSTRUCTORS)) {
        writeTemplatedFile("src/$forLocalService;LIndex.dfy", parameters);
        if (localServiceTest) {
          writeTemplatedFile("src/Wrapped$service;LImpl.dfy", parameters);
        }
      }

      if (generationAspects.contains(GenerationAspect.IMPL_STUB)) {
        generateDafnySkeleton(outputDir);
        writeTemplatedFile("test/$sdkID;LImplTest.dfy", parameters);
        if (localServiceTest) {
          writeTemplatedFile("test/Wrapped$sdkID;LTest.dfy", parameters);
        }
      }
    }

    // TODO: It would be great to generate the Makefile too,
    // but that's currently a catch 22 because we normally use the shared makefile targets
    // to invoke polymorph in the first place.
    // Perhaps we can make a `smithy init` template for that instead?

    if (!generationAspects.isEmpty()) {
      Path srcDir = outputDir.resolve("../src");
      LOGGER.info("Formatting Dafny code in {}", srcDir);
      runCommand(
        srcDir,
        "dafny",
        "format",
        "--function-syntax:3",
        "--unicode-char:false",
        "."
      );
    }
  }

  /**
   * Generate a skeletal implementation of the local service operations,
   * with `expect false` statements to ensure tests will initially fail.
   */
  private void generateDafnySkeleton(Path outputDir) {
    final DafnyApiCodegen dafnyApiCodegen = new DafnyApiCodegen(
      model,
      serviceShape,
      outputDir,
      this.includeDafnyFile.get(),
      this.dependentModelPaths,
      this.awsSdkStyle
    );
    Map<Path, TokenTree> skeleton = dafnyApiCodegen.generateSkeleton();
    Path srcDir = outputDir.resolve("../src");
    IOUtils.writeTokenTreesIntoDir(skeleton, srcDir);
  }

  private void generateJava(final Path outputDir, final Path testOutputDir) {
    if (this.awsSdkStyle) {
      switch (this.javaAwsSdkVersion) {
        case V1 -> javaAwsSdkV1(outputDir);
        case V2 -> javaAwsSdkV2(outputDir);
      }
    } else if (this.localServiceTest) {
      javaWrappedLocalService(outputDir);
    } else {
      javaLocalService(outputDir, testOutputDir);
    }
    javaOtherGeneratedAspects();

    LOGGER.info("Formatting Java code in {}", outputDir);
    runCommand(
      outputDir,
      "npm",
      "i",
      "--no-save",
      "prettier@3",
      "prettier-plugin-java@2.5"
    );
    runCommand(
      outputDir,
      "npx",
      "prettier@3",
      "--plugin=prettier-plugin-java",
      outputDir.toString(),
      "--write"
    );

    handlePatching(TargetLanguage.JAVA, outputDir);
  }

  private void javaLocalService(
    final Path outputDir,
    final Path testOutputDir
  ) {
    final JavaLibrary javaLibrary = new JavaLibrary(
      this.model,
      this.serviceShape,
      this.javaAwsSdkVersion,
      this.dafnyVersion
    );
    IOUtils.writeTokenTreesIntoDir(javaLibrary.generate(), outputDir);
    LOGGER.info("Java code generated in {}", outputDir);

    if (testOutputDir != null) {
      IOUtils.writeTokenTreesIntoDir(
        javaLibrary.generateTests(),
        testOutputDir
      );
      LOGGER.info("Java test code generated in {}", testOutputDir);
    }
  }

  private void javaLocalService(final Path outputDir) {
    final JavaLibrary javaLibrary = new JavaLibrary(
      this.model,
      this.serviceShape,
      this.javaAwsSdkVersion,
      this.dafnyVersion
    );
    IOUtils.writeTokenTreesIntoDir(javaLibrary.generate(), outputDir);
    LOGGER.info("Java code generated in {}", outputDir);
  }

  private void javaWrappedLocalService(final Path outputDir) {
    final TestJavaLibrary testJavaLibrary = new TestJavaLibrary(
      model,
      serviceShape,
      this.javaAwsSdkVersion,
      this.dafnyVersion
    );
    IOUtils.writeTokenTreesIntoDir(testJavaLibrary.generate(), outputDir);
    LOGGER.info("Java that tests a local service generated in {}", outputDir);
  }

  private void javaAwsSdkV1(Path outputDir) {
    final JavaAwsSdkV1 javaShimCodegen = JavaAwsSdkV1.createJavaAwsSdkV1(
      this.serviceShape,
      this.model
    );
    IOUtils.writeTokenTreesIntoDir(javaShimCodegen.generate(), outputDir);
    LOGGER.info("Java V1 code generated in {}", outputDir);
  }

  private void javaAwsSdkV2(final Path outputDir) {
    final JavaAwsSdkV2 javaV2ShimCodegen = JavaAwsSdkV2.createJavaAwsSdkV2(
      serviceShape,
      model,
      dafnyVersion
    );
    IOUtils.writeTokenTreesIntoDir(javaV2ShimCodegen.generate(), outputDir);
    LOGGER.info("Java V2 code generated in {}", outputDir);
  }

  private void javaOtherGeneratedAspects() {
    final String service = serviceShape.getId().getName();
    final String sdkID = awsSdkStyle
      ? serviceShape.expectTrait(ServiceTrait.class).getSdkId()
      : serviceShape.expectTrait(LocalServiceTrait.class).getSdkId();
    final String serviceName = sdkID.toLowerCase();
    final String namespace = serviceShape.getId().getNamespace();
    final String namespaceDir = namespace.replace(".", "/");
    final String dafnyNamespace =
      DafnyNameResolverHelpers.packageNameForNamespace(namespace);
    final String dafnyNamespaceDir = dafnyNamespace.replace(".", "/");

    final String gradleGroup = namespace;
    // TODO: This should be @title, but we have to actually add that to all services first
    final String gradleDescription = service;

    Map<String, String> parameters = new HashMap<>();
    parameters.put("dafnyVersion", dafnyVersion.unparse());
    parameters.put("service", service);
    parameters.put("sdkID", sdkID);
    parameters.put("serviceName", serviceName);
    parameters.put("namespace", namespace);
    parameters.put("namespaceDir", namespaceDir);
    parameters.put("dafnyNamespace", dafnyNamespace);
    parameters.put("dafnyNamespaceDir", dafnyNamespaceDir);

    parameters.put("gradleGroup", gradleGroup);
    parameters.put("gradleDescription", gradleDescription);

    if (awsSdkStyle) {
      if (generationAspects.contains(GenerationAspect.PROJECT_FILES)) {
        writeTemplatedFile(
          "runtimes/java/$forSDK;Lbuild.gradle.kts",
          parameters
        );
      }
      if (generationAspects.contains(GenerationAspect.CLIENT_CONSTRUCTORS)) {
        final ClassName clientClassName =
          AwsSdkNativeV2.classNameForServiceClient(serviceShape);
        parameters.put("sdkClientNamespace", clientClassName.packageName());
        parameters.put("sdkClientName", clientClassName.simpleName());

        writeTemplatedFile(
          "runtimes/java/src/main/java/$dafnyNamespaceDir;L/__default.java",
          parameters
        );
        writeTemplatedFile(
          "runtimes/java/src/main/java/$dafnyNamespaceDir;L/types/__default.java",
          parameters
        );
      }
    } else {
      final String serviceConfig = serviceShape
        .expectTrait(LocalServiceTrait.class)
        .getConfigId()
        .getName();
      parameters.put("serviceConfig", serviceConfig);

      if (generationAspects.contains(GenerationAspect.PROJECT_FILES)) {
        writeTemplatedFile(
          "runtimes/java/$forLocalService;Lbuild.gradle.kts",
          parameters
        );
      }

      if (generationAspects.contains(GenerationAspect.CLIENT_CONSTRUCTORS)) {
        writeTemplatedFile(
          "runtimes/java/src/main/java/Dafny/$namespaceDir;L/__default.java",
          parameters
        );
        if (localServiceTest) {
          writeTemplatedFile(
            "runtimes/java/src/test/java/$namespaceDir;L/internaldafny/wrapped/__default.java",
            parameters
          );
        }
      }
    }
  }

  private void generateDotnet(final Path outputDir) {
    if (this.awsSdkStyle) {
      netAwsSdk(outputDir);
    } else if (this.localServiceTest) {
      netWrappedLocalService(outputDir);
    } else {
      netLocalService(outputDir);
    }
    netOtherGeneratedAspects();

    Path dotnetRoot = libraryRoot.resolve("runtimes").resolve("net");
    LOGGER.info("Formatting .NET code in {}", dotnetRoot);
    // Locate all *.csproj files in the directory
    try {
      Stream<String> args = Streams.concat(
        Stream.of("dotnet", "format"),
        Files
          .list(dotnetRoot)
          .filter(path -> path.toFile().getName().endsWith(".csproj"))
          .map(Path::toString)
      );
      runCommand(dotnetRoot, args.toArray(String[]::new));
    } catch (IOException e) {
      throw new RuntimeException(e);
    }

    handlePatching(TargetLanguage.DOTNET, outputDir);
  }

  private void netLocalService(final Path outputDir) {
    final ServiceCodegen service = new ServiceCodegen(model, serviceShape);
    IOUtils.writeTokenTreesIntoDir(service.generate(), outputDir);

    final ShimCodegen shim = new ShimCodegen(model, serviceShape);
    IOUtils.writeTokenTreesIntoDir(shim.generate(), outputDir);

    final TypeConversionCodegen conversion = new TypeConversionCodegen(
      model,
      serviceShape
    );
    IOUtils.writeTokenTreesIntoDir(conversion.generate(), outputDir);
    LOGGER.info(".NET code generated in {}", outputDir);
  }

  private void netWrappedLocalService(final Path outputDir) {
    final LocalServiceWrappedCodegen service = new LocalServiceWrappedCodegen(
      model,
      serviceShape
    );
    IOUtils.writeTokenTreesIntoDir(service.generate(), outputDir);

    final LocalServiceWrappedShimCodegen wrappedShim =
      new LocalServiceWrappedShimCodegen(model, serviceShape);
    IOUtils.writeTokenTreesIntoDir(wrappedShim.generate(), outputDir);

    final TypeConversionCodegen conversion =
      new LocalServiceWrappedConversionCodegen(model, serviceShape);
    IOUtils.writeTokenTreesIntoDir(conversion.generate(), outputDir);
    LOGGER.info(".NET that tests a local service generated in {}", outputDir);
  }

  private void netAwsSdk(final Path outputDir) {
    final AwsSdkShimCodegen dotnetShimCodegen = new AwsSdkShimCodegen(
      model,
      serviceShape
    );
    IOUtils.writeTokenTreesIntoDir(dotnetShimCodegen.generate(), outputDir);

    final TypeConversionCodegen conversion = new AwsSdkTypeConversionCodegen(
      model,
      serviceShape
    );
    IOUtils.writeTokenTreesIntoDir(conversion.generate(), outputDir);
    LOGGER.info(".NET code generated in {}", outputDir);
  }

  private void netOtherGeneratedAspects() {
    final DotNetNameResolver resolver = awsSdkStyle
      ? new AwsSdkDotNetNameResolver(model, serviceShape)
      : new DotNetNameResolver(model, serviceShape);
    final String service = serviceShape.getId().getName();
    final String sdkID = awsSdkStyle
      ? serviceShape.expectTrait(ServiceTrait.class).getSdkId()
      : serviceShape.expectTrait(LocalServiceTrait.class).getSdkId();
    final String serviceName = resolver.getServiceName();
    final String namespace = serviceShape.getId().getNamespace();
    final String dotnetNamespace = resolver.namespaceForShapeId(
      serviceShape.getId()
    );
    final String dafnyNamespace =
      DafnyNameResolverHelpers.packageNameForNamespace(namespace);
    final String namespaceDir = namespace.replace(".", "/");

    Map<String, String> parameters = new HashMap<>();
    parameters.put("dafnyVersion", dafnyVersion.unparse());
    parameters.put("service", service);
    parameters.put("sdkID", sdkID);
    parameters.put("serviceName", serviceName);
    parameters.put("namespace", dotnetNamespace);
    parameters.put("dafnyNamespace", dafnyNamespace);
    parameters.put("namespaceDir", namespaceDir);
    parameters.put("stdLibPath", standardLibraryPath().toString());

    if (awsSdkStyle) {
      final String clientClassName =
        ((AwsSdkDotNetNameResolver) resolver).implForServiceClient();
      parameters.put("sdkClientName", clientClassName);

      if (generationAspects.contains(GenerationAspect.PROJECT_FILES)) {
        writeTemplatedFile("runtimes/net/$forSDK;L$sdkID;L.csproj", parameters);
      }
      if (generationAspects.contains(GenerationAspect.CLIENT_CONSTRUCTORS)) {
        writeTemplatedFile("runtimes/net/Extern/$sdkID;LClient.cs", parameters);
      }
    } else {
      final String serviceConfig = serviceShape
        .expectTrait(LocalServiceTrait.class)
        .getConfigId()
        .getName();
      final String configConversionMethod =
        DotNetNameResolver.typeConverterForShape(
          serviceShape.expectTrait(LocalServiceTrait.class).getConfigId(),
          TypeConversionDirection.FROM_DAFNY
        );
      parameters.put("serviceConfig", serviceConfig);
      parameters.put("configConversionMethod", configConversionMethod);

      if (generationAspects.contains(GenerationAspect.PROJECT_FILES)) {
        writeTemplatedFile(
          "runtimes/net/$forLocalService;L$sdkID;L.csproj",
          parameters
        );
      }
      if (localServiceTest) {
        if (generationAspects.contains(GenerationAspect.CLIENT_CONSTRUCTORS)) {
          writeTemplatedFile(
            "runtimes/net/Extern/Wrapped$sdkID;LService.cs",
            parameters
          );
        }
      }
    }

    if (generationAspects.contains(GenerationAspect.PROJECT_FILES)) {
      writeTemplatedFile("runtimes/net/tests/$sdkID;LTest.csproj", parameters);
    }
  }

  private void generateRust(final Path outputDir) {
    LOGGER.warn(
      "Rust code generation is incomplete and may not function correctly!"
    );

    // Clear out all contents of src first to make sure if we didn't intend to generate it,
    // it doesn't show up as generated code. This ensures patching has the right baseline.
    // It would be great to do this for all languages,
    // but we're not currently precise enough and do multiple passes
    // to generate code for things like wrapped services.
    //
    // Be sure to NOT delete src/implementation_from_dafny.rs though,
    // by temporarily moving it out of src/
    //
    // Note this has no effect if we're being run from the Smithy build plugin,
    // since outputDir will be something like `build/smithyprojections/...`
    // and therefore not have any existing content.
    Path outputSrcDir = outputDir.resolve("src");
    Path implementationFromDafnyPath = outputSrcDir.resolve(
      "implementation_from_dafny.rs"
    );
    Path tmpPath = null;
    try {
      if (Files.exists(implementationFromDafnyPath)) {
        tmpPath = outputDir.resolve("implementation_from_dafny.rs");
        Files.move(implementationFromDafnyPath, tmpPath);
      }
      software.amazon.smithy.utils.IoUtils.rmdir(outputSrcDir);
      outputSrcDir.toFile().mkdirs();
      if (tmpPath != null) {
        Files.move(tmpPath, implementationFromDafnyPath);
      }
    } catch (IOException e) {
      throw new RuntimeException(e);
    }

    if (awsSdkStyle) {
      RustAwsSdkShimGenerator generator = new RustAwsSdkShimGenerator(
        model,
        serviceShape
      );
      generator.generate(outputDir);
<<<<<<< HEAD
    } else {
      RustLibraryShimGenerator generator = new RustLibraryShimGenerator(
        model,
        serviceShape
=======

      // TODO: This should be part of the StandardLibrary instead,
      // but since the Dafny Rust code generator doesn't yet support multiple crates,
      // we have to inline it instead.
      writeTemplatedFile(
        "runtimes/rust/src/standard_library_conversions.rs",
        Map.of()
>>>>>>> 0d4266eb
      );
      generator.generate(outputDir);
    }

    // TODO: This should be part of the StandardLibrary instead,
    // but since the Dafny Rust code generator doesn't yet support multiple crates,
    // we have to inline it instead.
    writeTemplatedFile(
      "runtimes/rust/standard_library_conversions.rs",
      "runtimes/rust/src/standard_library_conversions.rs",
      Map.of()
    );

    handlePatching(TargetLanguage.RUST, outputDir);
  }

  private static final Pattern PATCH_FILE_PATTERN = Pattern.compile(
    "dafny-(.*).patch"
  );

  private DafnyVersion getDafnyVersionForPatchFile(Path file) {
    String fileName = file.getFileName().toString();
    Matcher matcher = PATCH_FILE_PATTERN.matcher(fileName);
    if (matcher.matches()) {
      String versionString = matcher.group(1);
      return DafnyVersion.parse(versionString);
    } else {
      throw new IllegalArgumentException(
        "Patch files must be of the form dafny-<version>.patch: " + file
      );
    }
  }

  private void handlePatching(TargetLanguage targetLanguage, Path outputDir) {
    if (patchFilesDir.isEmpty()) {
      return;
    }

    Path patchFilesForLanguage = patchFilesDir
      .get()
      .resolve(targetLanguage.name().toLowerCase());
    try {
      if (updatePatchFiles) {
        Files.createDirectories(patchFilesForLanguage);
        Path patchFile = patchFilesForLanguage.resolve(
          "dafny-%s.patch".formatted(dafnyVersion.unparse())
        );
        Path outputDirRelative = libraryRoot.relativize(outputDir);
        // Need to ignore the exit code because diff will return 1 if there is a diff
        String patchContent = runCommandIgnoringExitCode(
          libraryRoot,
          "git",
          "diff",
          "-R",
          outputDirRelative.toString()
        );
        if (!patchContent.isBlank()) {
          IOUtils.writeToFile(patchContent, patchFile.toFile());
        }
      }

      if (Files.exists(patchFilesForLanguage)) {
        List<Pair<DafnyVersion, Path>> sortedPatchFiles = Files
          .list(patchFilesForLanguage)
          .map(file -> Pair.of(getDafnyVersionForPatchFile(file), file))
          .sorted(Collections.reverseOrder(Map.Entry.comparingByKey()))
          .toList();
        for (Pair<DafnyVersion, Path> patchFilePair : sortedPatchFiles) {
          if (dafnyVersion.compareTo(patchFilePair.getKey()) >= 0) {
            Path patchFile = patchFilePair.getValue();
            LOGGER.info("Applying patch file {}", patchFile);
            runCommand(libraryRoot, "git", "apply", "-v", patchFile.toString());
            return;
          }
        }
      }
    } catch (IOException e) {
      throw new RuntimeException(e);
    }
  }

  public void patchAfterTranspiling() {
    for (final TargetLanguage lang : targetLangOutputDirs.keySet()) {
      switch (lang) {
        case RUST -> patchRustAfterTranspiling();
        default -> {
        }
      }
    }
  }

  private void patchRustAfterTranspiling() {
    final String extraDeclarations = awsSdkStyle
      ? extraDeclarationsForSDK()
      : extraDeclarationsForLocalService();
    final Path implementationFromDafnyPath = libraryRoot
      .resolve("runtimes")
      .resolve("rust")
      .resolve("src")
      .resolve("implementation_from_dafny.rs");
    try {
      final List<String> lines = Files.readAllLines(
        implementationFromDafnyPath
      );
      // TODO fix root cause of duplicate extra declarations
      if (lines.contains("// (extra-declarations)")) {
        return;
      }
      final int firstModDeclIndex = IntStream
        .range(0, lines.size())
        .filter(i -> lines.get(i).trim().startsWith("pub mod"))
        .findFirst()
        .getAsInt();
      lines.add(firstModDeclIndex, extraDeclarations);
      Files.write(implementationFromDafnyPath, lines);
    } catch (IOException e) {
      throw new RuntimeException(e);
    }
  }

  private String extraDeclarationsForSDK() {
    return """
      mod client;
      mod conversions;
      mod standard_library_conversions;
      """;
  }

  private String extraDeclarationsForLocalService() {
    final String configStructName = serviceShape
      .expectTrait(LocalServiceTrait.class)
      .getConfigId()
      .getName();
    final String configSnakeCase = toSnakeCase(configStructName);

    return IOUtils.evalTemplate(
      """
        // (extra-declarations)
        
        pub mod client;
        pub mod types;
        
        /// Common errors and error handling utilities.
        pub mod error;
        
        /// All operations that this crate can perform.
        pub mod operation;
        
        mod conversions;
        mod standard_library_conversions;
        
        #[cfg(feature = "wrapped-client")]
        pub mod wrapped;
        
        pub use client::Client;
        pub use types::$configSnakeCase:L::$configStructName:L;
        
        """,
      Map.of(
        "configSnakeCase",
        configSnakeCase,
        "configStructName",
        configStructName
      )
    );
  }

  private String runCommand(Path workingDir, String... args) {
    List<String> argsList = List.of(args);
    StringBuilder output = new StringBuilder();
    int exitCode = IoUtils.runCommand(
      argsList,
      workingDir,
      output,
      Collections.emptyMap()
    );
    if (exitCode != 0) {
      throw new RuntimeException("Command failed: " + argsList + "\n" + output);
    }
    return output.toString();
  }

  private String runCommandIgnoringExitCode(Path workingDir, String... args) {
    List<String> argsList = List.of(args);
    StringBuilder output = new StringBuilder();
    IoUtils.runCommand(argsList, workingDir, output, Collections.emptyMap());
    return output.toString();
  }

  private Path standardLibraryPath() {
    final Path includeDafnyFile =
      this.includeDafnyFile.orElseThrow(() ->
        new IllegalStateException(
          "includeDafnyFile required when generating additional aspects (--generate)"
        )
      );

    // Assumes that includeDafnyFile is at StandardLibrary/src/Index.dfy
    // TODO be smarter about finding the StandardLibrary path
    return libraryRoot
      .resolve("runtimes/net")
      .relativize(includeDafnyFile.resolve("../.."));
  }

  private void writeTemplatedFile(
    String templatePath,
    Map<String, String> parameters
  ) {
    writeTemplatedFile(templatePath, templatePath, parameters);
  }

  private void writeTemplatedFile(
    String templatePath,
    String outputTemplatePath,
    Map<String, String> parameters
  ) {
    IOUtils.writeTemplatedFile(
      getClass(),
      libraryRoot,
      templatePath,
      outputTemplatePath,
      parameters
    );
  }

  public static class Builder {

    private boolean fromSmithyBuildPlugin = false;
    private Model serviceModel;
    private Path[] dependentModelPaths;
    private String namespace;
    private Map<TargetLanguage, Path> targetLangOutputDirs =
      Collections.emptyMap();
    private Map<TargetLanguage, Path> targetLangTestOutputDirs =
      Collections.emptyMap();
    private DafnyVersion dafnyVersion = new DafnyVersion(4, 1, 0);
    private Path propertiesFile;
    private AwsSdkVersion javaAwsSdkVersion = AwsSdkVersion.V2;
    private Path includeDafnyFile;
    private boolean awsSdkStyle = false;
    private boolean localServiceTest = false;
    private Set<GenerationAspect> generationAspects = Collections.emptySet();
    private Path libraryRoot;
    private Path patchFilesDir;
    private boolean updatePatchFiles = false;

    public Builder() {
    }

    /**
     * Sets the directory in which to search for model files(s) containing the desired service.
     */
    public Builder withServiceModel(final Model serviceModel) {
      this.serviceModel = serviceModel;
      return this;
    }

    /**
     * Sets the directories in which to search for dependent model file(s).
     */
    public Builder withDependentModelPaths(final Path[] dependentModelPaths) {
      this.dependentModelPaths = dependentModelPaths;
      return this;
    }

    /**
     * Sets the Smithy namespace for which to generate code (e.g. "com.foo").
     */
    public Builder withNamespace(final String namespace) {
      this.namespace = namespace;
      return this;
    }

    /**
     * Sets the target language(s) for which to generate code,
     * along with the directory(-ies) into which to output each language's generated code.
     */
    public Builder withTargetLangOutputDirs(
      final Map<TargetLanguage, Path> targetLangOutputDirs
    ) {
      this.targetLangOutputDirs = targetLangOutputDirs;
      return this;
    }

    /**
     * Sets the target language(s) for which to generate testing code,
     * along with the directory(-ies) into which to output each language's generated testing code.
     */
    public Builder withTargetLangTestOutputDirs(
      final Map<TargetLanguage, Path> targetLangTestOutputDirs
    ) {
      this.targetLangTestOutputDirs = targetLangTestOutputDirs;
      return this;
    }

    /**
     * Sets the Dafny version for which generated code should be compatible.
     * This is used to ensure both Dafny source compatibility
     * and compatibility with the Dafny compiler and runtime internals,
     * which shim code generation currently depends on.
     */
    public Builder withDafnyVersion(final DafnyVersion dafnyVersion) {
      this.dafnyVersion = dafnyVersion;
      return this;
    }

    /**
     * Sets the path to generate a project.properties file at.
     * This will contain a dafnyVersion property that can be used to
     * select the correct version of the Dafny runtime in target language
     * project configurations, amonst other potential uses.
     * The properties file may contain other metadata in the future.
     */
    public Builder withPropertiesFile(final Path propertiesFile) {
      this.propertiesFile = propertiesFile;
      return this;
    }

    /**
     * Sets the version of the AWS SDK for Java for which generated code should be compatible.
     * This has no effect unless the engine is configured to generate Java code.
     */
    public Builder withJavaAwsSdkVersion(
      final AwsSdkVersion javaAwsSdkVersion
    ) {
      this.javaAwsSdkVersion = javaAwsSdkVersion;
      return this;
    }

    /**
     * Sets a file to be included in the generated Dafny code.
     */
    public Builder withIncludeDafnyFile(final Path includeDafnyFile) {
      this.includeDafnyFile = includeDafnyFile;
      return this;
    }

    /**
     * Sets whether codegen will generate AWS SDK-compatible API and shims.
     */
    public Builder withAwsSdkStyle(final boolean awsSdkStyle) {
      this.awsSdkStyle = awsSdkStyle;
      return this;
    }

    /**
     * Sets whether codegen will generate Dafny code to test a local service.
     */
    public Builder withLocalServiceTest(final boolean localServiceTest) {
      this.localServiceTest = localServiceTest;
      return this;
    }

    /**
     * Sets which aspects will be generated, such as project files.
     * See also {@link GenerationAspect}.
     */
    public Builder withGenerationAspects(
      final Set<GenerationAspect> generationAspects
    ) {
      this.generationAspects = generationAspects;
      return this;
    }

    /**
     * Sets the root directory of the library being built.
     * Used to locate any patch files (under ./codegen-patches)
     * and things like target language project roots.
     */
    public Builder withLibraryRoot(final Path libraryRoot) {
      this.libraryRoot = libraryRoot;
      return this;
    }

    /**
     * Indicates whether the engine is being used from the polymorph CLI
     * or the Smithy build plugin.
     * Needed because the two use cases have different library layout conventions.
     */
    public Builder withFromSmithyBuildPlugin(
      final boolean fromSmithyBuildPlugin
    ) {
      this.fromSmithyBuildPlugin = fromSmithyBuildPlugin;
      return this;
    }

    /**
     * The location of patch files.
     */
    public Builder withPatchFilesDir(final Path patchFilesDir) {
      this.patchFilesDir = patchFilesDir;
      return this;
    }

    /**
     * If true, updates the relevant patch files in (library-root)/codegen-patches
     * to change the generated code into the state of the code before generation.
     */
    public Builder withUpdatePatchFiles(final boolean updatePatchFiles) {
      this.updatePatchFiles = updatePatchFiles;
      return this;
    }

    public CodegenEngine build() {
      final Model serviceModel = Objects.requireNonNull(this.serviceModel);
      final Path[] dependentModelPaths = this.dependentModelPaths == null
        ? new Path[]{}
        : this.dependentModelPaths.clone();
      if (Strings.isNullOrEmpty(this.namespace)) {
        throw new IllegalStateException("No namespace provided");
      }

      final Map<TargetLanguage, Path> targetLangOutputDirsRaw =
        Objects.requireNonNull(this.targetLangOutputDirs);
      targetLangOutputDirsRaw.replaceAll((_lang, path) ->
        path.toAbsolutePath().normalize()
      );
      final Map<TargetLanguage, Path> targetLangOutputDirs =
        ImmutableMap.copyOf(targetLangOutputDirsRaw);

      final Map<TargetLanguage, Path> targetLangTestOutputDirsRaw =
        Objects.requireNonNull(this.targetLangTestOutputDirs);
      targetLangTestOutputDirsRaw.replaceAll((_lang, path) ->
        path.toAbsolutePath().normalize()
      );
      final Map<TargetLanguage, Path> targetLangTestOutputDirs =
        ImmutableMap.copyOf(targetLangTestOutputDirsRaw);

      final DafnyVersion dafnyVersion = Objects.requireNonNull(
        this.dafnyVersion
      );
      final Optional<Path> propertiesFile = Optional
        .ofNullable(this.propertiesFile)
        .map(path -> path.toAbsolutePath().normalize());
      final AwsSdkVersion javaAwsSdkVersion = Objects.requireNonNull(
        this.javaAwsSdkVersion
      );

      if (
        targetLangOutputDirs.containsKey(TargetLanguage.DAFNY) &&
          this.includeDafnyFile == null
      ) {
        throw new IllegalStateException(
          "includeDafnyFile is required when generating Dafny code"
        );
      }
      final Optional<Path> includeDafnyFile = Optional
        .ofNullable(this.includeDafnyFile)
        .map(path -> path.toAbsolutePath().normalize());

      if (this.awsSdkStyle && this.localServiceTest) {
        throw new IllegalStateException(
          "Cannot generate AWS SDK style code, and test a local service, at the same time"
        );
      }

      final Path libraryRoot = this.libraryRoot.toAbsolutePath().normalize();

      final Optional<Path> patchFilesDir = Optional
        .ofNullable(this.patchFilesDir)
        .map(path -> path.toAbsolutePath().normalize());
      if (updatePatchFiles && patchFilesDir.isEmpty()) {
        throw new IllegalStateException(
          "Cannot update patch files without specifying a patch files directory"
        );
      }

      return new CodegenEngine(
        fromSmithyBuildPlugin,
        serviceModel,
        dependentModelPaths,
        this.namespace,
        targetLangOutputDirs,
        targetLangTestOutputDirs,
        dafnyVersion,
        propertiesFile,
        javaAwsSdkVersion,
        includeDafnyFile,
        this.awsSdkStyle,
        this.localServiceTest,
        this.generationAspects,
        libraryRoot,
        patchFilesDir,
        updatePatchFiles
      );
    }
  }

  public enum TargetLanguage {
    DAFNY,
    JAVA,
    DOTNET,
    RUST,
  }

  public enum GenerationAspect {
    PROJECT_FILES {
      @Override
      public String description() {
        return "Project configuration files";
      }
    },

    CLIENT_CONSTRUCTORS {
      @Override
      public String description() {
        return "Top-level client constructor code";
      }
    },

    IMPL_STUB {
      @Override
      public String description() {
        return "Local service implementation/testing stubs";
      }
    };

    public static GenerationAspect fromOption(String option) {
      return GenerationAspect.valueOf(option.replace("-", "_").toUpperCase());
    }

    public String toOption() {
      return toString().replace("_", "-").toLowerCase();
    }

    public abstract String description();

    public static String helpText() {
      return Arrays
        .stream(values())
        .map(aspect -> aspect.toOption() + " - " + aspect.description())
        .collect(Collectors.joining("\n"));
    }
  }
}<|MERGE_RESOLUTION|>--- conflicted
+++ resolved
@@ -21,7 +21,6 @@
 import java.util.Map;
 import java.util.Objects;
 import java.util.Optional;
-import java.util.OptionalInt;
 import java.util.Set;
 import java.util.regex.Matcher;
 import java.util.regex.Pattern;
@@ -700,20 +699,10 @@
         serviceShape
       );
       generator.generate(outputDir);
-<<<<<<< HEAD
     } else {
       RustLibraryShimGenerator generator = new RustLibraryShimGenerator(
         model,
         serviceShape
-=======
-
-      // TODO: This should be part of the StandardLibrary instead,
-      // but since the Dafny Rust code generator doesn't yet support multiple crates,
-      // we have to inline it instead.
-      writeTemplatedFile(
-        "runtimes/rust/src/standard_library_conversions.rs",
-        Map.of()
->>>>>>> 0d4266eb
       );
       generator.generate(outputDir);
     }
@@ -722,7 +711,6 @@
     // but since the Dafny Rust code generator doesn't yet support multiple crates,
     // we have to inline it instead.
     writeTemplatedFile(
-      "runtimes/rust/standard_library_conversions.rs",
       "runtimes/rust/src/standard_library_conversions.rs",
       Map.of()
     );
