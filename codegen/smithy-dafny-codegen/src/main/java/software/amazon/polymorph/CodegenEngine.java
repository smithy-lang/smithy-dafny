// Copyright Amazon.com Inc. or its affiliates. All Rights Reserved.
// SPDX-License-Identifier: Apache-2.0

package software.amazon.polymorph;

import static software.amazon.smithy.utils.CaseUtils.toSnakeCase;

import com.google.common.base.Strings;
import com.google.common.collect.ImmutableMap;
import com.google.common.collect.Streams;
import com.squareup.javapoet.ClassName;
import java.io.IOException;
import java.io.UncheckedIOException;
import java.nio.file.Files;
import java.nio.file.Path;
import java.util.Arrays;
import java.util.Collections;
import java.util.HashMap;
import java.util.List;
import java.util.Map;
import java.util.Objects;
import java.util.Optional;
import java.util.OptionalInt;
import java.util.Set;
import java.util.regex.Matcher;
import java.util.regex.Pattern;
import java.util.stream.Collectors;
import java.util.stream.IntStream;
import java.util.stream.Stream;
import org.slf4j.Logger;
import org.slf4j.LoggerFactory;
import software.amazon.polymorph.smithydafny.DafnyApiCodegen;
import software.amazon.polymorph.smithydafny.DafnyNameResolver;
import software.amazon.polymorph.smithydafny.DafnyVersion;
import software.amazon.polymorph.smithydotnet.AwsSdkDotNetNameResolver;
import software.amazon.polymorph.smithydotnet.AwsSdkShimCodegen;
import software.amazon.polymorph.smithydotnet.AwsSdkTypeConversionCodegen;
import software.amazon.polymorph.smithydotnet.DotNetNameResolver;
import software.amazon.polymorph.smithydotnet.ServiceCodegen;
import software.amazon.polymorph.smithydotnet.ShimCodegen;
import software.amazon.polymorph.smithydotnet.TypeConversionCodegen;
import software.amazon.polymorph.smithydotnet.TypeConversionDirection;
import software.amazon.polymorph.smithydotnet.localServiceWrapper.LocalServiceWrappedCodegen;
import software.amazon.polymorph.smithydotnet.localServiceWrapper.LocalServiceWrappedConversionCodegen;
import software.amazon.polymorph.smithydotnet.localServiceWrapper.LocalServiceWrappedShimCodegen;
import software.amazon.polymorph.smithyjava.generator.CodegenSubject.AwsSdkVersion;
import software.amazon.polymorph.smithyjava.generator.awssdk.v1.JavaAwsSdkV1;
import software.amazon.polymorph.smithyjava.generator.awssdk.v2.JavaAwsSdkV2;
import software.amazon.polymorph.smithyjava.generator.library.JavaLibrary;
import software.amazon.polymorph.smithyjava.generator.library.TestJavaLibrary;
import software.amazon.polymorph.smithypython.awssdk.extensions.DafnyPythonAwsSdkClientCodegenPlugin;
import software.amazon.polymorph.smithypython.localservice.extensions.DafnyPythonLocalServiceClientCodegenPlugin;
import software.amazon.polymorph.smithypython.wrappedlocalservice.extensions.DafnyPythonWrappedLocalServiceClientCodegenPlugin;
import software.amazon.polymorph.smithyjava.nameresolver.AwsSdkNativeV2;
import software.amazon.polymorph.smithyrust.generator.RustAwsSdkShimGenerator;
import software.amazon.polymorph.traits.LocalServiceTrait;
import software.amazon.polymorph.utils.DafnyNameResolverHelpers;
import software.amazon.polymorph.utils.IOUtils;
import software.amazon.polymorph.utils.ModelUtils;
import software.amazon.polymorph.utils.TokenTree;
import software.amazon.smithy.aws.traits.ServiceTrait;
import software.amazon.smithy.build.FileManifest;
import software.amazon.smithy.build.PluginContext;
import software.amazon.smithy.model.Model;
import software.amazon.smithy.model.node.ObjectNode;
import software.amazon.smithy.model.shapes.ServiceShape;
import software.amazon.smithy.utils.IoUtils;
import software.amazon.smithy.utils.Pair;

public class CodegenEngine {

  private static final Logger LOGGER = LoggerFactory.getLogger(
    CodegenEngine.class
  );

  // Used to distinguish different conventions between the CLI
  // and the Smithy build plugin, such as where .NET project files live.
  private final boolean fromSmithyBuildPlugin;
  private final Path libraryRoot;
  private final Path[] dependentModelPaths;
  private final String namespace;
  private final Map<TargetLanguage, Path> targetLangOutputDirs;
  private final Map<TargetLanguage, Path> targetLangTestOutputDirs;
  private final DafnyVersion dafnyVersion;
  private final Optional<Path> propertiesFile;
  private final Optional<Path> patchFilesDir;
  private final boolean updatePatchFiles;
  // refactor this to only be required if generating Java
  private final AwsSdkVersion javaAwsSdkVersion;
  private final Optional<Path> includeDafnyFile;
  private final boolean awsSdkStyle;
  private final boolean localServiceTest;
  private final Set<GenerationAspect> generationAspects;

  // To be initialized in constructor
  private final Model model;
  private final ServiceShape serviceShape;
  private final Map<String, String> dependencyLibraryNames;
  private final Optional<String> libraryName;

  /**
   * This should only be called by {@link Builder#build()},
   * which is responsible for validating that the arguments are non-null,
   * are mutually compatible, etc.
   */
  private CodegenEngine(
    final boolean fromSmithyBuildPlugin,
    final Model serviceModel,
    final Path[] dependentModelPaths,
    final String namespace,
    final Map<TargetLanguage, Path> targetLangOutputDirs,
    final Map<TargetLanguage, Path> targetLangTestOutputDirs,
    final DafnyVersion dafnyVersion,
    final Optional<Path> propertiesFile,
    final AwsSdkVersion javaAwsSdkVersion,
    final Optional<Path> includeDafnyFile,
    final boolean awsSdkStyle,
    final boolean localServiceTest,
    final Set<GenerationAspect> generationAspects,
    final Path libraryRoot,
    final Optional<Path> patchFilesDir,
    final boolean updatePatchFiles,
    final Map<String, String> dependencyLibraryNames,
    final Optional<String> libraryName

  ) {
    // To be provided to constructor
    this.fromSmithyBuildPlugin = fromSmithyBuildPlugin;
    this.dependentModelPaths = dependentModelPaths;
    this.namespace = namespace;
    this.targetLangOutputDirs = targetLangOutputDirs;
    this.targetLangTestOutputDirs = targetLangTestOutputDirs;
    this.dafnyVersion = dafnyVersion;
    this.propertiesFile = propertiesFile;
    this.javaAwsSdkVersion = javaAwsSdkVersion;
    this.includeDafnyFile = includeDafnyFile;
    this.awsSdkStyle = awsSdkStyle;
    this.localServiceTest = localServiceTest;
    this.generationAspects = generationAspects;
    this.libraryRoot = libraryRoot;
    this.patchFilesDir = patchFilesDir;
    this.updatePatchFiles = updatePatchFiles;
    this.dependencyLibraryNames = dependencyLibraryNames;
    this.libraryName = libraryName;

    this.model =
      this.awsSdkStyle
        // TODO: move this into a DirectedCodegen.customizeBeforeShapeGeneration implementation
        ? ModelUtils.addMissingErrorMessageMembers(serviceModel)
        : serviceModel;

    this.serviceShape =
      ModelUtils.serviceFromNamespace(this.model, this.namespace);
  }

  /**
   * Executes code generation for the configured language(s).
   * This method is designed to be internally stateless
   * and idempotent with respect to the file system.
   */
  public void run() {
    try {
      LOGGER.debug("Ensuring target-language output directories exist");
      for (final Path dir : this.targetLangOutputDirs.values()) {
        Files.createDirectories(dir);
      }
      for (final Path dir : this.targetLangTestOutputDirs.values()) {
        Files.createDirectories(dir);
      }
    } catch (IOException e) {
      e.printStackTrace();
      System.exit(1);
    }

    propertiesFile.ifPresent(this::generateProjectPropertiesFile);

    for (final TargetLanguage lang : targetLangOutputDirs.keySet()) {
      final Path outputDir = targetLangOutputDirs
        .get(lang)
        .toAbsolutePath()
        .normalize();
      final Path testOutputDir = Optional
        .ofNullable(targetLangTestOutputDirs.get(lang))
        .map(p -> p.toAbsolutePath().normalize())
        .orElse(null);
      switch (lang) {
        case DAFNY -> generateDafny(outputDir);
        case JAVA -> generateJava(outputDir, testOutputDir);
        case DOTNET -> generateDotnet(outputDir);
        case RUST -> generateRust(outputDir);
        case PYTHON -> generatePython();
        default -> throw new UnsupportedOperationException(
          "Cannot generate code for target language %s".formatted(lang.name())
        );
      }
    }
  }

  private void generateProjectPropertiesFile(final Path outputPath)
    throws UncheckedIOException {
    // Drop the pre-release suffix, if any.
    // This means with the current Dafny pre-release naming convention,
    // we'll grab the most recent full release of a Dafny runtime.
    // This mapping may need to change in the future.
    // Ideally this would be handled by the Dafny CLI itself.
    String dafnyVersionString = new DafnyVersion(
      dafnyVersion.getMajor(),
      dafnyVersion.getMinor(),
      dafnyVersion.getPatch()
    )
      .unparse();
    final Map<String, String> parameters = Map.of(
      "dafnyVersion",
      dafnyVersionString
    );
    writeTemplatedFile("project.properties", outputPath.toString(), parameters);
  }

  private void generateDafny(final Path outputDir) {
    // Validated by builder, but check again
    assert this.includeDafnyFile.isPresent();
    final DafnyApiCodegen dafnyApiCodegen = new DafnyApiCodegen(
      model,
      serviceShape,
      outputDir,
      this.includeDafnyFile.get(),
      this.dependentModelPaths,
      this.awsSdkStyle
    );

    if (this.localServiceTest) {
      IOUtils.writeTokenTreesIntoDir(
        dafnyApiCodegen.generateWrappedAbstractServiceModule(outputDir),
        outputDir
      );
      LOGGER.info(
        "Dafny that tests a local service generated in {}",
        outputDir
      );
    } else {
      IOUtils.writeTokenTreesIntoDir(dafnyApiCodegen.generate(), outputDir);
      LOGGER.info("Dafny code generated in {}", outputDir);
    }

    dafnyOtherGeneratedAspects(outputDir);

    LOGGER.info("Formatting Dafny code in {}", outputDir);
    runCommand(
      outputDir,
      "dafny",
      "format",
      "--function-syntax:3",
      "--unicode-char:false",
      "."
    );

    handlePatching(TargetLanguage.DAFNY, outputDir);
  }

  private void dafnyOtherGeneratedAspects(final Path outputDir) {
    final String service = serviceShape.getId().getName();
    final String namespace = serviceShape.getId().getNamespace();
    final String sdkID = awsSdkStyle
      ? serviceShape.expectTrait(ServiceTrait.class).getSdkId()
      : serviceShape.expectTrait(LocalServiceTrait.class).getSdkId();
    final String dafnyNamespace =
      DafnyNameResolverHelpers.packageNameForNamespace(
        serviceShape.getId().getNamespace()
      );
    final String dafnyModuleName = DafnyNameResolver.dafnyBaseModuleName(
      namespace
    );

    Map<String, String> parameters = new HashMap<>();
    parameters.put("dafnyVersion", dafnyVersion.unparse());
    parameters.put("service", service);
    parameters.put("sdkID", sdkID);
    parameters.put("namespace", namespace);
    parameters.put("dafnyNamespace", dafnyNamespace);
    parameters.put("dafnyModuleName", dafnyModuleName);
    parameters.put("stdLibPath", standardLibraryPath().toString());

    if (awsSdkStyle) {
      if (generationAspects.contains(GenerationAspect.CLIENT_CONSTRUCTORS)) {
        writeTemplatedFile("src/$forSDK;LIndex.dfy", parameters);
      }
    } else {
      final String serviceConfig = serviceShape
        .expectTrait(LocalServiceTrait.class)
        .getConfigId()
        .getName();
      parameters.put("serviceConfig", serviceConfig);

      if (generationAspects.contains(GenerationAspect.CLIENT_CONSTRUCTORS)) {
        writeTemplatedFile("src/$forLocalService;LIndex.dfy", parameters);
        if (localServiceTest) {
          writeTemplatedFile("src/Wrapped$service;LImpl.dfy", parameters);
        }
      }

      if (generationAspects.contains(GenerationAspect.IMPL_STUB)) {
        generateDafnySkeleton(outputDir);
        writeTemplatedFile("test/$sdkID;LImplTest.dfy", parameters);
        if (localServiceTest) {
          writeTemplatedFile("test/Wrapped$sdkID;LTest.dfy", parameters);
        }
      }
    }

    // TODO: It would be great to generate the Makefile too,
    // but that's currently a catch 22 because we normally use the shared makefile targets
    // to invoke polymorph in the first place.
    // Perhaps we can make a `smithy init` template for that instead?

    if (!generationAspects.isEmpty()) {
      Path srcDir = outputDir.resolve("../src");
      LOGGER.info("Formatting Dafny code in {}", srcDir);
      runCommand(
        srcDir,
        "dafny",
        "format",
        "--function-syntax:3",
        "--unicode-char:false",
        "."
      );
    }
  }

  /**
   * Generate a skeletal implementation of the local service operations,
   * with `expect false` statements to ensure tests will initially fail.
   */
  private void generateDafnySkeleton(Path outputDir) {
    final DafnyApiCodegen dafnyApiCodegen = new DafnyApiCodegen(
      model,
      serviceShape,
      outputDir,
      this.includeDafnyFile.get(),
      this.dependentModelPaths,
      this.awsSdkStyle
    );
    Map<Path, TokenTree> skeleton = dafnyApiCodegen.generateSkeleton();
    Path srcDir = outputDir.resolve("../src");
    IOUtils.writeTokenTreesIntoDir(skeleton, srcDir);
  }

  private void generateJava(final Path outputDir, final Path testOutputDir) {
    if (this.awsSdkStyle) {
      switch (this.javaAwsSdkVersion) {
        case V1 -> javaAwsSdkV1(outputDir);
        case V2 -> javaAwsSdkV2(outputDir);
      }
    } else if (this.localServiceTest) {
      javaWrappedLocalService(outputDir);
    } else {
      javaLocalService(outputDir, testOutputDir);
    }
    javaOtherGeneratedAspects();

    LOGGER.info("Formatting Java code in {}", outputDir);
    runCommand(
      outputDir,
      "npm",
      "i",
      "--no-save",
      "prettier@3",
      "prettier-plugin-java@2.5"
    );
    runCommand(
      outputDir,
      "npx",
      "prettier@3",
      "--plugin=prettier-plugin-java",
      outputDir.toString(),
      "--write"
    );

    handlePatching(TargetLanguage.JAVA, outputDir);
  }

  private void javaLocalService(
    final Path outputDir,
    final Path testOutputDir
  ) {
    final JavaLibrary javaLibrary = new JavaLibrary(
      this.model,
      this.serviceShape,
      this.javaAwsSdkVersion,
      this.dafnyVersion
    );
    IOUtils.writeTokenTreesIntoDir(javaLibrary.generate(), outputDir);
    LOGGER.info("Java code generated in {}", outputDir);

    if (testOutputDir != null) {
      IOUtils.writeTokenTreesIntoDir(
        javaLibrary.generateTests(),
        testOutputDir
      );
      LOGGER.info("Java test code generated in {}", testOutputDir);
    }
  }

  private void javaLocalService(final Path outputDir) {
    final JavaLibrary javaLibrary = new JavaLibrary(
      this.model,
      this.serviceShape,
      this.javaAwsSdkVersion,
      this.dafnyVersion
    );
    IOUtils.writeTokenTreesIntoDir(javaLibrary.generate(), outputDir);
    LOGGER.info("Java code generated in {}", outputDir);
  }

  private void javaWrappedLocalService(final Path outputDir) {
    final TestJavaLibrary testJavaLibrary = new TestJavaLibrary(
      model,
      serviceShape,
      this.javaAwsSdkVersion,
      this.dafnyVersion
    );
    IOUtils.writeTokenTreesIntoDir(testJavaLibrary.generate(), outputDir);
    LOGGER.info("Java that tests a local service generated in {}", outputDir);
  }

  private void javaAwsSdkV1(Path outputDir) {
    final JavaAwsSdkV1 javaShimCodegen = JavaAwsSdkV1.createJavaAwsSdkV1(
      this.serviceShape,
      this.model
    );
    IOUtils.writeTokenTreesIntoDir(javaShimCodegen.generate(), outputDir);
    LOGGER.info("Java V1 code generated in {}", outputDir);
  }

  private void javaAwsSdkV2(final Path outputDir) {
    final JavaAwsSdkV2 javaV2ShimCodegen = JavaAwsSdkV2.createJavaAwsSdkV2(
      serviceShape,
      model,
      dafnyVersion
    );
    IOUtils.writeTokenTreesIntoDir(javaV2ShimCodegen.generate(), outputDir);
    LOGGER.info("Java V2 code generated in {}", outputDir);
  }

  private void javaOtherGeneratedAspects() {
    final String service = serviceShape.getId().getName();
    final String sdkID = awsSdkStyle
      ? serviceShape.expectTrait(ServiceTrait.class).getSdkId()
      : serviceShape.expectTrait(LocalServiceTrait.class).getSdkId();
    final String serviceName = sdkID.toLowerCase();
    final String namespace = serviceShape.getId().getNamespace();
    final String namespaceDir = namespace.replace(".", "/");
    final String dafnyNamespace =
      DafnyNameResolverHelpers.packageNameForNamespace(namespace);
    final String dafnyNamespaceDir = dafnyNamespace.replace(".", "/");

    final String gradleGroup = namespace;
    // TODO: This should be @title, but we have to actually add that to all services first
    final String gradleDescription = service;

    Map<String, String> parameters = new HashMap<>();
    parameters.put("dafnyVersion", dafnyVersion.unparse());
    parameters.put("service", service);
    parameters.put("sdkID", sdkID);
    parameters.put("serviceName", serviceName);
    parameters.put("namespace", namespace);
    parameters.put("namespaceDir", namespaceDir);
    parameters.put("dafnyNamespace", dafnyNamespace);
    parameters.put("dafnyNamespaceDir", dafnyNamespaceDir);

    parameters.put("gradleGroup", gradleGroup);
    parameters.put("gradleDescription", gradleDescription);

    if (awsSdkStyle) {
      if (generationAspects.contains(GenerationAspect.PROJECT_FILES)) {
        writeTemplatedFile(
          "runtimes/java/$forSDK;Lbuild.gradle.kts",
          parameters
        );
      }
      if (generationAspects.contains(GenerationAspect.CLIENT_CONSTRUCTORS)) {
        final ClassName clientClassName =
          AwsSdkNativeV2.classNameForServiceClient(serviceShape);
        parameters.put("sdkClientNamespace", clientClassName.packageName());
        parameters.put("sdkClientName", clientClassName.simpleName());

        writeTemplatedFile(
          "runtimes/java/src/main/java/$dafnyNamespaceDir;L/__default.java",
          parameters
        );
        writeTemplatedFile(
          "runtimes/java/src/main/java/$dafnyNamespaceDir;L/types/__default.java",
          parameters
        );
      }
    } else {
      final String serviceConfig = serviceShape
        .expectTrait(LocalServiceTrait.class)
        .getConfigId()
        .getName();
      parameters.put("serviceConfig", serviceConfig);

      if (generationAspects.contains(GenerationAspect.PROJECT_FILES)) {
        writeTemplatedFile(
          "runtimes/java/$forLocalService;Lbuild.gradle.kts",
          parameters
        );
      }

      if (generationAspects.contains(GenerationAspect.CLIENT_CONSTRUCTORS)) {
        writeTemplatedFile(
          "runtimes/java/src/main/java/Dafny/$namespaceDir;L/__default.java",
          parameters
        );
        if (localServiceTest) {
          writeTemplatedFile(
            "runtimes/java/src/test/java/$namespaceDir;L/internaldafny/wrapped/__default.java",
            parameters
          );
        }
      }
    }
  }

  private void generateDotnet(final Path outputDir) {
    if (this.awsSdkStyle) {
      netAwsSdk(outputDir);
    } else if (this.localServiceTest) {
      netWrappedLocalService(outputDir);
    } else {
      netLocalService(outputDir);
    }
    netOtherGeneratedAspects();

    Path dotnetRoot = libraryRoot.resolve("runtimes").resolve("net");
    LOGGER.info("Formatting .NET code in {}", dotnetRoot);
    // Locate all *.csproj files in the directory
    try {
      Stream<String> args = Streams.concat(
        Stream.of("dotnet", "format"),
        Files
          .list(dotnetRoot)
          .filter(path -> path.toFile().getName().endsWith(".csproj"))
          .map(Path::toString)
      );
      runCommand(dotnetRoot, args.toArray(String[]::new));
    } catch (IOException e) {
      throw new RuntimeException(e);
    }

    handlePatching(TargetLanguage.DOTNET, outputDir);
  }

  private void netLocalService(final Path outputDir) {
    final ServiceCodegen service = new ServiceCodegen(model, serviceShape);
    IOUtils.writeTokenTreesIntoDir(service.generate(), outputDir);

    final ShimCodegen shim = new ShimCodegen(model, serviceShape);
    IOUtils.writeTokenTreesIntoDir(shim.generate(), outputDir);

    final TypeConversionCodegen conversion = new TypeConversionCodegen(
      model,
      serviceShape
    );
    IOUtils.writeTokenTreesIntoDir(conversion.generate(), outputDir);
    LOGGER.info(".NET code generated in {}", outputDir);
  }

  private void netWrappedLocalService(final Path outputDir) {
    final LocalServiceWrappedCodegen service = new LocalServiceWrappedCodegen(
      model,
      serviceShape
    );
    IOUtils.writeTokenTreesIntoDir(service.generate(), outputDir);

    final LocalServiceWrappedShimCodegen wrappedShim =
      new LocalServiceWrappedShimCodegen(model, serviceShape);
    IOUtils.writeTokenTreesIntoDir(wrappedShim.generate(), outputDir);

    final TypeConversionCodegen conversion =
      new LocalServiceWrappedConversionCodegen(model, serviceShape);
    IOUtils.writeTokenTreesIntoDir(conversion.generate(), outputDir);
    LOGGER.info(".NET that tests a local service generated in {}", outputDir);
  }

  private void netAwsSdk(final Path outputDir) {
    final AwsSdkShimCodegen dotnetShimCodegen = new AwsSdkShimCodegen(
      model,
      serviceShape
    );
    IOUtils.writeTokenTreesIntoDir(dotnetShimCodegen.generate(), outputDir);

    final TypeConversionCodegen conversion = new AwsSdkTypeConversionCodegen(
      model,
      serviceShape
    );
    IOUtils.writeTokenTreesIntoDir(conversion.generate(), outputDir);
    LOGGER.info(".NET code generated in {}", outputDir);
  }

  private void netOtherGeneratedAspects() {
    final DotNetNameResolver resolver = awsSdkStyle
      ? new AwsSdkDotNetNameResolver(model, serviceShape)
      : new DotNetNameResolver(model, serviceShape);
    final String service = serviceShape.getId().getName();
    final String sdkID = awsSdkStyle
      ? serviceShape.expectTrait(ServiceTrait.class).getSdkId()
      : serviceShape.expectTrait(LocalServiceTrait.class).getSdkId();
    final String serviceName = resolver.getServiceName();
    final String namespace = serviceShape.getId().getNamespace();
    final String dotnetNamespace = resolver.namespaceForShapeId(
      serviceShape.getId()
    );
    final String dafnyNamespace =
      DafnyNameResolverHelpers.packageNameForNamespace(namespace);
    final String namespaceDir = namespace.replace(".", "/");

    Map<String, String> parameters = new HashMap<>();
    parameters.put("dafnyVersion", dafnyVersion.unparse());
    parameters.put("service", service);
    parameters.put("sdkID", sdkID);
    parameters.put("serviceName", serviceName);
    parameters.put("namespace", dotnetNamespace);
    parameters.put("dafnyNamespace", dafnyNamespace);
    parameters.put("namespaceDir", namespaceDir);
    parameters.put("stdLibPath", standardLibraryPath().toString());

    if (awsSdkStyle) {
      final String clientClassName =
        ((AwsSdkDotNetNameResolver) resolver).implForServiceClient();
      parameters.put("sdkClientName", clientClassName);

      if (generationAspects.contains(GenerationAspect.PROJECT_FILES)) {
        writeTemplatedFile("runtimes/net/$forSDK;L$sdkID;L.csproj", parameters);
      }
      if (generationAspects.contains(GenerationAspect.CLIENT_CONSTRUCTORS)) {
        writeTemplatedFile("runtimes/net/Extern/$sdkID;LClient.cs", parameters);
      }
    } else {
      final String serviceConfig = serviceShape
        .expectTrait(LocalServiceTrait.class)
        .getConfigId()
        .getName();
      final String configConversionMethod =
        DotNetNameResolver.typeConverterForShape(
          serviceShape.expectTrait(LocalServiceTrait.class).getConfigId(),
          TypeConversionDirection.FROM_DAFNY
        );
      parameters.put("serviceConfig", serviceConfig);
      parameters.put("configConversionMethod", configConversionMethod);

      if (generationAspects.contains(GenerationAspect.PROJECT_FILES)) {
        writeTemplatedFile(
          "runtimes/net/$forLocalService;L$sdkID;L.csproj",
          parameters
        );
      }
      if (localServiceTest) {
        if (generationAspects.contains(GenerationAspect.CLIENT_CONSTRUCTORS)) {
          writeTemplatedFile(
            "runtimes/net/Extern/Wrapped$sdkID;LService.cs",
            parameters
          );
        }
      }
    }

    if (generationAspects.contains(GenerationAspect.PROJECT_FILES)) {
      writeTemplatedFile("runtimes/net/tests/$sdkID;LTest.csproj", parameters);
    }
  }

  private void generateRust(final Path outputDir) {
    LOGGER.warn(
      "Rust code generation is incomplete and may not function correctly!"
    );

    // Clear out all contents of src first to make sure if we didn't intend to generate it,
    // it doesn't show up as generated code. This ensures patching has the right baseline.
    // It would be great to do this for all languages,
    // but we're not currently precise enough and do multiple passes
    // to generate code for things like wrapped services.
    //
    // Be sure to NOT delete src/implementation_from_dafny.rs though,
    // by temporarily moving it out of src/
    //
    // Note this has no effect if we're being run from the Smithy build plugin,
    // since outputDir will be something like `build/smithyprojections/...`
    // and therefore not have any existing content.
    Path outputSrcDir = outputDir.resolve("src");
    Path implementationFromDafnyPath = outputSrcDir.resolve(
      "implementation_from_dafny.rs"
    );
    Path tmpPath = null;
    try {
      if (Files.exists(implementationFromDafnyPath)) {
        tmpPath = outputDir.resolve("implementation_from_dafny.rs");
        Files.move(implementationFromDafnyPath, tmpPath);
      }
      software.amazon.smithy.utils.IoUtils.rmdir(outputSrcDir);
      outputSrcDir.toFile().mkdirs();
      if (tmpPath != null) {
        Files.move(tmpPath, implementationFromDafnyPath);
      }
    } catch (IOException e) {
      throw new RuntimeException(e);
    }

    if (awsSdkStyle) {
      RustAwsSdkShimGenerator generator = new RustAwsSdkShimGenerator(
        model,
        serviceShape
      );
      generator.generate(outputDir);

      // TODO: This should be part of the StandardLibrary instead,
      // but since the Dafny Rust code generator doesn't yet support multiple crates,
      // we have to inline it instead.
      writeTemplatedFile(
        "runtimes/rust/standard_library_conversions.rs",
        Map.of()
      );
    }

    handlePatching(TargetLanguage.RUST, outputDir);
  }

  private static final Pattern PATCH_FILE_PATTERN = Pattern.compile(
    "dafny-(.*).patch"
  );

  private DafnyVersion getDafnyVersionForPatchFile(Path file) {
    String fileName = file.getFileName().toString();
    Matcher matcher = PATCH_FILE_PATTERN.matcher(fileName);
    if (matcher.matches()) {
      String versionString = matcher.group(1);
      return DafnyVersion.parse(versionString);
    } else {
      throw new IllegalArgumentException(
        "Patch files must be of the form dafny-<version>.patch: " + file
      );
    }
  }

  private void handlePatching(TargetLanguage targetLanguage, Path outputDir) {
    if (patchFilesDir.isEmpty()) {
      return;
    }

    Path patchFilesForLanguage = patchFilesDir
      .get()
      .resolve(targetLanguage.name().toLowerCase());
    try {
      if (updatePatchFiles) {
        Files.createDirectories(patchFilesForLanguage);
        Path patchFile = patchFilesForLanguage.resolve(
          "dafny-%s.patch".formatted(dafnyVersion.unparse())
        );
        Path outputDirRelative = libraryRoot.relativize(outputDir);
        // Need to ignore the exit code because diff will return 1 if there is a diff
        String patchContent = runCommandIgnoringExitCode(
          libraryRoot,
          "git",
          "diff",
          "-R",
          outputDirRelative.toString()
        );
        if (!patchContent.isBlank()) {
          IOUtils.writeToFile(patchContent, patchFile.toFile());
        }
      }

      if (Files.exists(patchFilesForLanguage)) {
        List<Pair<DafnyVersion, Path>> sortedPatchFiles = Files
          .list(patchFilesForLanguage)
          .map(file -> Pair.of(getDafnyVersionForPatchFile(file), file))
          .sorted(Collections.reverseOrder(Map.Entry.comparingByKey()))
          .toList();
        for (Pair<DafnyVersion, Path> patchFilePair : sortedPatchFiles) {
          if (dafnyVersion.compareTo(patchFilePair.getKey()) >= 0) {
            Path patchFile = patchFilePair.getValue();
            LOGGER.info("Applying patch file {}", patchFile);
            runCommand(libraryRoot, "git", "apply", "-v", patchFile.toString());
            return;
          }
        }
      }
    } catch (IOException e) {
      throw new RuntimeException(e);
    }
  }

<<<<<<< HEAD
  private void generatePython() {

    if (libraryName.isEmpty()) {
      throw new IllegalArgumentException("Python codegen requires a module name");
    }

    ObjectNode.Builder pythonSettingsBuilder = ObjectNode.builder()
            .withMember("service", serviceShape.getId().toString())
            .withMember("module", libraryName.get())

            // Smithy-Python requires some string to be present here, but this is unused.
            // Any references to this version are deleted as part of code generation.
            .withMember("moduleVersion", "0.0.1");

    final PluginContext pluginContext = PluginContext.builder()
            .model(model)
            .fileManifest(FileManifest.create(targetLangOutputDirs.get(TargetLanguage.PYTHON)))
            .settings(pythonSettingsBuilder.build())
            .build();

    final Map<String, String> smithyNamespaceToPythonModuleNameMap = new HashMap<>();
    smithyNamespaceToPythonModuleNameMap.put(serviceShape.getId().getNamespace(), libraryName.get());
    smithyNamespaceToPythonModuleNameMap.putAll(dependencyLibraryNames);

    if (this.awsSdkStyle) {
      DafnyPythonAwsSdkClientCodegenPlugin dafnyPythonAwsSdkClientCodegenPlugin
              = new DafnyPythonAwsSdkClientCodegenPlugin(smithyNamespaceToPythonModuleNameMap);
      dafnyPythonAwsSdkClientCodegenPlugin.execute(pluginContext);
    } else if (this.localServiceTest) {
      DafnyPythonWrappedLocalServiceClientCodegenPlugin pythonClientCodegenPlugin
              = new DafnyPythonWrappedLocalServiceClientCodegenPlugin(smithyNamespaceToPythonModuleNameMap);
      pythonClientCodegenPlugin.execute(pluginContext);
    } else {
      DafnyPythonLocalServiceClientCodegenPlugin pythonClientCodegenPlugin
              = new DafnyPythonLocalServiceClientCodegenPlugin(smithyNamespaceToPythonModuleNameMap);
      pythonClientCodegenPlugin.execute(pluginContext);
    }
  }

=======
  public void patchAfterTranspiling() {
    for (final TargetLanguage lang : targetLangOutputDirs.keySet()) {
      switch (lang) {
        case RUST -> patchRustAfterTranspiling();
        default -> {}
      }
    }
  }

  private void patchRustAfterTranspiling() {
    final String extraDeclarations = awsSdkStyle
      ? extraDeclarationsForSDK()
      : extraDeclarationsForLocalService();
    final Path implementationFromDafnyPath = libraryRoot
      .resolve("runtimes")
      .resolve("rust")
      .resolve("src")
      .resolve("implementation_from_dafny.rs");
    try {
      final List<String> lines = Files.readAllLines(
        implementationFromDafnyPath
      );
      final int firstModDeclIndex = IntStream
        .range(0, lines.size())
        .filter(i -> lines.get(i).trim().startsWith("pub mod"))
        .findFirst()
        .getAsInt();
      lines.add(firstModDeclIndex, extraDeclarations);
      Files.write(implementationFromDafnyPath, lines);
    } catch (IOException e) {
      throw new RuntimeException(e);
    }
  }

  private String extraDeclarationsForSDK() {
    return """
    mod client;
    mod conversions;
    mod standard_library_conversions;
    """;
  }

  private String extraDeclarationsForLocalService() {
    final String configStructName = serviceShape
      .expectTrait(LocalServiceTrait.class)
      .getConfigId()
      .getName();
    final String configSnakeCase = toSnakeCase(configStructName);

    return IOUtils.evalTemplate(
      """
      pub mod client;
      pub mod types;

      /// Common errors and error handling utilities.
      pub mod error;

      /// All operations that this crate can perform.
      pub mod operation;

      mod conversions;
      mod standard_library_conversions;

      #[cfg(feature = "wrapped-client")]
      pub mod wrapped;

      pub use client::Client;
      pub use types::$configSnakeCase:L::$configStructName:L;

      """,
      Map.of(
        "configSnakeCase",
        configSnakeCase,
        "configStructName",
        configStructName
      )
    );
  }

>>>>>>> 7db4513a
  private String runCommand(Path workingDir, String... args) {
    List<String> argsList = List.of(args);
    StringBuilder output = new StringBuilder();
    int exitCode = IoUtils.runCommand(
      argsList,
      workingDir,
      output,
      Collections.emptyMap()
    );
    if (exitCode != 0) {
      throw new RuntimeException("Command failed: " + argsList + "\n" + output);
    }
    return output.toString();
  }

  private String runCommandIgnoringExitCode(Path workingDir, String... args) {
    List<String> argsList = List.of(args);
    StringBuilder output = new StringBuilder();
    IoUtils.runCommand(argsList, workingDir, output, Collections.emptyMap());
    return output.toString();
  }

  private Path standardLibraryPath() {
    final Path includeDafnyFile =
      this.includeDafnyFile.orElseThrow(() ->
          new IllegalStateException(
            "includeDafnyFile required when generating additional aspects (--generate)"
          )
        );

    // Assumes that includeDafnyFile is at StandardLibrary/src/Index.dfy
    // TODO be smarter about finding the StandardLibrary path
    return libraryRoot
      .resolve("runtimes/net")
      .relativize(includeDafnyFile.resolve("../.."));
  }

  private void writeTemplatedFile(
    String templatePath,
    Map<String, String> parameters
  ) {
    writeTemplatedFile(templatePath, templatePath, parameters);
  }

  private void writeTemplatedFile(
    String templatePath,
    String outputTemplatePath,
    Map<String, String> parameters
  ) {
    IOUtils.writeTemplatedFile(
      getClass(),
      libraryRoot,
      templatePath,
      outputTemplatePath,
      parameters
    );
  }

  public static class Builder {

    private boolean fromSmithyBuildPlugin = false;
    private Model serviceModel;
    private Path[] dependentModelPaths;
    private String namespace;
    private Map<TargetLanguage, Path> targetLangOutputDirs =
      Collections.emptyMap();
    private Map<TargetLanguage, Path> targetLangTestOutputDirs =
      Collections.emptyMap();
    private DafnyVersion dafnyVersion = new DafnyVersion(4, 1, 0);
    private Path propertiesFile;
    private AwsSdkVersion javaAwsSdkVersion = AwsSdkVersion.V2;
    private Path includeDafnyFile;
    private boolean awsSdkStyle = false;
    private boolean localServiceTest = false;
    private Set<GenerationAspect> generationAspects = Collections.emptySet();
    private Path libraryRoot;
    private Path patchFilesDir;
    private boolean updatePatchFiles = false;
    private Map<String, String> dependencyLibraryNames;
    private String libraryName;

    public Builder() {}

    /**
     * Sets the directory in which to search for model files(s) containing the desired service.
     */
    public Builder withServiceModel(final Model serviceModel) {
      this.serviceModel = serviceModel;
      return this;
    }

    /**
     * Sets the directories in which to search for dependent model file(s).
     */
    public Builder withDependentModelPaths(final Path[] dependentModelPaths) {
      this.dependentModelPaths = dependentModelPaths;
      return this;
    }

    /**
     * Sets the Smithy namespace for which to generate code (e.g. "com.foo").
     */
    public Builder withNamespace(final String namespace) {
      this.namespace = namespace;
      return this;
    }

    /**
     * Sets the directories in which to search for dependent model file(s).
     */
    public Builder withDependencyLibraryNames(final Map<String, String> dependencyLibraryNames) {
      this.dependencyLibraryNames = dependencyLibraryNames;
      return this;
    }

    /**
     * Sets the Python module name for any generated Python code.
     */
    public Builder withLibraryName(final String libraryName) {
      this.libraryName = libraryName;
      return this;
    }

    /**
     * Sets the target language(s) for which to generate code,
     * along with the directory(-ies) into which to output each language's generated code.
     */
    public Builder withTargetLangOutputDirs(
      final Map<TargetLanguage, Path> targetLangOutputDirs
    ) {
      this.targetLangOutputDirs = targetLangOutputDirs;
      return this;
    }

    /**
     * Sets the target language(s) for which to generate testing code,
     * along with the directory(-ies) into which to output each language's generated testing code.
     */
    public Builder withTargetLangTestOutputDirs(
      final Map<TargetLanguage, Path> targetLangTestOutputDirs
    ) {
      this.targetLangTestOutputDirs = targetLangTestOutputDirs;
      return this;
    }

    /**
     * Sets the Dafny version for which generated code should be compatible.
     * This is used to ensure both Dafny source compatibility
     * and compatibility with the Dafny compiler and runtime internals,
     * which shim code generation currently depends on.
     */
    public Builder withDafnyVersion(final DafnyVersion dafnyVersion) {
      this.dafnyVersion = dafnyVersion;
      return this;
    }

    /**
     * Sets the path to generate a project.properties file at.
     * This will contain a dafnyVersion property that can be used to
     * select the correct version of the Dafny runtime in target language
     * project configurations, amonst other potential uses.
     * The properties file may contain other metadata in the future.
     */
    public Builder withPropertiesFile(final Path propertiesFile) {
      this.propertiesFile = propertiesFile;
      return this;
    }

    /**
     * Sets the version of the AWS SDK for Java for which generated code should be compatible.
     * This has no effect unless the engine is configured to generate Java code.
     */
    public Builder withJavaAwsSdkVersion(
      final AwsSdkVersion javaAwsSdkVersion
    ) {
      this.javaAwsSdkVersion = javaAwsSdkVersion;
      return this;
    }

    /**
     * Sets a file to be included in the generated Dafny code.
     */
    public Builder withIncludeDafnyFile(final Path includeDafnyFile) {
      this.includeDafnyFile = includeDafnyFile;
      return this;
    }

    /**
     * Sets whether codegen will generate AWS SDK-compatible API and shims.
     */
    public Builder withAwsSdkStyle(final boolean awsSdkStyle) {
      this.awsSdkStyle = awsSdkStyle;
      return this;
    }

    /**
     * Sets whether codegen will generate Dafny code to test a local service.
     */
    public Builder withLocalServiceTest(final boolean localServiceTest) {
      this.localServiceTest = localServiceTest;
      return this;
    }

    /**
     * Sets which aspects will be generated, such as project files.
     * See also {@link GenerationAspect}.
     */
    public Builder withGenerationAspects(
      final Set<GenerationAspect> generationAspects
    ) {
      this.generationAspects = generationAspects;
      return this;
    }

    /**
     * Sets the root directory of the library being built.
     * Used to locate any patch files (under ./codegen-patches)
     * and things like target language project roots.
     */
    public Builder withLibraryRoot(final Path libraryRoot) {
      this.libraryRoot = libraryRoot;
      return this;
    }

    /**
     * Indicates whether the engine is being used from the polymorph CLI
     * or the Smithy build plugin.
     * Needed because the two use cases have different library layout conventions.
     */
    public Builder withFromSmithyBuildPlugin(
      final boolean fromSmithyBuildPlugin
    ) {
      this.fromSmithyBuildPlugin = fromSmithyBuildPlugin;
      return this;
    }

    /**
     * The location of patch files.
     */
    public Builder withPatchFilesDir(final Path patchFilesDir) {
      this.patchFilesDir = patchFilesDir;
      return this;
    }

    /**
     * If true, updates the relevant patch files in (library-root)/codegen-patches
     * to change the generated code into the state of the code before generation.
     */
    public Builder withUpdatePatchFiles(final boolean updatePatchFiles) {
      this.updatePatchFiles = updatePatchFiles;
      return this;
    }

    public CodegenEngine build() {
      final Model serviceModel = Objects.requireNonNull(this.serviceModel);
      final Path[] dependentModelPaths = this.dependentModelPaths == null
        ? new Path[] {}
        : this.dependentModelPaths.clone();
      if (Strings.isNullOrEmpty(this.namespace)) {
        throw new IllegalStateException("No namespace provided");
      }

      final Map<String, String> dependencyLibraryNames = this.dependencyLibraryNames == null
        ? new HashMap<>()
        : this.dependencyLibraryNames;

      final Map<TargetLanguage, Path> targetLangOutputDirsRaw =
        Objects.requireNonNull(this.targetLangOutputDirs);
      targetLangOutputDirsRaw.replaceAll((_lang, path) ->
        path.toAbsolutePath().normalize()
      );
      final Map<TargetLanguage, Path> targetLangOutputDirs =
        ImmutableMap.copyOf(targetLangOutputDirsRaw);

      final Map<TargetLanguage, Path> targetLangTestOutputDirsRaw =
        Objects.requireNonNull(this.targetLangTestOutputDirs);
      targetLangTestOutputDirsRaw.replaceAll((_lang, path) ->
        path.toAbsolutePath().normalize()
      );
      final Map<TargetLanguage, Path> targetLangTestOutputDirs =
        ImmutableMap.copyOf(targetLangTestOutputDirsRaw);

      final DafnyVersion dafnyVersion = Objects.requireNonNull(
        this.dafnyVersion
      );
      final Optional<Path> propertiesFile = Optional
        .ofNullable(this.propertiesFile)
        .map(path -> path.toAbsolutePath().normalize());
      final AwsSdkVersion javaAwsSdkVersion = Objects.requireNonNull(
        this.javaAwsSdkVersion
      );

      if (
        targetLangOutputDirs.containsKey(TargetLanguage.DAFNY) &&
        this.includeDafnyFile == null
      ) {
        throw new IllegalStateException(
          "includeDafnyFile is required when generating Dafny code"
        );
      }
      final Optional<Path> includeDafnyFile = Optional
        .ofNullable(this.includeDafnyFile)
        .map(path -> path.toAbsolutePath().normalize());

      if (this.awsSdkStyle && this.localServiceTest) {
        throw new IllegalStateException(
          "Cannot generate AWS SDK style code, and test a local service, at the same time"
        );
      }

      final Optional<String> libraryName = Optional.ofNullable(this.libraryName);

      final Path libraryRoot = this.libraryRoot.toAbsolutePath().normalize();

      final Optional<Path> patchFilesDir = Optional
        .ofNullable(this.patchFilesDir)
        .map(path -> path.toAbsolutePath().normalize());
      if (updatePatchFiles && patchFilesDir.isEmpty()) {
        throw new IllegalStateException(
          "Cannot update patch files without specifying a patch files directory"
        );
      }

      return new CodegenEngine(
        fromSmithyBuildPlugin,
        serviceModel,
        dependentModelPaths,
        this.namespace,
        targetLangOutputDirs,
        targetLangTestOutputDirs,
        dafnyVersion,
        propertiesFile,
        javaAwsSdkVersion,
        includeDafnyFile,
        this.awsSdkStyle,
        this.localServiceTest,
        this.generationAspects,
        libraryRoot,
        patchFilesDir,
        updatePatchFiles,
        dependencyLibraryNames,
        libraryName
      );
    }
  }

  public enum TargetLanguage {
    DAFNY,
    JAVA,
    DOTNET,
    RUST,
    PYTHON,
  }

  public enum GenerationAspect {
    PROJECT_FILES {
      @Override
      public String description() {
        return "Project configuration files";
      }
    },

    CLIENT_CONSTRUCTORS {
      @Override
      public String description() {
        return "Top-level client constructor code";
      }
    },

    IMPL_STUB {
      @Override
      public String description() {
        return "Local service implementation/testing stubs";
      }
    };

    public static GenerationAspect fromOption(String option) {
      return GenerationAspect.valueOf(option.replace("-", "_").toUpperCase());
    }

    public String toOption() {
      return toString().replace("_", "-").toLowerCase();
    }

    public abstract String description();

    public static String helpText() {
      return Arrays
        .stream(values())
        .map(aspect -> aspect.toOption() + " - " + aspect.description())
        .collect(Collectors.joining("\n"));
    }
  }
}<|MERGE_RESOLUTION|>--- conflicted
+++ resolved
@@ -789,7 +789,6 @@
     }
   }
 
-<<<<<<< HEAD
   private void generatePython() {
 
     if (libraryName.isEmpty()) {
@@ -829,7 +828,6 @@
     }
   }
 
-=======
   public void patchAfterTranspiling() {
     for (final TargetLanguage lang : targetLangOutputDirs.keySet()) {
       switch (lang) {
@@ -909,7 +907,6 @@
     );
   }
 
->>>>>>> 7db4513a
   private String runCommand(Path workingDir, String... args) {
     List<String> argsList = List.of(args);
     StringBuilder output = new StringBuilder();
