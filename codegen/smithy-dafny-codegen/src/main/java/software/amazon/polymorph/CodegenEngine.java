// Copyright Amazon.com Inc. or its affiliates. All Rights Reserved.
// SPDX-License-Identifier: Apache-2.0

package software.amazon.polymorph;

import static software.amazon.smithy.utils.CaseUtils.toSnakeCase;

import com.google.common.base.Strings;
import com.google.common.collect.ImmutableMap;
import com.google.common.collect.MoreCollectors;
import com.google.common.collect.Streams;
import com.squareup.javapoet.ClassName;
import java.io.IOException;
import java.io.UncheckedIOException;
import java.nio.file.Files;
import java.nio.file.Path;
import java.util.Arrays;
import java.util.Collections;
import java.util.HashMap;
import java.util.List;
import java.util.Map;
import java.util.Objects;
import java.util.Optional;
import java.util.Set;
import java.util.regex.Matcher;
import java.util.regex.Pattern;
import java.util.stream.Collectors;
import java.util.stream.IntStream;
import java.util.stream.Stream;
import org.slf4j.Logger;
import org.slf4j.LoggerFactory;
import software.amazon.polymorph.smithydafny.DafnyApiCodegen;
import software.amazon.polymorph.smithydafny.DafnyNameResolver;
import software.amazon.polymorph.smithydafny.DafnyVersion;
import software.amazon.polymorph.smithydotnet.AwsSdkDotNetNameResolver;
import software.amazon.polymorph.smithydotnet.AwsSdkShimCodegen;
import software.amazon.polymorph.smithydotnet.AwsSdkTypeConversionCodegen;
import software.amazon.polymorph.smithydotnet.DotNetNameResolver;
import software.amazon.polymorph.smithydotnet.ServiceCodegen;
import software.amazon.polymorph.smithydotnet.ShimCodegen;
import software.amazon.polymorph.smithydotnet.TypeConversionCodegen;
import software.amazon.polymorph.smithydotnet.TypeConversionDirection;
import software.amazon.polymorph.smithydotnet.localServiceWrapper.LocalServiceWrappedCodegen;
import software.amazon.polymorph.smithydotnet.localServiceWrapper.LocalServiceWrappedConversionCodegen;
import software.amazon.polymorph.smithydotnet.localServiceWrapper.LocalServiceWrappedShimCodegen;
import software.amazon.polymorph.smithyjava.generator.CodegenSubject.AwsSdkVersion;
import software.amazon.polymorph.smithyjava.generator.awssdk.v1.JavaAwsSdkV1;
import software.amazon.polymorph.smithyjava.generator.awssdk.v2.JavaAwsSdkV2;
import software.amazon.polymorph.smithyjava.generator.library.JavaLibrary;
import software.amazon.polymorph.smithyjava.generator.library.TestJavaLibrary;
import software.amazon.polymorph.smithyjava.nameresolver.AwsSdkNativeV2;
import software.amazon.polymorph.smithypython.awssdk.extensions.DafnyPythonAwsSdkClientCodegenPlugin;
import software.amazon.polymorph.smithypython.localservice.extensions.DafnyPythonLocalServiceClientCodegenPlugin;
import software.amazon.polymorph.smithypython.wrappedlocalservice.extensions.DafnyPythonWrappedLocalServiceClientCodegenPlugin;
import software.amazon.polymorph.smithyrust.generator.AbstractRustShimGenerator;
import software.amazon.polymorph.smithyrust.generator.MergedServicesGenerator;
import software.amazon.polymorph.smithyrust.generator.RustAwsSdkShimGenerator;
import software.amazon.polymorph.smithyrust.generator.RustLibraryShimGenerator;
import software.amazon.polymorph.traits.LocalServiceTrait;
import software.amazon.polymorph.utils.DafnyNameResolverHelpers;
import software.amazon.polymorph.utils.IOUtils;
import software.amazon.polymorph.utils.ModelUtils;
import software.amazon.polymorph.utils.TokenTree;
import software.amazon.smithy.aws.traits.ServiceTrait;
import software.amazon.smithy.build.FileManifest;
import software.amazon.smithy.build.PluginContext;
import software.amazon.smithy.model.Model;
import software.amazon.smithy.model.node.ObjectNode;
import software.amazon.smithy.model.shapes.ServiceShape;
import software.amazon.smithy.utils.IoUtils;
import software.amazon.smithy.utils.Pair;

public class CodegenEngine {

  private static final Logger LOGGER = LoggerFactory.getLogger(
    CodegenEngine.class
  );

  // Used to distinguish different conventions between the CLI
  // and the Smithy build plugin, such as where .NET project files live.
  private final boolean fromSmithyBuildPlugin;
  private final Path libraryRoot;
  private final Path[] dependentModelPaths;
  private final Set<String> namespaces;
  private final Map<TargetLanguage, Path> targetLangOutputDirs;
  private final Map<TargetLanguage, Path> targetLangTestOutputDirs;
  private final DafnyVersion dafnyVersion;
  private final Optional<Path> propertiesFile;
  private final Optional<Path> patchFilesDir;
  private final boolean updatePatchFiles;
  // refactor this to only be required if generating Java
  private final AwsSdkVersion javaAwsSdkVersion;
  private final Optional<Path> includeDafnyFile;
  private final boolean awsSdkStyle;
  private final boolean localServiceTest;
  private final Set<GenerationAspect> generationAspects;

  // To be initialized in constructor
  private final Model model;
  private final ServiceShape serviceShape;
  private final Map<String, String> dependencyLibraryNames;
  private final Optional<String> libraryName;

  /**
   * This should only be called by {@link Builder#build()},
   * which is responsible for validating that the arguments are non-null,
   * are mutually compatible, etc.
   */
  private CodegenEngine(
    final boolean fromSmithyBuildPlugin,
    final Model serviceModel,
    final Path[] dependentModelPaths,
    final Set<String> namespaces,
    final Map<TargetLanguage, Path> targetLangOutputDirs,
    final Map<TargetLanguage, Path> targetLangTestOutputDirs,
    final DafnyVersion dafnyVersion,
    final Optional<Path> propertiesFile,
    final AwsSdkVersion javaAwsSdkVersion,
    final Optional<Path> includeDafnyFile,
    final boolean awsSdkStyle,
    final boolean localServiceTest,
    final Set<GenerationAspect> generationAspects,
    final Path libraryRoot,
    final Optional<Path> patchFilesDir,
    final boolean updatePatchFiles,
    final Map<String, String> dependencyLibraryNames,
    final Optional<String> libraryName
  ) {
    // To be provided to constructor
    this.fromSmithyBuildPlugin = fromSmithyBuildPlugin;
    this.dependentModelPaths = dependentModelPaths;
    this.namespaces = namespaces;
    this.targetLangOutputDirs = targetLangOutputDirs;
    this.targetLangTestOutputDirs = targetLangTestOutputDirs;
    this.dafnyVersion = dafnyVersion;
    this.propertiesFile = propertiesFile;
    this.javaAwsSdkVersion = javaAwsSdkVersion;
    this.includeDafnyFile = includeDafnyFile;
    this.awsSdkStyle = awsSdkStyle;
    this.localServiceTest = localServiceTest;
    this.generationAspects = generationAspects;
    this.libraryRoot = libraryRoot;
    this.patchFilesDir = patchFilesDir;
    this.updatePatchFiles = updatePatchFiles;
    this.dependencyLibraryNames = dependencyLibraryNames;
    this.libraryName = libraryName;

    this.model =
      this.awsSdkStyle
        // TODO: move this into a DirectedCodegen.customizeBeforeShapeGeneration implementation
        ? ModelUtils.addMissingErrorMessageMembers(serviceModel)
        : serviceModel;

    // TODO: This should not be used by Rust since it supports (or really requires)
    // generating for multiple namespaces.
    this.serviceShape =
      ModelUtils.serviceFromNamespace(this.model, this.namespaces.stream().findFirst().get());
  }

  /**
   * Executes code generation for the configured language(s).
   * This method is designed to be internally stateless
   * and idempotent with respect to the file system.
   */
  public void run() {
    try {
      LOGGER.debug("Ensuring target-language output directories exist");
      for (final Path dir : this.targetLangOutputDirs.values()) {
        Files.createDirectories(dir);
      }
      for (final Path dir : this.targetLangTestOutputDirs.values()) {
        Files.createDirectories(dir);
      }
    } catch (IOException e) {
      e.printStackTrace();
      System.exit(1);
    }

    propertiesFile.ifPresent(this::generateProjectPropertiesFile);

    for (final TargetLanguage lang : targetLangOutputDirs.keySet()) {
      final Path outputDir = targetLangOutputDirs
        .get(lang)
        .toAbsolutePath()
        .normalize();
      final Path testOutputDir = Optional
        .ofNullable(targetLangTestOutputDirs.get(lang))
        .map(p -> p.toAbsolutePath().normalize())
        .orElse(null);
      switch (lang) {
        case DAFNY -> generateDafny(outputDir);
        case JAVA -> generateJava(outputDir, testOutputDir);
        case DOTNET -> generateDotnet(outputDir);
        case RUST -> generateRust(outputDir);
        case PYTHON -> generatePython();
        default -> throw new UnsupportedOperationException(
          "Cannot generate code for target language %s".formatted(lang.name())
        );
      }
    }
  }

  private void generateProjectPropertiesFile(final Path outputPath)
    throws UncheckedIOException {
    // Drop the pre-release suffix, if any.
    // This means with the current Dafny pre-release naming convention,
    // we'll grab the most recent full release of a Dafny runtime.
    // This mapping may need to change in the future.
    // Ideally this would be handled by the Dafny CLI itself.
    String dafnyVersionString = new DafnyVersion(
      dafnyVersion.getMajor(),
      dafnyVersion.getMinor(),
      dafnyVersion.getPatch()
    )
      .unparse();
    final Map<String, String> parameters = Map.of(
      "dafnyVersion",
      dafnyVersionString
    );
    writeTemplatedFile("project.properties", outputPath.toString(), parameters);
  }

  private void generateDafny(final Path outputDir) {
    // Validated by builder, but check again
    assert this.includeDafnyFile.isPresent();
    final DafnyApiCodegen dafnyApiCodegen = new DafnyApiCodegen(
      model,
      serviceShape,
      outputDir,
      this.includeDafnyFile.get(),
      this.dependentModelPaths,
      this.awsSdkStyle
    );

    if (this.localServiceTest) {
      IOUtils.writeTokenTreesIntoDir(
        dafnyApiCodegen.generateWrappedAbstractServiceModule(outputDir),
        outputDir
      );
      LOGGER.info(
        "Dafny that tests a local service generated in {}",
        outputDir
      );
    } else {
      IOUtils.writeTokenTreesIntoDir(dafnyApiCodegen.generate(), outputDir);
      LOGGER.info("Dafny code generated in {}", outputDir);
    }

    dafnyOtherGeneratedAspects(outputDir);

    formatDafnyCode(outputDir);

    handlePatching(TargetLanguage.DAFNY, outputDir);
  }

  private void dafnyOtherGeneratedAspects(final Path outputDir) {
    final String service = serviceShape.getId().getName();
    final String namespace = serviceShape.getId().getNamespace();
    final String sdkID = awsSdkStyle
      ? serviceShape.expectTrait(ServiceTrait.class).getSdkId()
      : serviceShape.expectTrait(LocalServiceTrait.class).getSdkId();
    final String dafnyNamespace =
      DafnyNameResolverHelpers.packageNameForNamespace(
        serviceShape.getId().getNamespace()
      );
    final String dafnyModuleName = DafnyNameResolver.dafnyBaseModuleName(
      namespace
    );

    Map<String, String> parameters = new HashMap<>();
    parameters.put("dafnyVersion", dafnyVersion.unparse());
    parameters.put("service", service);
    parameters.put("sdkID", sdkID);
    parameters.put("namespace", namespace);
    parameters.put("dafnyNamespace", dafnyNamespace);
    parameters.put("dafnyModuleName", dafnyModuleName);
    parameters.put("stdLibPath", standardLibraryPath().toString());

    if (awsSdkStyle) {
      if (generationAspects.contains(GenerationAspect.CLIENT_CONSTRUCTORS)) {
        writeTemplatedFile("src/$forSDK;LIndex.dfy", parameters);
      }
    } else {
      final String serviceConfig = serviceShape
        .expectTrait(LocalServiceTrait.class)
        .getConfigId()
        .getName();
      parameters.put("serviceConfig", serviceConfig);

      if (generationAspects.contains(GenerationAspect.CLIENT_CONSTRUCTORS)) {
        writeTemplatedFile("src/$forLocalService;LIndex.dfy", parameters);
        if (localServiceTest) {
          writeTemplatedFile("src/Wrapped$service;LImpl.dfy", parameters);
        }
      }

      if (generationAspects.contains(GenerationAspect.IMPL_STUB)) {
        generateDafnySkeleton(outputDir);
        writeTemplatedFile("test/$sdkID;LImplTest.dfy", parameters);
        if (localServiceTest) {
          writeTemplatedFile("test/Wrapped$sdkID;LTest.dfy", parameters);
        }
      }
    }

    // TODO: It would be great to generate the Makefile too,
    // but that's currently a catch 22 because we normally use the shared makefile targets
    // to invoke polymorph in the first place.
    // Perhaps we can make a `smithy init` template for that instead?

    if (!generationAspects.isEmpty()) {
      formatDafnyCode(outputDir.resolve("../src"));
    }
  }

  /**
   * Formats the Dafny code in the given path using {@code dafny format},
   * but does not throw an exception if the command fails.
   * <p>
   * This enables generating interdependent Dafny files
   * across multiple smithy-dafny-codegen invocations.
   */
  private void formatDafnyCode(final Path path) {
    LOGGER.info("Formatting Dafny code in {}", path);
    final CommandResult formatResult = runCommand(
      path,
      "dafny",
      "format",
      "--function-syntax:3",
      "--unicode-char:false",
      "."
    );
    if (formatResult.exitCode != 0) {
      LOGGER.warn("Formatting failed:\n{}", formatResult.output);
    }
  }

  /**
   * Generate a skeletal implementation of the local service operations,
   * with `expect false` statements to ensure tests will initially fail.
   */
  private void generateDafnySkeleton(Path outputDir) {
    final DafnyApiCodegen dafnyApiCodegen = new DafnyApiCodegen(
      model,
      serviceShape,
      outputDir,
      this.includeDafnyFile.get(),
      this.dependentModelPaths,
      this.awsSdkStyle
    );
    Map<Path, TokenTree> skeleton = dafnyApiCodegen.generateSkeleton();
    Path srcDir = outputDir.resolve("../src");
    IOUtils.writeTokenTreesIntoDir(skeleton, srcDir);
  }

  private void generateJava(final Path outputDir, final Path testOutputDir) {
    if (this.awsSdkStyle) {
      switch (this.javaAwsSdkVersion) {
        case V1 -> javaAwsSdkV1(outputDir);
        case V2 -> javaAwsSdkV2(outputDir);
      }
    } else if (this.localServiceTest) {
      javaWrappedLocalService(outputDir);
    } else {
      javaLocalService(outputDir, testOutputDir);
    }
    javaOtherGeneratedAspects();

    LOGGER.info("Formatting Java code in {}", outputDir);
    runCommandOrThrow(
      outputDir,
      "npm",
      "i",
      "--no-save",
      "prettier@3",
      "prettier-plugin-java@2.5"
    );
    runCommandOrThrow(
      outputDir,
      "npx",
      "prettier@3",
      "--plugin=prettier-plugin-java",
      outputDir.toString(),
      "--write"
    );

    handlePatching(TargetLanguage.JAVA, outputDir);
  }

  private void javaLocalService(
    final Path outputDir,
    final Path testOutputDir
  ) {
    final JavaLibrary javaLibrary = new JavaLibrary(
      this.model,
      this.serviceShape,
      this.javaAwsSdkVersion,
      this.dafnyVersion
    );
    IOUtils.writeTokenTreesIntoDir(javaLibrary.generate(), outputDir);
    LOGGER.info("Java code generated in {}", outputDir);

    if (testOutputDir != null) {
      IOUtils.writeTokenTreesIntoDir(
        javaLibrary.generateTests(),
        testOutputDir
      );
      LOGGER.info("Java test code generated in {}", testOutputDir);
    }
  }

  private void javaLocalService(final Path outputDir) {
    final JavaLibrary javaLibrary = new JavaLibrary(
      this.model,
      this.serviceShape,
      this.javaAwsSdkVersion,
      this.dafnyVersion
    );
    IOUtils.writeTokenTreesIntoDir(javaLibrary.generate(), outputDir);
    LOGGER.info("Java code generated in {}", outputDir);
  }

  private void javaWrappedLocalService(final Path outputDir) {
    final TestJavaLibrary testJavaLibrary = new TestJavaLibrary(
      model,
      serviceShape,
      this.javaAwsSdkVersion,
      this.dafnyVersion
    );
    IOUtils.writeTokenTreesIntoDir(testJavaLibrary.generate(), outputDir);
    LOGGER.info("Java that tests a local service generated in {}", outputDir);
  }

  private void javaAwsSdkV1(Path outputDir) {
    final JavaAwsSdkV1 javaShimCodegen = JavaAwsSdkV1.createJavaAwsSdkV1(
      this.serviceShape,
      this.model
    );
    IOUtils.writeTokenTreesIntoDir(javaShimCodegen.generate(), outputDir);
    LOGGER.info("Java V1 code generated in {}", outputDir);
  }

  private void javaAwsSdkV2(final Path outputDir) {
    final JavaAwsSdkV2 javaV2ShimCodegen = JavaAwsSdkV2.createJavaAwsSdkV2(
      serviceShape,
      model,
      dafnyVersion
    );
    IOUtils.writeTokenTreesIntoDir(javaV2ShimCodegen.generate(), outputDir);
    LOGGER.info("Java V2 code generated in {}", outputDir);
  }

  private void javaOtherGeneratedAspects() {
    final String service = serviceShape.getId().getName();
    final String sdkID = awsSdkStyle
      ? serviceShape.expectTrait(ServiceTrait.class).getSdkId()
      : serviceShape.expectTrait(LocalServiceTrait.class).getSdkId();
    final String serviceName = sdkID.toLowerCase();
    final String namespace = serviceShape.getId().getNamespace();
    final String namespaceDir = namespace.replace(".", "/");
    final String dafnyNamespace =
      DafnyNameResolverHelpers.packageNameForNamespace(namespace);
    final String dafnyNamespaceDir = dafnyNamespace.replace(".", "/");

    final String gradleGroup = namespace;
    // TODO: This should be @title, but we have to actually add that to all services first
    final String gradleDescription = service;

    Map<String, String> parameters = new HashMap<>();
    parameters.put("dafnyVersion", dafnyVersion.unparse());
    parameters.put("service", service);
    parameters.put("sdkID", sdkID);
    parameters.put("serviceName", serviceName);
    parameters.put("namespace", namespace);
    parameters.put("namespaceDir", namespaceDir);
    parameters.put("dafnyNamespace", dafnyNamespace);
    parameters.put("dafnyNamespaceDir", dafnyNamespaceDir);

    parameters.put("gradleGroup", gradleGroup);
    parameters.put("gradleDescription", gradleDescription);

    if (awsSdkStyle) {
      if (generationAspects.contains(GenerationAspect.PROJECT_FILES)) {
        writeTemplatedFile(
          "runtimes/java/$forSDK;Lbuild.gradle.kts",
          parameters
        );
      }
      if (generationAspects.contains(GenerationAspect.CLIENT_CONSTRUCTORS)) {
        final ClassName clientClassName =
          AwsSdkNativeV2.classNameForServiceClient(serviceShape);
        parameters.put("sdkClientNamespace", clientClassName.packageName());
        parameters.put("sdkClientName", clientClassName.simpleName());

        writeTemplatedFile(
          "runtimes/java/src/main/java/$dafnyNamespaceDir;L/__default.java",
          parameters
        );
        writeTemplatedFile(
          "runtimes/java/src/main/java/$dafnyNamespaceDir;L/types/__default.java",
          parameters
        );
      }
    } else {
      final String serviceConfig = serviceShape
        .expectTrait(LocalServiceTrait.class)
        .getConfigId()
        .getName();
      parameters.put("serviceConfig", serviceConfig);

      if (generationAspects.contains(GenerationAspect.PROJECT_FILES)) {
        writeTemplatedFile(
          "runtimes/java/$forLocalService;Lbuild.gradle.kts",
          parameters
        );
      }

      if (generationAspects.contains(GenerationAspect.CLIENT_CONSTRUCTORS)) {
        writeTemplatedFile(
          "runtimes/java/src/main/java/Dafny/$namespaceDir;L/__default.java",
          parameters
        );
        if (localServiceTest) {
          writeTemplatedFile(
            "runtimes/java/src/test/java/$namespaceDir;L/internaldafny/wrapped/__default.java",
            parameters
          );
        }
      }
    }
  }

  private void generateDotnet(final Path outputDir) {
    if (this.awsSdkStyle) {
      netAwsSdk(outputDir);
    } else if (this.localServiceTest) {
      netWrappedLocalService(outputDir);
    } else {
      netLocalService(outputDir);
    }
    netOtherGeneratedAspects();

    Path dotnetRoot = libraryRoot.resolve("runtimes").resolve("net");
    LOGGER.info("Formatting .NET code in {}", dotnetRoot);
    // Locate all *.csproj files in the directory
    try {
      Stream<String> args = Streams.concat(
        Stream.of("dotnet", "format"),
        Files
          .list(dotnetRoot)
          .filter(path -> path.toFile().getName().endsWith(".csproj"))
          .map(Path::toString)
      );
      runCommandOrThrow(dotnetRoot, args.toArray(String[]::new));
    } catch (IOException e) {
      throw new RuntimeException(e);
    }

    handlePatching(TargetLanguage.DOTNET, outputDir);
  }

  private void netLocalService(final Path outputDir) {
    final ServiceCodegen service = new ServiceCodegen(model, serviceShape);
    IOUtils.writeTokenTreesIntoDir(service.generate(), outputDir);

    final ShimCodegen shim = new ShimCodegen(model, serviceShape);
    IOUtils.writeTokenTreesIntoDir(shim.generate(), outputDir);

    final TypeConversionCodegen conversion = new TypeConversionCodegen(
      model,
      serviceShape
    );
    IOUtils.writeTokenTreesIntoDir(conversion.generate(), outputDir);
    LOGGER.info(".NET code generated in {}", outputDir);
  }

  private void netWrappedLocalService(final Path outputDir) {
    final LocalServiceWrappedCodegen service = new LocalServiceWrappedCodegen(
      model,
      serviceShape
    );
    IOUtils.writeTokenTreesIntoDir(service.generate(), outputDir);

    final LocalServiceWrappedShimCodegen wrappedShim =
      new LocalServiceWrappedShimCodegen(model, serviceShape);
    IOUtils.writeTokenTreesIntoDir(wrappedShim.generate(), outputDir);

    final TypeConversionCodegen conversion =
      new LocalServiceWrappedConversionCodegen(model, serviceShape);
    IOUtils.writeTokenTreesIntoDir(conversion.generate(), outputDir);
    LOGGER.info(".NET that tests a local service generated in {}", outputDir);
  }

  private void netAwsSdk(final Path outputDir) {
    final AwsSdkShimCodegen dotnetShimCodegen = new AwsSdkShimCodegen(
      model,
      serviceShape
    );
    IOUtils.writeTokenTreesIntoDir(dotnetShimCodegen.generate(), outputDir);

    final TypeConversionCodegen conversion = new AwsSdkTypeConversionCodegen(
      model,
      serviceShape
    );
    IOUtils.writeTokenTreesIntoDir(conversion.generate(), outputDir);
    LOGGER.info(".NET code generated in {}", outputDir);
  }

  private void netOtherGeneratedAspects() {
    final DotNetNameResolver resolver = awsSdkStyle
      ? new AwsSdkDotNetNameResolver(model, serviceShape)
      : new DotNetNameResolver(model, serviceShape);
    final String service = serviceShape.getId().getName();
    final String sdkID = awsSdkStyle
      ? serviceShape.expectTrait(ServiceTrait.class).getSdkId()
      : serviceShape.expectTrait(LocalServiceTrait.class).getSdkId();
    final String serviceName = resolver.getServiceName();
    final String namespace = serviceShape.getId().getNamespace();
    final String dotnetNamespace = resolver.namespaceForShapeId(
      serviceShape.getId()
    );
    final String dafnyNamespace =
      DafnyNameResolverHelpers.packageNameForNamespace(namespace);
    final String namespaceDir = namespace.replace(".", "/");

    Map<String, String> parameters = new HashMap<>();
    parameters.put("dafnyVersion", dafnyVersion.unparse());
    parameters.put("service", service);
    parameters.put("sdkID", sdkID);
    parameters.put("serviceName", serviceName);
    parameters.put("namespace", dotnetNamespace);
    parameters.put("dafnyNamespace", dafnyNamespace);
    parameters.put("namespaceDir", namespaceDir);
    parameters.put("stdLibPath", standardLibraryPath().toString());

    if (awsSdkStyle) {
      final String clientClassName =
        ((AwsSdkDotNetNameResolver) resolver).implForServiceClient();
      parameters.put("sdkClientName", clientClassName);

      if (generationAspects.contains(GenerationAspect.PROJECT_FILES)) {
        writeTemplatedFile("runtimes/net/$forSDK;L$sdkID;L.csproj", parameters);
      }
      if (generationAspects.contains(GenerationAspect.CLIENT_CONSTRUCTORS)) {
        writeTemplatedFile("runtimes/net/Extern/$sdkID;LClient.cs", parameters);
      }
    } else {
      final String serviceConfig = serviceShape
        .expectTrait(LocalServiceTrait.class)
        .getConfigId()
        .getName();
      final String configConversionMethod =
        DotNetNameResolver.typeConverterForShape(
          serviceShape.expectTrait(LocalServiceTrait.class).getConfigId(),
          TypeConversionDirection.FROM_DAFNY
        );
      parameters.put("serviceConfig", serviceConfig);
      parameters.put("configConversionMethod", configConversionMethod);

      if (generationAspects.contains(GenerationAspect.PROJECT_FILES)) {
        writeTemplatedFile(
          "runtimes/net/$forLocalService;L$sdkID;L.csproj",
          parameters
        );
      }
      if (localServiceTest) {
        if (generationAspects.contains(GenerationAspect.CLIENT_CONSTRUCTORS)) {
          writeTemplatedFile(
            "runtimes/net/Extern/Wrapped$sdkID;LService.cs",
            parameters
          );
        }
      }
    }

    if (generationAspects.contains(GenerationAspect.PROJECT_FILES)) {
      writeTemplatedFile("runtimes/net/tests/$sdkID;LTest.csproj", parameters);
    }
  }

  private void generateRust(final Path outputDir) {
    LOGGER.warn(
      "Rust code generation is incomplete and may not function correctly!"
    );

<<<<<<< HEAD
    // Clear out all contents of src first to make sure if we didn't intend to generate it,
    // it doesn't show up as generated code. This ensures patching has the right baseline.
    // It would be great to do this for all languages,
    // but we're not currently precise enough and do multiple passes
    // to generate code for things like wrapped services.
    //
    // Be sure to NOT delete src/implementation_from_dafny.rs though,
    // by temporarily moving it out of src/
    //
    // Note this has no effect if we're being run from the Smithy build plugin,
    // since outputDir will be something like `build/smithyprojections/...`
    // and therefore not have any existing content.
    //
    // TODO: Not doing this for now since our current approach to externs
    // requires putting them directly under src.
//    Path outputSrcDir = outputDir.resolve("src");
//    Path implementationFromDafnyPath = outputSrcDir.resolve(
//      "implementation_from_dafny.rs"
//    );
//    Path tmpPath = null;
//    try {
//      if (Files.exists(implementationFromDafnyPath)) {
//        tmpPath = outputDir.resolve("implementation_from_dafny.rs");
//        Files.move(implementationFromDafnyPath, tmpPath);
//      }
//      software.amazon.smithy.utils.IoUtils.rmdir(outputSrcDir);
//      outputSrcDir.toFile().mkdirs();
//      if (tmpPath != null) {
//        Files.move(tmpPath, implementationFromDafnyPath);
//      }
//    } catch (IOException e) {
//      throw new RuntimeException(e);
//    }

    // TODO: Can't get makefile working yet
    final var namespacesToGenerate = model.getServiceShapes().stream()
      .map(s -> s.getId().getNamespace())
      .collect(Collectors.toSet());

    final MergedServicesGenerator generator = new MergedServicesGenerator(model, serviceShape, namespacesToGenerate, localServiceTest);
    generator.generateAllNamespaces(outputDir);
=======
    if (awsSdkStyle) {
      RustAwsSdkShimGenerator generator = new RustAwsSdkShimGenerator(
        model,
        serviceShape,
        generationAspects
      );
      generator.generate(outputDir);
    } else {
      RustLibraryShimGenerator generator = new RustLibraryShimGenerator(
        model,
        serviceShape
      );
      generator.generate(outputDir);
    }
>>>>>>> eb6ea03b

    // TODO: These should be part of the StandardLibrary instead,
    // but since the Dafny Rust code generator doesn't yet support multiple crates,
    // we have to inline it instead.
    writeTemplatedFile(
      "runtimes/rust/src/standard_library_conversions.rs",
      Map.of()
    );
    writeTemplatedFile(
      "runtimes/rust/src/standard_library_externs.rs",
      Map.of()
    );

    handlePatching(TargetLanguage.RUST, outputDir);
  }

  private static final Pattern PATCH_FILE_PATTERN = Pattern.compile(
    "dafny-(.*).patch"
  );

  private DafnyVersion getDafnyVersionForPatchFile(Path file) {
    String fileName = file.getFileName().toString();
    Matcher matcher = PATCH_FILE_PATTERN.matcher(fileName);
    if (matcher.matches()) {
      String versionString = matcher.group(1);
      return DafnyVersion.parse(versionString);
    } else {
      throw new IllegalArgumentException(
        "Patch files must be of the form dafny-<version>.patch: " + file
      );
    }
  }

  private void handlePatching(TargetLanguage targetLanguage, Path outputDir) {
    if (patchFilesDir.isEmpty()) {
      return;
    }

    Path patchFilesForLanguage = patchFilesDir
      .get()
      .resolve(targetLanguage.name().toLowerCase());
    try {
      if (updatePatchFiles) {
        Files.createDirectories(patchFilesForLanguage);
        Path patchFile = patchFilesForLanguage.resolve(
          "dafny-%s.patch".formatted(dafnyVersion.unparse())
        );
        Path outputDirRelative = libraryRoot.relativize(outputDir);
        // Need to ignore the exit code because diff will return 1 if there is a diff
        String patchContent = runCommand(
          libraryRoot,
          "git",
          "diff",
          "-R",
          outputDirRelative.toString()
        )
          .output;
        if (!patchContent.isBlank()) {
          IOUtils.writeToFile(patchContent, patchFile.toFile());
        }
      }

      if (Files.exists(patchFilesForLanguage)) {
        List<Pair<DafnyVersion, Path>> sortedPatchFiles = Files
          .list(patchFilesForLanguage)
          .map(file -> Pair.of(getDafnyVersionForPatchFile(file), file))
          .sorted(Collections.reverseOrder(Map.Entry.comparingByKey()))
          .toList();
        for (Pair<DafnyVersion, Path> patchFilePair : sortedPatchFiles) {
          if (dafnyVersion.compareTo(patchFilePair.getKey()) >= 0) {
            Path patchFile = patchFilePair.getValue();
            LOGGER.info("Applying patch file {}", patchFile);
            runCommandOrThrow(
              libraryRoot,
              "git",
              "apply",
              "-v",
              patchFile.toString()
            );
            return;
          }
        }
      }
    } catch (IOException e) {
      throw new RuntimeException(e);
    }
  }

  private void generatePython() {
    if (libraryName.isEmpty()) {
      throw new IllegalArgumentException(
        "Python codegen requires a module name"
      );
    }

    ObjectNode.Builder pythonSettingsBuilder = ObjectNode
      .builder()
      .withMember("service", serviceShape.getId().toString())
      .withMember("module", libraryName.get())
      // Smithy-Python requires some string to be present here, but this is unused.
      // Any references to this version are deleted as part of code generation.
      .withMember("moduleVersion", "0.0.1");

    final PluginContext pluginContext = PluginContext
      .builder()
      .model(model)
      .fileManifest(
        FileManifest.create(targetLangOutputDirs.get(TargetLanguage.PYTHON))
      )
      .settings(pythonSettingsBuilder.build())
      .build();

    final Map<String, String> smithyNamespaceToPythonModuleNameMap =
      new HashMap<>();
    smithyNamespaceToPythonModuleNameMap.put(
      serviceShape.getId().getNamespace(),
      libraryName.get()
    );
    smithyNamespaceToPythonModuleNameMap.putAll(dependencyLibraryNames);

    if (this.awsSdkStyle) {
      DafnyPythonAwsSdkClientCodegenPlugin dafnyPythonAwsSdkClientCodegenPlugin =
        new DafnyPythonAwsSdkClientCodegenPlugin(
          smithyNamespaceToPythonModuleNameMap
        );
      dafnyPythonAwsSdkClientCodegenPlugin.execute(pluginContext);
    } else if (this.localServiceTest) {
      DafnyPythonWrappedLocalServiceClientCodegenPlugin pythonClientCodegenPlugin =
        new DafnyPythonWrappedLocalServiceClientCodegenPlugin(
          smithyNamespaceToPythonModuleNameMap
        );
      pythonClientCodegenPlugin.execute(pluginContext);
    } else {
      DafnyPythonLocalServiceClientCodegenPlugin pythonClientCodegenPlugin =
        new DafnyPythonLocalServiceClientCodegenPlugin(
          smithyNamespaceToPythonModuleNameMap
        );
      pythonClientCodegenPlugin.execute(pluginContext);
    }
  }

  public void patchAfterTranspiling() {
    for (final TargetLanguage lang : targetLangOutputDirs.keySet()) {
      switch (lang) {
        case RUST -> patchRustAfterTranspiling();
        default -> {}
      }
    }
  }

  private static final TokenTree EXTRA_SINGLE_CRATE_DECLARATIONS = TokenTree.of(
    """
    mod standard_library_conversions;
    mod standard_library_externs;
    """
  );

  private void patchRustAfterTranspiling() {
    final MergedServicesGenerator generator = new MergedServicesGenerator(model, serviceShape, namespaces, localServiceTest);

    final TokenTree extraRootServiceDeclarations = generator.generatorForShape(serviceShape).topLevelModuleDeclarations();
    String extraDeclarations = TokenTree.of(extraRootServiceDeclarations, EXTRA_SINGLE_CRATE_DECLARATIONS).lineSeparated().toString();
    if (!awsSdkStyle) {
      extraDeclarations = extraDeclarations
        + System.lineSeparator()
        + extraTopLevelDeclarationsForLocalService(serviceShape)
        + System.lineSeparator();
    }
    final Path implementationFromDafnyPath = libraryRoot
      .resolve("runtimes")
      .resolve("rust")
      .resolve("src")
      .resolve("implementation_from_dafny.rs");
    try {
      final List<String> lines = Files.readAllLines(
        implementationFromDafnyPath
      );
      final int firstModDeclIndex = IntStream
        .range(0, lines.size())
        .filter(i -> lines.get(i).trim().startsWith("pub mod"))
        .findFirst()
        .getAsInt();
      lines.add(firstModDeclIndex, extraDeclarations);
      Files.write(implementationFromDafnyPath, lines);
    } catch (IOException e) {
      throw new RuntimeException(e);
    }
  }

  private String extraTopLevelDeclarationsForLocalService(ServiceShape serviceShape) {
    final String configStructName = serviceShape
      .expectTrait(LocalServiceTrait.class)
      .getConfigId()
      .getName();
    final String configSnakeCase = toSnakeCase(configStructName);

    return IOUtils.evalTemplate(
      """
      pub use client::Client;
      pub use types::$configSnakeCase:L::$configStructName:L;
      """,
      Map.of(
        "configSnakeCase",
        configSnakeCase,
        "configStructName",
        configStructName,
        "sharedTopLevelDecls",
        RustLibraryShimGenerator.TOP_LEVEL_MOD_DECLS
      )
    );
  }

  private record CommandResult(int exitCode, String output) {}

  /**
   * Runs the given command and throws an exception if the exit code is nonzero.
   */
  private String runCommandOrThrow(Path workingDir, String... args) {
    final CommandResult result = runCommand(workingDir, args);
    if (result.exitCode != 0) {
      throw new RuntimeException(
        "Command failed: " + List.of(args) + "\n" + result.output
      );
    }
    return result.output;
  }

  /**
   * Runs the given command.
   */
  private CommandResult runCommand(Path workingDir, String... args) {
    final List<String> argsList = List.of(args);
    final StringBuilder output = new StringBuilder();
    final int exitCode = IoUtils.runCommand(
      argsList,
      workingDir,
      output,
      Collections.emptyMap()
    );
    return new CommandResult(exitCode, output.toString());
  }

  private Path standardLibraryPath() {
    final Path includeDafnyFile =
      this.includeDafnyFile.orElseThrow(() ->
          new IllegalStateException(
            "includeDafnyFile required when generating additional aspects (--generate)"
          )
        );

    // Assumes that includeDafnyFile is at StandardLibrary/src/Index.dfy
    // TODO be smarter about finding the StandardLibrary path
    return libraryRoot
      .resolve("runtimes/net")
      .relativize(includeDafnyFile.resolve("../.."));
  }

  private void writeTemplatedFile(
    String templatePath,
    Map<String, String> parameters
  ) {
    writeTemplatedFile(templatePath, templatePath, parameters);
  }

  private void writeTemplatedFile(
    String templatePath,
    String outputTemplatePath,
    Map<String, String> parameters
  ) {
    IOUtils.writeTemplatedFile(
      getClass(),
      libraryRoot,
      templatePath,
      outputTemplatePath,
      parameters
    );
  }

  public static class Builder {

    private boolean fromSmithyBuildPlugin = false;
    private Model serviceModel;
    private Path[] dependentModelPaths;
    private Set<String> namespaces;
    private Map<TargetLanguage, Path> targetLangOutputDirs =
      Collections.emptyMap();
    private Map<TargetLanguage, Path> targetLangTestOutputDirs =
      Collections.emptyMap();
    private DafnyVersion dafnyVersion = new DafnyVersion(4, 1, 0);
    private Path propertiesFile;
    private AwsSdkVersion javaAwsSdkVersion = AwsSdkVersion.V2;
    private Path includeDafnyFile;
    private boolean awsSdkStyle = false;
    private boolean localServiceTest = false;
    private Set<GenerationAspect> generationAspects = Collections.emptySet();
    private Path libraryRoot;
    private Path patchFilesDir;
    private boolean updatePatchFiles = false;
    private Map<String, String> dependencyLibraryNames;
    private String libraryName;

    public Builder() {}

    /**
     * Sets the directory in which to search for model files(s) containing the desired service.
     */
    public Builder withServiceModel(final Model serviceModel) {
      this.serviceModel = serviceModel;
      return this;
    }

    /**
     * Sets the directories in which to search for dependent model file(s).
     */
    public Builder withDependentModelPaths(final Path[] dependentModelPaths) {
      this.dependentModelPaths = dependentModelPaths;
      return this;
    }

    /**
     * Sets the Smithy namespaces for which to generate code (e.g. "com.foo").
     */
    public Builder withNamespaces(final Set<String> namespaces) {
      this.namespaces = namespaces;
      return this;
    }

    /**
     * Sets the directories in which to search for dependent model file(s).
     */
    public Builder withDependencyLibraryNames(
      final Map<String, String> dependencyLibraryNames
    ) {
      this.dependencyLibraryNames = dependencyLibraryNames;
      return this;
    }

    /**
     * Sets the Python module name for any generated Python code.
     */
    public Builder withLibraryName(final String libraryName) {
      this.libraryName = libraryName;
      return this;
    }

    /**
     * Sets the target language(s) for which to generate code,
     * along with the directory(-ies) into which to output each language's generated code.
     */
    public Builder withTargetLangOutputDirs(
      final Map<TargetLanguage, Path> targetLangOutputDirs
    ) {
      this.targetLangOutputDirs = targetLangOutputDirs;
      return this;
    }

    /**
     * Sets the target language(s) for which to generate testing code,
     * along with the directory(-ies) into which to output each language's generated testing code.
     */
    public Builder withTargetLangTestOutputDirs(
      final Map<TargetLanguage, Path> targetLangTestOutputDirs
    ) {
      this.targetLangTestOutputDirs = targetLangTestOutputDirs;
      return this;
    }

    /**
     * Sets the Dafny version for which generated code should be compatible.
     * This is used to ensure both Dafny source compatibility
     * and compatibility with the Dafny compiler and runtime internals,
     * which shim code generation currently depends on.
     */
    public Builder withDafnyVersion(final DafnyVersion dafnyVersion) {
      this.dafnyVersion = dafnyVersion;
      return this;
    }

    /**
     * Sets the path to generate a project.properties file at.
     * This will contain a dafnyVersion property that can be used to
     * select the correct version of the Dafny runtime in target language
     * project configurations, amonst other potential uses.
     * The properties file may contain other metadata in the future.
     */
    public Builder withPropertiesFile(final Path propertiesFile) {
      this.propertiesFile = propertiesFile;
      return this;
    }

    /**
     * Sets the version of the AWS SDK for Java for which generated code should be compatible.
     * This has no effect unless the engine is configured to generate Java code.
     */
    public Builder withJavaAwsSdkVersion(
      final AwsSdkVersion javaAwsSdkVersion
    ) {
      this.javaAwsSdkVersion = javaAwsSdkVersion;
      return this;
    }

    /**
     * Sets a file to be included in the generated Dafny code.
     */
    public Builder withIncludeDafnyFile(final Path includeDafnyFile) {
      this.includeDafnyFile = includeDafnyFile;
      return this;
    }

    /**
     * Sets whether codegen will generate AWS SDK-compatible API and shims.
     */
    public Builder withAwsSdkStyle(final boolean awsSdkStyle) {
      this.awsSdkStyle = awsSdkStyle;
      return this;
    }

    /**
     * Sets whether codegen will generate Dafny code to test a local service.
     */
    public Builder withLocalServiceTest(final boolean localServiceTest) {
      this.localServiceTest = localServiceTest;
      return this;
    }

    /**
     * Sets which aspects will be generated, such as project files.
     * See also {@link GenerationAspect}.
     */
    public Builder withGenerationAspects(
      final Set<GenerationAspect> generationAspects
    ) {
      this.generationAspects = generationAspects;
      return this;
    }

    /**
     * Sets the root directory of the library being built.
     * Used to locate any patch files (under ./codegen-patches)
     * and things like target language project roots.
     */
    public Builder withLibraryRoot(final Path libraryRoot) {
      this.libraryRoot = libraryRoot;
      return this;
    }

    /**
     * Indicates whether the engine is being used from the polymorph CLI
     * or the Smithy build plugin.
     * Needed because the two use cases have different library layout conventions.
     */
    public Builder withFromSmithyBuildPlugin(
      final boolean fromSmithyBuildPlugin
    ) {
      this.fromSmithyBuildPlugin = fromSmithyBuildPlugin;
      return this;
    }

    /**
     * The location of patch files.
     */
    public Builder withPatchFilesDir(final Path patchFilesDir) {
      this.patchFilesDir = patchFilesDir;
      return this;
    }

    /**
     * If true, updates the relevant patch files in (library-root)/codegen-patches
     * to change the generated code into the state of the code before generation.
     */
    public Builder withUpdatePatchFiles(final boolean updatePatchFiles) {
      this.updatePatchFiles = updatePatchFiles;
      return this;
    }

    public CodegenEngine build() {
      final Model serviceModel = Objects.requireNonNull(this.serviceModel);

      if (this.namespaces.isEmpty()) {
        throw new IllegalStateException(
          "at least one namespace must be provided"
        );
      }
      if (this.namespaces.size() > 1) {
        for (final TargetLanguage targetLanguage : this.targetLangOutputDirs.keySet()) {
          if (!targetLanguage.equals(TargetLanguage.RUST)) {
            throw new IllegalStateException(
              "generating for %s does not support multiple namespaces".formatted(targetLanguage)
            );
          }
        }
      }

      final Path[] dependentModelPaths = this.dependentModelPaths == null
        ? new Path[] {}
        : this.dependentModelPaths.clone();

      final Map<String, String> dependencyLibraryNames =
        this.dependencyLibraryNames == null
          ? new HashMap<>()
          : this.dependencyLibraryNames;

      final Map<TargetLanguage, Path> targetLangOutputDirsRaw =
        Objects.requireNonNull(this.targetLangOutputDirs);
      targetLangOutputDirsRaw.replaceAll((_lang, path) ->
        path.toAbsolutePath().normalize()
      );
      final Map<TargetLanguage, Path> targetLangOutputDirs =
        ImmutableMap.copyOf(targetLangOutputDirsRaw);

      final Map<TargetLanguage, Path> targetLangTestOutputDirsRaw =
        Objects.requireNonNull(this.targetLangTestOutputDirs);
      targetLangTestOutputDirsRaw.replaceAll((_lang, path) ->
        path.toAbsolutePath().normalize()
      );
      final Map<TargetLanguage, Path> targetLangTestOutputDirs =
        ImmutableMap.copyOf(targetLangTestOutputDirsRaw);

      final DafnyVersion dafnyVersion = Objects.requireNonNull(
        this.dafnyVersion
      );
      final Optional<Path> propertiesFile = Optional
        .ofNullable(this.propertiesFile)
        .map(path -> path.toAbsolutePath().normalize());
      final AwsSdkVersion javaAwsSdkVersion = Objects.requireNonNull(
        this.javaAwsSdkVersion
      );

      if (
        targetLangOutputDirs.containsKey(TargetLanguage.DAFNY) &&
        this.includeDafnyFile == null
      ) {
        throw new IllegalStateException(
          "includeDafnyFile is required when generating Dafny code"
        );
      }
      final Optional<Path> includeDafnyFile = Optional
        .ofNullable(this.includeDafnyFile)
        .map(path -> path.toAbsolutePath().normalize());

      if (this.awsSdkStyle && this.localServiceTest) {
        throw new IllegalStateException(
          "Cannot generate AWS SDK style code, and test a local service, at the same time"
        );
      }

      final Optional<String> libraryName = Optional.ofNullable(
        this.libraryName
      );

      final Path libraryRoot = this.libraryRoot.toAbsolutePath().normalize();

      final Optional<Path> patchFilesDir = Optional
        .ofNullable(this.patchFilesDir)
        .map(path -> path.toAbsolutePath().normalize());
      if (updatePatchFiles && patchFilesDir.isEmpty()) {
        throw new IllegalStateException(
          "Cannot update patch files without specifying a patch files directory"
        );
      }

      return new CodegenEngine(
        fromSmithyBuildPlugin,
        serviceModel,
        dependentModelPaths,
        this.namespaces,
        targetLangOutputDirs,
        targetLangTestOutputDirs,
        dafnyVersion,
        propertiesFile,
        javaAwsSdkVersion,
        includeDafnyFile,
        this.awsSdkStyle,
        this.localServiceTest,
        this.generationAspects,
        libraryRoot,
        patchFilesDir,
        updatePatchFiles,
        dependencyLibraryNames,
        libraryName
      );
    }
  }

  public enum TargetLanguage {
    DAFNY,
    JAVA,
    DOTNET,
    RUST,
    PYTHON,
  }

  public enum GenerationAspect {
    PROJECT_FILES {
      @Override
      public String description() {
        return "Project configuration files";
      }
    },

    CLIENT_CONSTRUCTORS {
      @Override
      public String description() {
        return "Top-level client constructor code";
      }
    },

    IMPL_STUB {
      @Override
      public String description() {
        return "Local service implementation/testing stubs";
      }
    };

    public static GenerationAspect fromOption(String option) {
      return GenerationAspect.valueOf(option.replace("-", "_").toUpperCase());
    }

    public String toOption() {
      return toString().replace("_", "-").toLowerCase();
    }

    public abstract String description();

    public static String helpText() {
      return Arrays
        .stream(values())
        .map(aspect -> aspect.toOption() + " - " + aspect.description())
        .collect(Collectors.joining("\n"));
    }
  }
}<|MERGE_RESOLUTION|>--- conflicted
+++ resolved
@@ -683,64 +683,13 @@
       "Rust code generation is incomplete and may not function correctly!"
     );
 
-<<<<<<< HEAD
-    // Clear out all contents of src first to make sure if we didn't intend to generate it,
-    // it doesn't show up as generated code. This ensures patching has the right baseline.
-    // It would be great to do this for all languages,
-    // but we're not currently precise enough and do multiple passes
-    // to generate code for things like wrapped services.
-    //
-    // Be sure to NOT delete src/implementation_from_dafny.rs though,
-    // by temporarily moving it out of src/
-    //
-    // Note this has no effect if we're being run from the Smithy build plugin,
-    // since outputDir will be something like `build/smithyprojections/...`
-    // and therefore not have any existing content.
-    //
-    // TODO: Not doing this for now since our current approach to externs
-    // requires putting them directly under src.
-//    Path outputSrcDir = outputDir.resolve("src");
-//    Path implementationFromDafnyPath = outputSrcDir.resolve(
-//      "implementation_from_dafny.rs"
-//    );
-//    Path tmpPath = null;
-//    try {
-//      if (Files.exists(implementationFromDafnyPath)) {
-//        tmpPath = outputDir.resolve("implementation_from_dafny.rs");
-//        Files.move(implementationFromDafnyPath, tmpPath);
-//      }
-//      software.amazon.smithy.utils.IoUtils.rmdir(outputSrcDir);
-//      outputSrcDir.toFile().mkdirs();
-//      if (tmpPath != null) {
-//        Files.move(tmpPath, implementationFromDafnyPath);
-//      }
-//    } catch (IOException e) {
-//      throw new RuntimeException(e);
-//    }
-
     // TODO: Can't get makefile working yet
     final var namespacesToGenerate = model.getServiceShapes().stream()
       .map(s -> s.getId().getNamespace())
       .collect(Collectors.toSet());
 
-    final MergedServicesGenerator generator = new MergedServicesGenerator(model, serviceShape, namespacesToGenerate, localServiceTest);
+    final MergedServicesGenerator generator = new MergedServicesGenerator(model, serviceShape, namespacesToGenerate, localServiceTest, generationAspects);
     generator.generateAllNamespaces(outputDir);
-=======
-    if (awsSdkStyle) {
-      RustAwsSdkShimGenerator generator = new RustAwsSdkShimGenerator(
-        model,
-        serviceShape,
-        generationAspects
-      );
-      generator.generate(outputDir);
-    } else {
-      RustLibraryShimGenerator generator = new RustLibraryShimGenerator(
-        model,
-        serviceShape
-      );
-      generator.generate(outputDir);
-    }
->>>>>>> eb6ea03b
 
     // TODO: These should be part of the StandardLibrary instead,
     // but since the Dafny Rust code generator doesn't yet support multiple crates,
@@ -899,7 +848,7 @@
   );
 
   private void patchRustAfterTranspiling() {
-    final MergedServicesGenerator generator = new MergedServicesGenerator(model, serviceShape, namespaces, localServiceTest);
+    final MergedServicesGenerator generator = new MergedServicesGenerator(model, serviceShape, namespaces, localServiceTest, generationAspects);
 
     final TokenTree extraRootServiceDeclarations = generator.generatorForShape(serviceShape).topLevelModuleDeclarations();
     String extraDeclarations = TokenTree.of(extraRootServiceDeclarations, EXTRA_SINGLE_CRATE_DECLARATIONS).lineSeparated().toString();
