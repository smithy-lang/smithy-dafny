// Copyright Amazon.com Inc. or its affiliates. All Rights Reserved.
// SPDX-License-Identifier: Apache-2.0

package software.amazon.polymorph;

import com.google.common.base.Strings;
import com.google.common.collect.ImmutableMap;
import com.google.common.collect.Streams;
<<<<<<< HEAD
=======
import java.io.IOException;
import java.io.UncheckedIOException;
import java.nio.file.Files;
import java.nio.file.Path;
import java.util.Arrays;
import java.util.Collections;
import java.util.HashMap;
import java.util.List;
import java.util.Map;
import java.util.Objects;
import java.util.Optional;
import java.util.Set;
import java.util.regex.Matcher;
import java.util.regex.Pattern;
import java.util.stream.Collectors;
import java.util.stream.Stream;
>>>>>>> 473e6805
import org.slf4j.Logger;
import org.slf4j.LoggerFactory;
import software.amazon.polymorph.smithydafny.DafnyApiCodegen;
import software.amazon.polymorph.smithydafny.DafnyNameResolver;
import software.amazon.polymorph.smithydafny.DafnyVersion;
import software.amazon.polymorph.smithydotnet.AwsSdkShimCodegen;
import software.amazon.polymorph.smithydotnet.AwsSdkTypeConversionCodegen;
import software.amazon.polymorph.smithydotnet.DotNetNameResolver;
import software.amazon.polymorph.smithydotnet.ServiceCodegen;
import software.amazon.polymorph.smithydotnet.ShimCodegen;
import software.amazon.polymorph.smithydotnet.TypeConversionCodegen;
import software.amazon.polymorph.smithydotnet.TypeConversionDirection;
import software.amazon.polymorph.smithydotnet.localServiceWrapper.LocalServiceWrappedCodegen;
import software.amazon.polymorph.smithydotnet.localServiceWrapper.LocalServiceWrappedConversionCodegen;
import software.amazon.polymorph.smithydotnet.localServiceWrapper.LocalServiceWrappedShimCodegen;
import software.amazon.polymorph.smithyjava.generator.CodegenSubject.AwsSdkVersion;
import software.amazon.polymorph.smithyjava.generator.awssdk.v1.JavaAwsSdkV1;
import software.amazon.polymorph.smithyjava.generator.awssdk.v2.JavaAwsSdkV2;
import software.amazon.polymorph.smithyjava.generator.library.JavaLibrary;
import software.amazon.polymorph.smithyjava.generator.library.TestJavaLibrary;
import software.amazon.polymorph.traits.LocalServiceTrait;
<<<<<<< HEAD
import software.amazon.polymorph.utils.IOUtils;
import software.amazon.polymorph.utils.ModelUtils;
import software.amazon.polymorph.utils.TokenTree;
=======
import software.amazon.polymorph.utils.DafnyNameResolverHelpers;
import software.amazon.polymorph.utils.IOUtils;
import software.amazon.polymorph.utils.ModelUtils;
import software.amazon.polymorph.utils.TokenTree;
import software.amazon.smithy.aws.traits.ServiceTrait;
>>>>>>> 473e6805
import software.amazon.smithy.model.Model;
import software.amazon.smithy.model.shapes.ServiceShape;
import software.amazon.smithy.utils.IoUtils;
import software.amazon.smithy.utils.Pair;

import java.io.IOException;
import java.io.UncheckedIOException;
import java.nio.file.Files;
import java.nio.file.Path;
import java.util.Collections;
import java.util.HashMap;
import java.util.List;
import java.util.Map;
import java.util.Objects;
import java.util.Optional;
import java.util.regex.Matcher;
import java.util.regex.Pattern;
import java.util.stream.Stream;

public class CodegenEngine {

  private static final Logger LOGGER = LoggerFactory.getLogger(
    CodegenEngine.class
  );

  // Used to distinguish different conventions between the CLI
  // and the Smithy build plugin, such as where .NET project files live.
  private final boolean fromSmithyBuildPlugin;
  private final Path libraryRoot;
  private final Path[] dependentModelPaths;
  private final String namespace;
  private final Map<TargetLanguage, Path> targetLangOutputDirs;
  private final Map<TargetLanguage, Path> targetLangTestOutputDirs;
  private final DafnyVersion dafnyVersion;
  private final Optional<Path> propertiesFile;
  private final Optional<Path> patchFilesDir;
  private final boolean updatePatchFiles;
  // refactor this to only be required if generating Java
  private final AwsSdkVersion javaAwsSdkVersion;
  private final Optional<Path> includeDafnyFile;
  private final boolean awsSdkStyle;
  private final boolean localServiceTest;
<<<<<<< HEAD
  private final boolean generateEverything;
=======
  private final Set<GenerationAspect> generationAspects;
>>>>>>> 473e6805

  // To be initialized in constructor
  private final Model model;
  private final ServiceShape serviceShape;

  /**
   * This should only be called by {@link Builder#build()},
   * which is responsible for validating that the arguments are non-null,
   * are mutually compatible, etc.
   */
  private CodegenEngine(
    final boolean fromSmithyBuildPlugin,
    final Model serviceModel,
    final Path[] dependentModelPaths,
    final String namespace,
    final Map<TargetLanguage, Path> targetLangOutputDirs,
    final Map<TargetLanguage, Path> targetLangTestOutputDirs,
    final DafnyVersion dafnyVersion,
    final Optional<Path> propertiesFile,
    final AwsSdkVersion javaAwsSdkVersion,
    final Optional<Path> includeDafnyFile,
    final boolean awsSdkStyle,
    final boolean localServiceTest,
<<<<<<< HEAD
    final boolean generateEverything,
=======
    final Set<GenerationAspect> generationAspects,
>>>>>>> 473e6805
    final Path libraryRoot,
    final Optional<Path> patchFilesDir,
    final boolean updatePatchFiles
  ) {
    // To be provided to constructor
    this.fromSmithyBuildPlugin = fromSmithyBuildPlugin;
    this.dependentModelPaths = dependentModelPaths;
    this.namespace = namespace;
    this.targetLangOutputDirs = targetLangOutputDirs;
    this.targetLangTestOutputDirs = targetLangTestOutputDirs;
    this.dafnyVersion = dafnyVersion;
    this.propertiesFile = propertiesFile;
    this.javaAwsSdkVersion = javaAwsSdkVersion;
    this.includeDafnyFile = includeDafnyFile;
    this.awsSdkStyle = awsSdkStyle;
    this.localServiceTest = localServiceTest;
<<<<<<< HEAD
    this.generateEverything = generateEverything;
=======
    this.generationAspects = generationAspects;
>>>>>>> 473e6805
    this.libraryRoot = libraryRoot;
    this.patchFilesDir = patchFilesDir;
    this.updatePatchFiles = updatePatchFiles;

    this.model =
      this.awsSdkStyle
        // TODO: move this into a DirectedCodegen.customizeBeforeShapeGeneration implementation
        ? ModelUtils.addMissingErrorMessageMembers(serviceModel)
        : serviceModel;

    this.serviceShape =
      ModelUtils.serviceFromNamespace(this.model, this.namespace);
  }

  /**
   * Executes code generation for the configured language(s).
   * This method is designed to be internally stateless
   * and idempotent with respect to the file system.
   */
  public void run() {
    try {
      LOGGER.debug("Ensuring target-language output directories exist");
      for (final Path dir : this.targetLangOutputDirs.values()) {
        Files.createDirectories(dir);
      }
      for (final Path dir : this.targetLangTestOutputDirs.values()) {
        Files.createDirectories(dir);
      }
    } catch (IOException e) {
      e.printStackTrace();
      System.exit(1);
    }

    for (final TargetLanguage lang : targetLangOutputDirs.keySet()) {
      final Path outputDir = targetLangOutputDirs
        .get(lang)
        .toAbsolutePath()
        .normalize();
      final Path testOutputDir = Optional
        .ofNullable(targetLangTestOutputDirs.get(lang))
        .map(p -> p.toAbsolutePath().normalize())
        .orElse(null);
      switch (lang) {
        case DAFNY -> generateDafny(outputDir);
        case JAVA -> generateJava(outputDir, testOutputDir);
        case DOTNET -> generateDotnet(outputDir);
        case RUST -> generateRust(outputDir);
        default -> throw new UnsupportedOperationException(
          "Cannot generate code for target language %s".formatted(lang.name())
        );
      }
    }

    propertiesFile.ifPresent(this::generateProjectPropertiesFile);
  }

<<<<<<< HEAD
  private void generateProjectPropertiesFile(final Path outputPath) throws UncheckedIOException {
=======
  private void generateProjectPropertiesFile(final Path outputPath)
    throws UncheckedIOException {
>>>>>>> 473e6805
    // Drop the pre-release suffix, if any.
    // This means with the current Dafny pre-release naming convention,
    // we'll grab the most recent full release of a Dafny runtime.
    // This mapping may need to change in the future.
    // Ideally this would be handled by the Dafny CLI itself.
    String dafnyVersionString = new DafnyVersion(
      dafnyVersion.getMajor(),
      dafnyVersion.getMinor(),
      dafnyVersion.getPatch()
    )
      .unparse();
    final Map<String, String> parameters = Map.of(
      "dafnyVersion",
      dafnyVersionString
    );
<<<<<<< HEAD
    IOUtils.writeTemplatedFile(getClass(), libraryRoot, "project.properties", parameters);
=======
    writeTemplatedFile("project.properties", parameters);
>>>>>>> 473e6805
  }

  private void generateDafny(final Path outputDir) {
    // Validated by builder, but check again
    assert this.includeDafnyFile.isPresent();
    final DafnyApiCodegen dafnyApiCodegen = new DafnyApiCodegen(
      model,
      serviceShape,
      outputDir,
      this.includeDafnyFile.get(),
      this.dependentModelPaths,
      this.awsSdkStyle
    );

    if (this.localServiceTest) {
      IOUtils.writeTokenTreesIntoDir(
        dafnyApiCodegen.generateWrappedAbstractServiceModule(outputDir),
        outputDir
      );
      LOGGER.info(
        "Dafny that tests a local service generated in {}",
        outputDir
      );
    } else {
      IOUtils.writeTokenTreesIntoDir(dafnyApiCodegen.generate(), outputDir);
      LOGGER.info("Dafny code generated in {}", outputDir);
    }

<<<<<<< HEAD
    if (generateEverything) {
      dafnyProjectFiles(outputDir);
    }
=======
    dafnyOtherGeneratedAspects(outputDir);
>>>>>>> 473e6805

    LOGGER.info("Formatting Dafny code in {}", outputDir);
    runCommand(
      outputDir,
      "dafny",
      "format",
      "--function-syntax:3",
      "--unicode-char:false",
      "."
    );

    handlePatching(TargetLanguage.DAFNY, outputDir);
  }

<<<<<<< HEAD
  private void dafnyProjectFiles(final Path outputDir) {
    final String serviceConfig = awsSdkStyle ?
            null : serviceShape.expectTrait(LocalServiceTrait.class).getConfigId().getName();
    final String service = serviceShape.getId().getName();
    final String namespace = serviceShape.getId().getNamespace();

    final Path includeDafnyFile =
            this.includeDafnyFile.orElseThrow(() ->
                    new IllegalStateException(
                            "includeDafnyFile required when generating .NET project files"
                    )
            );
    // Assumes that includeDafnyFile is at StandardLibrary/src/Index.dfy
    // TODO be smarter about finding the StandardLibrary path
    final Path stdLibPath = libraryRoot.resolve("runtimes/net").relativize(
            includeDafnyFile.resolve("../..")
    );

    Map<String, String> parameters = new HashMap<>();
    parameters.put("dafnyVersion",      dafnyVersion.unparse());
    parameters.put("service",           service);
    parameters.put("serviceConfig",     serviceConfig);
    parameters.put("namespace",         namespace);
    parameters.put("stdLibPath",        stdLibPath.toString());

    if (awsSdkStyle) {
      // TODO
    } else {
      IOUtils.writeTemplatedFile(getClass(), libraryRoot, "src/Index.dfy", parameters);
      if (localServiceTest) {
        IOUtils.writeTemplatedFile(getClass(), libraryRoot, "src/Wrapped$service:LImpl.dfy", parameters);
      }

      // TODO: This is more questionable, because it's only an initial start, not expected to be permanently generated.
      generateDafnySkeleton(outputDir);
=======
  private void dafnyOtherGeneratedAspects(final Path outputDir) {
    final String service = serviceShape.getId().getName();
    final String namespace = serviceShape.getId().getNamespace();
    final String sdkID = awsSdkStyle
      ? serviceShape.expectTrait(ServiceTrait.class).getSdkId()
      : serviceShape.expectTrait(LocalServiceTrait.class).getSdkId();
    final String dafnyNamespace =
      DafnyNameResolverHelpers.packageNameForNamespace(
        serviceShape.getId().getNamespace()
      );
    final String dafnyModuleName = DafnyNameResolver.dafnyBaseModuleName(
      namespace
    );

    Map<String, String> parameters = new HashMap<>();
    parameters.put("dafnyVersion", dafnyVersion.unparse());
    parameters.put("service", service);
    parameters.put("sdkID", sdkID);
    parameters.put("namespace", namespace);
    parameters.put("dafnyNamespace", dafnyNamespace);
    parameters.put("dafnyModuleName", dafnyModuleName);
    parameters.put("stdLibPath", standardLibraryPath().toString());

    if (awsSdkStyle) {
      if (generationAspects.contains(GenerationAspect.CLIENT_CONSTRUCTORS)) {
        writeTemplatedFile("src/$forSDK:LIndex.dfy", parameters);
      }
    } else {
      final String serviceConfig = serviceShape
        .expectTrait(LocalServiceTrait.class)
        .getConfigId()
        .getName();
      parameters.put("serviceConfig", serviceConfig);

      if (generationAspects.contains(GenerationAspect.CLIENT_CONSTRUCTORS)) {
        writeTemplatedFile("src/$forLocalService:LIndex.dfy", parameters);
        if (localServiceTest) {
          writeTemplatedFile("src/Wrapped$service:LImpl.dfy", parameters);
        }
      }

      if (generationAspects.contains(GenerationAspect.IMPL_STUB)) {
        generateDafnySkeleton(outputDir);
        writeTemplatedFile("test/$sdkID:LImplTest.dfy", parameters);
        if (localServiceTest) {
          writeTemplatedFile("test/Wrapped$sdkID:LTest.dfy", parameters);
        }
      }
>>>>>>> 473e6805
    }

    // TODO: It would be great to generate the Makefile too,
    // but that's currently a catch 22 because we normally use the shared makefile targets
    // to invoke polymorph in the first place.
    // Perhaps we can make a `smithy init` template for that instead?

<<<<<<< HEAD
    LOGGER.info("Dafny project files generated in {}", libraryRoot);

    Path srcDir = outputDir.resolve("../src");
    LOGGER.info("Formatting Dafny code in {}", srcDir);
    runCommand(
            srcDir,
            "dafny",
            "format",
            "--function-syntax:3",
            "--unicode-char:false",
            "."
    );
  }

  public void generateDafnySkeleton(Path outputDir) {
    final DafnyApiCodegen dafnyApiCodegen = new DafnyApiCodegen(
            model,
            serviceShape,
            outputDir,
            this.includeDafnyFile.get(),
            this.dependentModelPaths,
            this.awsSdkStyle
=======
    if (!generationAspects.isEmpty()) {
      Path srcDir = outputDir.resolve("../src");
      LOGGER.info("Formatting Dafny code in {}", srcDir);
      runCommand(
        srcDir,
        "dafny",
        "format",
        "--function-syntax:3",
        "--unicode-char:false",
        "."
      );
    }
  }

  /**
   * Generate a skeletal implementation of the local service operations,
   * with `expect false` statements to ensure tests will initially fail.
   */
  public void generateDafnySkeleton(Path outputDir) {
    final DafnyApiCodegen dafnyApiCodegen = new DafnyApiCodegen(
      model,
      serviceShape,
      outputDir,
      this.includeDafnyFile.get(),
      this.dependentModelPaths,
      this.awsSdkStyle
>>>>>>> 473e6805
    );
    Map<Path, TokenTree> skeleton = dafnyApiCodegen.generateSkeleton();
    Path srcDir = outputDir.resolve("../src");
    IOUtils.writeTokenTreesIntoDir(skeleton, srcDir);
  }

  private void generateJava(final Path outputDir, final Path testOutputDir) {
    if (this.awsSdkStyle) {
      switch (this.javaAwsSdkVersion) {
        case V1 -> javaAwsSdkV1(outputDir);
        case V2 -> javaAwsSdkV2(outputDir);
      }
    } else if (this.localServiceTest) {
      javaWrappedLocalService(outputDir);
    } else {
      javaLocalService(outputDir, testOutputDir);
    }
<<<<<<< HEAD
    if (this.generateEverything) {
      javaProjectFiles();
    }
=======
    javaOtherGeneratedAspects();
>>>>>>> 473e6805

    LOGGER.info("Formatting Java code in {}", outputDir);
    runCommand(
      outputDir,
      "npx",
      "prettier",
      "--plugin=prettier-plugin-java",
      outputDir.toString(),
      "--write"
    );

    handlePatching(TargetLanguage.JAVA, outputDir);
  }

  private void javaLocalService(
    final Path outputDir,
    final Path testOutputDir
  ) {
    final JavaLibrary javaLibrary = new JavaLibrary(
      this.model,
      this.serviceShape,
      this.javaAwsSdkVersion,
      this.dafnyVersion
    );
    IOUtils.writeTokenTreesIntoDir(javaLibrary.generate(), outputDir);
    LOGGER.info("Java code generated in {}", outputDir);

    if (testOutputDir != null) {
      IOUtils.writeTokenTreesIntoDir(
        javaLibrary.generateTests(),
        testOutputDir
      );
      LOGGER.info("Java test code generated in {}", testOutputDir);
    }
  }

  private void javaLocalService(final Path outputDir) {
    final JavaLibrary javaLibrary = new JavaLibrary(
      this.model,
      this.serviceShape,
      this.javaAwsSdkVersion,
      this.dafnyVersion
    );
    IOUtils.writeTokenTreesIntoDir(javaLibrary.generate(), outputDir);
    LOGGER.info("Java code generated in {}", outputDir);
  }

  private void javaWrappedLocalService(final Path outputDir) {
    final TestJavaLibrary testJavaLibrary = new TestJavaLibrary(
      model,
      serviceShape,
      this.javaAwsSdkVersion,
      this.dafnyVersion
    );
    IOUtils.writeTokenTreesIntoDir(testJavaLibrary.generate(), outputDir);
    LOGGER.info("Java that tests a local service generated in {}", outputDir);
  }

  private void javaAwsSdkV1(Path outputDir) {
    final JavaAwsSdkV1 javaShimCodegen = JavaAwsSdkV1.createJavaAwsSdkV1(
      this.serviceShape,
      this.model
    );
    IOUtils.writeTokenTreesIntoDir(javaShimCodegen.generate(), outputDir);
    LOGGER.info("Java V1 code generated in {}", outputDir);
  }

  private void javaAwsSdkV2(final Path outputDir) {
    final JavaAwsSdkV2 javaV2ShimCodegen = JavaAwsSdkV2.createJavaAwsSdkV2(
      serviceShape,
      model,
      dafnyVersion
    );
    IOUtils.writeTokenTreesIntoDir(javaV2ShimCodegen.generate(), outputDir);
    LOGGER.info("Java V2 code generated in {}", outputDir);
  }

<<<<<<< HEAD
  private void javaProjectFiles() {
    final DotNetNameResolver resolver = new DotNetNameResolver(model, serviceShape);
    final String serviceId = resolver.clientForService();
    final String serviceConfig = awsSdkStyle ?
            null : serviceShape.expectTrait(LocalServiceTrait.class).getConfigId().getName();
    final String service = serviceShape.getId().getName();
=======
  private void javaOtherGeneratedAspects() {
    final String service = serviceShape.getId().getName();
    final String sdkID = awsSdkStyle
      ? serviceShape.expectTrait(ServiceTrait.class).getSdkId()
      : serviceShape.expectTrait(LocalServiceTrait.class).getSdkId();
>>>>>>> 473e6805
    final String namespace = serviceShape.getId().getNamespace();
    final String namespaceDir = namespace.replace(".", "/");

    final String gradleGroup = namespace;
    // TODO: This should be @title, but we have to actually add that to all services first
    final String gradleDescription = service;

<<<<<<< HEAD
    final Path includeDafnyFile =
            this.includeDafnyFile.orElseThrow(() ->
                    new IllegalStateException(
                            "includeDafnyFile required when generating .NET project files"
                    )
            );
    // Assumes that includeDafnyFile is at StandardLibrary/src/Index.dfy
    // TODO be smarter about finding the StandardLibrary path
    final Path stdLibPath = libraryRoot.resolve("runtimes/net").relativize(
            includeDafnyFile.resolve("../..")
    );

    Map<String, String> parameters = new HashMap<>();
    parameters.put("dafnyVersion", dafnyVersion.unparse());
    parameters.put("serviceID", serviceId);
    parameters.put("service", service);
    parameters.put("serviceConfig", serviceConfig);
=======
    Map<String, String> parameters = new HashMap<>();
    parameters.put("dafnyVersion", dafnyVersion.unparse());
    parameters.put("service", service);
    parameters.put("sdkID", sdkID);
>>>>>>> 473e6805
    parameters.put("namespace", namespace);
    parameters.put("namespaceDir", namespaceDir);
    parameters.put("gradleGroup", gradleGroup);
    parameters.put("gradleDescription", gradleDescription);

<<<<<<< HEAD

    if (awsSdkStyle) {
      IOUtils.writeTemplatedFile(getClass(), libraryRoot, "runtimes/java/$forSDK:Lbuild.gradle.kts", parameters);
      // TODO generate sdk constructor
    } else {
      IOUtils.writeTemplatedFile(getClass(), libraryRoot, "runtimes/java/$forLocalService:Lbuild.gradle.kts", parameters);
      IOUtils.writeTemplatedFile(getClass(), libraryRoot, "runtimes/java/src/main/java/Dafny/$namespaceDir:L/__default.java", parameters);
      if (localServiceTest) {
        IOUtils.writeTemplatedFile(getClass(), libraryRoot, "runtimes/java/src/test/java/$namespaceDir:L/internaldafny/wrapped/__default.java", parameters);
      }
    }

    LOGGER.info("Java project files generated in {}/runtimes/java", libraryRoot);
=======
    if (awsSdkStyle) {
      if (generationAspects.contains(GenerationAspect.PROJECT_FILES)) {
        writeTemplatedFile(
          "runtimes/java/$forSDK:Lbuild.gradle.kts",
          parameters
        );
      }
      // TODO generate sdk constructor
    } else {
      final String serviceConfig = serviceShape
        .expectTrait(LocalServiceTrait.class)
        .getConfigId()
        .getName();
      parameters.put("serviceConfig", serviceConfig);

      if (generationAspects.contains(GenerationAspect.PROJECT_FILES)) {
        writeTemplatedFile(
          "runtimes/java/$forLocalService:Lbuild.gradle.kts",
          parameters
        );
      }

      if (generationAspects.contains(GenerationAspect.CLIENT_CONSTRUCTORS)) {
        writeTemplatedFile(
          "runtimes/java/src/main/java/Dafny/$namespaceDir:L/__default.java",
          parameters
        );
        if (localServiceTest) {
          writeTemplatedFile(
            "runtimes/java/src/test/java/$namespaceDir:L/internaldafny/wrapped/__default.java",
            parameters
          );
        }
      }
    }
>>>>>>> 473e6805
  }

  private void generateDotnet(final Path outputDir) {
    if (this.awsSdkStyle) {
      netAwsSdk(outputDir);
    } else if (this.localServiceTest) {
      netWrappedLocalService(outputDir);
    } else {
      netLocalService(outputDir);
    }
<<<<<<< HEAD
    if (this.generateEverything) {
      netProjectFiles();
    }
=======
    netOtherGeneratedAspects();
>>>>>>> 473e6805

    Path dotnetRoot = libraryRoot.resolve("runtimes").resolve("net");
    LOGGER.info("Formatting .NET code in {}", dotnetRoot);
    // Locate all *.csproj files in the directory
    try {
      Stream<String> args = Streams.concat(
        Stream.of("dotnet", "format"),
        Files
          .list(dotnetRoot)
          .filter(path -> path.toFile().getName().endsWith(".csproj"))
          .map(Path::toString)
      );
      runCommand(dotnetRoot, args.toArray(String[]::new));
    } catch (IOException e) {
      throw new RuntimeException(e);
    }

    handlePatching(TargetLanguage.DOTNET, outputDir);
  }

  private void netLocalService(final Path outputDir) {
    final ServiceCodegen service = new ServiceCodegen(model, serviceShape);
    IOUtils.writeTokenTreesIntoDir(service.generate(), outputDir);

    final ShimCodegen shim = new ShimCodegen(model, serviceShape);
    IOUtils.writeTokenTreesIntoDir(shim.generate(), outputDir);

    final TypeConversionCodegen conversion = new TypeConversionCodegen(
      model,
      serviceShape
    );
    IOUtils.writeTokenTreesIntoDir(conversion.generate(), outputDir);
    LOGGER.info(".NET code generated in {}", outputDir);
  }

  private void netWrappedLocalService(final Path outputDir) {
    final LocalServiceWrappedCodegen service = new LocalServiceWrappedCodegen(
      model,
      serviceShape
    );
    IOUtils.writeTokenTreesIntoDir(service.generate(), outputDir);

    final LocalServiceWrappedShimCodegen wrappedShim =
      new LocalServiceWrappedShimCodegen(model, serviceShape);
    IOUtils.writeTokenTreesIntoDir(wrappedShim.generate(), outputDir);

    final TypeConversionCodegen conversion =
      new LocalServiceWrappedConversionCodegen(model, serviceShape);
    IOUtils.writeTokenTreesIntoDir(conversion.generate(), outputDir);
    LOGGER.info(".NET that tests a local service generated in {}", outputDir);
  }

  private void netAwsSdk(final Path outputDir) {
    final AwsSdkShimCodegen dotnetShimCodegen = new AwsSdkShimCodegen(
      model,
      serviceShape
    );
    IOUtils.writeTokenTreesIntoDir(dotnetShimCodegen.generate(), outputDir);

    final TypeConversionCodegen conversion = new AwsSdkTypeConversionCodegen(
      model,
      serviceShape
    );
    IOUtils.writeTokenTreesIntoDir(conversion.generate(), outputDir);
    LOGGER.info(".NET code generated in {}", outputDir);
  }

<<<<<<< HEAD
  private void netProjectFiles() {
    final DotNetNameResolver resolver = new DotNetNameResolver(model, serviceShape);
    final String serviceId = resolver.clientForService();
    final String serviceConfig = awsSdkStyle ?
            null : serviceShape.expectTrait(LocalServiceTrait.class).getConfigId().getName();
    final String service = serviceShape.getId().getName();
    final String configConversionMethod = awsSdkStyle ?
            null : DotNetNameResolver.typeConverterForShape(serviceShape.expectTrait(LocalServiceTrait.class).getConfigId(), TypeConversionDirection.FROM_DAFNY);
    final String namespace = serviceShape.getId().getNamespace();
    final String dotnetNamespace = resolver.namespaceForService();
    final String namespaceDir = namespace.replace(".", "/");

    final Path includeDafnyFile =
      this.includeDafnyFile.orElseThrow(() ->
          new IllegalStateException(
            "includeDafnyFile required when generating .NET project files"
          )
        );
    // Assumes that includeDafnyFile is at StandardLibrary/src/Index.dfy
    // TODO be smarter about finding the StandardLibrary path
    final Path stdLibPath = libraryRoot.resolve("runtimes/net").relativize(
      includeDafnyFile.resolve("../..")
    );

    Map<String, String> parameters = new HashMap<>();
    parameters.put("dafnyVersion",      dafnyVersion.unparse());
    parameters.put("serviceID",         serviceId);
    parameters.put("service",           service);
    parameters.put("serviceConfig",     serviceConfig);
    parameters.put("configConversionMethod", configConversionMethod);
    parameters.put("namespace",         dotnetNamespace);
    parameters.put("dafnyNamespace",    namespace);
    parameters.put("namespaceDir",      namespaceDir);
    parameters.put("stdLibPath",        stdLibPath.toString());

    if (awsSdkStyle) {
      IOUtils.writeTemplatedFile(getClass(), libraryRoot, "runtimes/net/$forSDK:L$serviceID:L.csproj", parameters);
      // TODO generate sdk constructor
    } else {
      IOUtils.writeTemplatedFile(getClass(), libraryRoot, "runtimes/net/$forLocalService:L$serviceID:L.csproj", parameters);
      if (localServiceTest) {
        IOUtils.writeTemplatedFile(getClass(), libraryRoot, "runtimes/net/Extern/Wrapped$service:LService.cs", parameters);
      }
    }
    IOUtils.writeTemplatedFile(getClass(), libraryRoot, "runtimes/net/tests/$serviceID:LTest.csproj", parameters);

    LOGGER.info(".NET project files generated in {}/runtimes/net", libraryRoot);
=======
  private void netOtherGeneratedAspects() {
    final DotNetNameResolver resolver = new DotNetNameResolver(
      model,
      serviceShape
    );
    final String service = serviceShape.getId().getName();
    final String sdkID = awsSdkStyle
      ? serviceShape.expectTrait(ServiceTrait.class).getSdkId()
      : serviceShape.expectTrait(LocalServiceTrait.class).getSdkId();
    final String namespace = serviceShape.getId().getNamespace();
    final String dotnetNamespace = resolver.namespaceForService();
    final String dafnyNamespace =
      DafnyNameResolverHelpers.packageNameForNamespace(namespace);
    final String namespaceDir = namespace.replace(".", "/");

    Map<String, String> parameters = new HashMap<>();
    parameters.put("dafnyVersion", dafnyVersion.unparse());
    parameters.put("service", service);
    parameters.put("sdkID", sdkID);
    parameters.put("namespace", dotnetNamespace);
    parameters.put("dafnyNamespace", dafnyNamespace);
    parameters.put("namespaceDir", namespaceDir);
    parameters.put("stdLibPath", standardLibraryPath().toString());

    if (awsSdkStyle) {
      if (generationAspects.contains(GenerationAspect.PROJECT_FILES)) {
        writeTemplatedFile("runtimes/net/$forSDK:L$sdkID:L.csproj", parameters);
      }
      if (generationAspects.contains(GenerationAspect.CLIENT_CONSTRUCTORS)) {
        writeTemplatedFile("runtimes/net/Extern/$sdkID:LClient.cs", parameters);
      }
    } else {
      final String serviceConfig = serviceShape
        .expectTrait(LocalServiceTrait.class)
        .getConfigId()
        .getName();
      final String configConversionMethod =
        DotNetNameResolver.typeConverterForShape(
          serviceShape.expectTrait(LocalServiceTrait.class).getConfigId(),
          TypeConversionDirection.FROM_DAFNY
        );
      parameters.put("serviceConfig", serviceConfig);
      parameters.put("configConversionMethod", configConversionMethod);

      if (generationAspects.contains(GenerationAspect.PROJECT_FILES)) {
        writeTemplatedFile(
          "runtimes/net/$forLocalService:L$sdkID:L.csproj",
          parameters
        );
      }
      if (localServiceTest) {
        if (generationAspects.contains(GenerationAspect.CLIENT_CONSTRUCTORS)) {
          writeTemplatedFile(
            "runtimes/net/Extern/Wrapped$sdkID:LService.cs",
            parameters
          );
        }
      }
    }

    if (generationAspects.contains(GenerationAspect.PROJECT_FILES)) {
      writeTemplatedFile("runtimes/net/tests/$sdkID:LTest.csproj", parameters);
    }
>>>>>>> 473e6805
  }

  private void generateRust(final Path outputDir) {
    LOGGER.warn(
      "Rust code generation is incomplete and may not function correctly!"
    );

    // ...so incomplete it's starting out as a no-op and relying on 100% "patching" :)

    // Clear out all contents of src first to make sure if we didn't intend to generate it,
    // it doesn't show up as generated code. This ensures patching has the right baseline.
    // It would be great to do this for all languages,
    // but we're not currently precise enough and do multiple passes
    // to generate code for things like wrapped services.
    Path outputSrcDir = outputDir.resolve("src");
    software.amazon.smithy.utils.IoUtils.rmdir(outputSrcDir);
    outputSrcDir.toFile().mkdirs();

    handlePatching(TargetLanguage.RUST, outputDir);
  }

  private static final Pattern PATCH_FILE_PATTERN = Pattern.compile(
    "dafny-(.*).patch"
  );

  private DafnyVersion getDafnyVersionForPatchFile(Path file) {
    String fileName = file.getFileName().toString();
    Matcher matcher = PATCH_FILE_PATTERN.matcher(fileName);
    if (matcher.matches()) {
      String versionString = matcher.group(1);
      return DafnyVersion.parse(versionString);
    } else {
      throw new IllegalArgumentException(
        "Patch files must be of the form dafny-<version>.patch: " + file
      );
    }
  }

  private void handlePatching(TargetLanguage targetLanguage, Path outputDir) {
    if (patchFilesDir.isEmpty()) {
      return;
    }

    Path patchFilesForLanguage = patchFilesDir
      .get()
      .resolve(targetLanguage.name().toLowerCase());
    try {
      if (updatePatchFiles) {
        Files.createDirectories(patchFilesForLanguage);
        Path patchFile = patchFilesForLanguage.resolve(
          "dafny-%s.patch".formatted(dafnyVersion.unparse())
        );
        Path outputDirRelative = libraryRoot.relativize(outputDir);
        // Need to ignore the exit code because diff will return 1 if there is a diff
        String patchContent = runCommandIgnoringExitCode(
          libraryRoot,
          "git",
          "diff",
          "-R",
          outputDirRelative.toString()
        );
        if (!patchContent.isBlank()) {
          IOUtils.writeToFile(patchContent, patchFile.toFile());
        }
      }

      if (Files.exists(patchFilesForLanguage)) {
        List<Pair<DafnyVersion, Path>> sortedPatchFiles = Files
          .list(patchFilesForLanguage)
          .map(file -> Pair.of(getDafnyVersionForPatchFile(file), file))
          .sorted(Collections.reverseOrder(Map.Entry.comparingByKey()))
          .toList();
        for (Pair<DafnyVersion, Path> patchFilePair : sortedPatchFiles) {
          if (dafnyVersion.compareTo(patchFilePair.getKey()) >= 0) {
            Path patchFile = patchFilePair.getValue();
            LOGGER.info("Applying patch file {}", patchFile);
            runCommand(libraryRoot, "git", "apply", patchFile.toString());
            return;
          }
        }
      }
    } catch (IOException e) {
      throw new RuntimeException(e);
    }
  }

  private String runCommand(Path workingDir, String... args) {
    List<String> argsList = List.of(args);
    StringBuilder output = new StringBuilder();
    int exitCode = IoUtils.runCommand(
      argsList,
      workingDir,
      output,
      Collections.emptyMap()
    );
    if (exitCode != 0) {
      throw new RuntimeException("Command failed: " + argsList + "\n" + output);
    }
    return output.toString();
  }

  private String runCommandIgnoringExitCode(Path workingDir, String... args) {
    List<String> argsList = List.of(args);
    StringBuilder output = new StringBuilder();
    IoUtils.runCommand(argsList, workingDir, output, Collections.emptyMap());
    return output.toString();
  }

  private Path standardLibraryPath() {
    final Path includeDafnyFile =
      this.includeDafnyFile.orElseThrow(() ->
          new IllegalStateException(
            "includeDafnyFile required when generating additional aspects (--generate)"
          )
        );

    // Assumes that includeDafnyFile is at StandardLibrary/src/Index.dfy
    // TODO be smarter about finding the StandardLibrary path
    return libraryRoot
      .resolve("runtimes/net")
      .relativize(includeDafnyFile.resolve("../.."));
  }

  private void writeTemplatedFile(
    String templatePath,
    Map<String, String> parameters
  ) {
    IOUtils.writeTemplatedFile(
      getClass(),
      libraryRoot,
      templatePath,
      parameters
    );
  }

  public static class Builder {

    private boolean fromSmithyBuildPlugin = false;
    private Model serviceModel;
    private Path[] dependentModelPaths;
    private String namespace;
    private Map<TargetLanguage, Path> targetLangOutputDirs =
      Collections.emptyMap();
    private Map<TargetLanguage, Path> targetLangTestOutputDirs =
      Collections.emptyMap();
    private DafnyVersion dafnyVersion = new DafnyVersion(4, 1, 0);
    private Path propertiesFile;
    private AwsSdkVersion javaAwsSdkVersion = AwsSdkVersion.V2;
    private Path includeDafnyFile;
    private boolean awsSdkStyle = false;
    private boolean localServiceTest = false;
<<<<<<< HEAD
    private boolean generateEverything = false;
=======
    private Set<GenerationAspect> generationAspects = Collections.emptySet();
>>>>>>> 473e6805
    private Path libraryRoot;
    private Path patchFilesDir;
    private boolean updatePatchFiles = false;

    public Builder() {}

    /**
     * Sets the directory in which to search for model files(s) containing the desired service.
     */
    public Builder withServiceModel(final Model serviceModel) {
      this.serviceModel = serviceModel;
      return this;
    }

    /**
     * Sets the directories in which to search for dependent model file(s).
     */
    public Builder withDependentModelPaths(final Path[] dependentModelPaths) {
      this.dependentModelPaths = dependentModelPaths;
      return this;
    }

    /**
     * Sets the Smithy namespace for which to generate code (e.g. "com.foo").
     */
    public Builder withNamespace(final String namespace) {
      this.namespace = namespace;
      return this;
    }

    /**
     * Sets the target language(s) for which to generate code,
     * along with the directory(-ies) into which to output each language's generated code.
     */
    public Builder withTargetLangOutputDirs(
      final Map<TargetLanguage, Path> targetLangOutputDirs
    ) {
      this.targetLangOutputDirs = targetLangOutputDirs;
      return this;
    }

    /**
     * Sets the target language(s) for which to generate testing code,
     * along with the directory(-ies) into which to output each language's generated testing code.
     */
    public Builder withTargetLangTestOutputDirs(
      final Map<TargetLanguage, Path> targetLangTestOutputDirs
    ) {
      this.targetLangTestOutputDirs = targetLangTestOutputDirs;
      return this;
    }

    /**
     * Sets the Dafny version for which generated code should be compatible.
     * This is used to ensure both Dafny source compatibility
     * and compatibility with the Dafny compiler and runtime internals,
     * which shim code generation currently depends on.
     */
    public Builder withDafnyVersion(final DafnyVersion dafnyVersion) {
      this.dafnyVersion = dafnyVersion;
      return this;
    }

    /**
     * Sets the path to generate a project.properties file at.
     * This will contain a dafnyVersion property that can be used to
     * select the correct version of the Dafny runtime in target language
     * project configurations, amonst other potential uses.
     * The properties file may contain other metadata in the future.
     */
    public Builder withPropertiesFile(final Path propertiesFile) {
      this.propertiesFile = propertiesFile;
      return this;
    }

    /**
     * Sets the version of the AWS SDK for Java for which generated code should be compatible.
     * This has no effect unless the engine is configured to generate Java code.
     */
    public Builder withJavaAwsSdkVersion(
      final AwsSdkVersion javaAwsSdkVersion
    ) {
      this.javaAwsSdkVersion = javaAwsSdkVersion;
      return this;
    }

    /**
     * Sets a file to be included in the generated Dafny code.
     */
    public Builder withIncludeDafnyFile(final Path includeDafnyFile) {
      this.includeDafnyFile = includeDafnyFile;
      return this;
    }

    /**
     * Sets whether codegen will generate AWS SDK-compatible API and shims.
     */
    public Builder withAwsSdkStyle(final boolean awsSdkStyle) {
      this.awsSdkStyle = awsSdkStyle;
      return this;
    }

    /**
     * Sets whether codegen will generate Dafny code to test a local service.
     */
    public Builder withLocalServiceTest(final boolean localServiceTest) {
      this.localServiceTest = localServiceTest;
      return this;
    }

    /**
<<<<<<< HEAD
     * Sets whether codegen will generate project files,
     * including a Makefile, target-language specific build configuration,
     * and generatable externs.
     */
    public Builder withGenerateEverything(
      final boolean generateEverything
    ) {
      this.generateEverything = generateEverything;
=======
     * Sets which aspects will be generated, such as project files.
     * See also {@link GenerationAspect}.
     */
    public Builder withGenerationAspects(
      final Set<GenerationAspect> generationAspects
    ) {
      this.generationAspects = generationAspects;
>>>>>>> 473e6805
      return this;
    }

    /**
     * Sets the root directory of the library being built.
     * Used to locate any patch files (under ./codegen-patches)
     * and things like target language project roots.
     */
    public Builder withLibraryRoot(final Path libraryRoot) {
      this.libraryRoot = libraryRoot;
      return this;
    }

    /**
     * Indicates whether the engine is being used from the polymorph CLI
     * or the Smithy build plugin.
     * Needed because the two use cases have different library layout conventions.
     */
    public Builder withFromSmithyBuildPlugin(
      final boolean fromSmithyBuildPlugin
    ) {
      this.fromSmithyBuildPlugin = fromSmithyBuildPlugin;
      return this;
    }

    /**
     * The location of patch files.
     */
    public Builder withPatchFilesDir(final Path patchFilesDir) {
      this.patchFilesDir = patchFilesDir;
      return this;
    }

    /**
     * If true, updates the relevant patch files in (library-root)/codegen-patches
     * to change the generated code into the state of the code before generation.
     */
    public Builder withUpdatePatchFiles(final boolean updatePatchFiles) {
      this.updatePatchFiles = updatePatchFiles;
      return this;
    }

    public CodegenEngine build() {
      final Model serviceModel = Objects.requireNonNull(this.serviceModel);
      final Path[] dependentModelPaths = this.dependentModelPaths == null
        ? new Path[] {}
        : this.dependentModelPaths.clone();
      if (Strings.isNullOrEmpty(this.namespace)) {
        throw new IllegalStateException("No namespace provided");
      }

      final Map<TargetLanguage, Path> targetLangOutputDirsRaw =
        Objects.requireNonNull(this.targetLangOutputDirs);
      targetLangOutputDirsRaw.replaceAll((_lang, path) ->
        path.toAbsolutePath().normalize()
      );
      final Map<TargetLanguage, Path> targetLangOutputDirs =
        ImmutableMap.copyOf(targetLangOutputDirsRaw);

      final Map<TargetLanguage, Path> targetLangTestOutputDirsRaw =
        Objects.requireNonNull(this.targetLangTestOutputDirs);
      targetLangTestOutputDirsRaw.replaceAll((_lang, path) ->
        path.toAbsolutePath().normalize()
      );
      final Map<TargetLanguage, Path> targetLangTestOutputDirs =
        ImmutableMap.copyOf(targetLangTestOutputDirsRaw);

      final DafnyVersion dafnyVersion = Objects.requireNonNull(
        this.dafnyVersion
      );
      final Optional<Path> propertiesFile = Optional
        .ofNullable(this.propertiesFile)
        .map(path -> path.toAbsolutePath().normalize());
      final AwsSdkVersion javaAwsSdkVersion = Objects.requireNonNull(
        this.javaAwsSdkVersion
      );

      if (
        targetLangOutputDirs.containsKey(TargetLanguage.DAFNY) &&
        this.includeDafnyFile == null
      ) {
        throw new IllegalStateException(
          "includeDafnyFile is required when generating Dafny code"
        );
      }
      final Optional<Path> includeDafnyFile = Optional
        .ofNullable(this.includeDafnyFile)
        .map(path -> path.toAbsolutePath().normalize());

      if (this.awsSdkStyle && this.localServiceTest) {
        throw new IllegalStateException(
          "Cannot generate AWS SDK style code, and test a local service, at the same time"
        );
      }

      final Path libraryRoot = this.libraryRoot.toAbsolutePath().normalize();

      final Optional<Path> patchFilesDir = Optional
        .ofNullable(this.patchFilesDir)
        .map(path -> path.toAbsolutePath().normalize());
      if (updatePatchFiles && patchFilesDir.isEmpty()) {
        throw new IllegalStateException(
          "Cannot update patch files without specifying a patch files directory"
        );
      }

      return new CodegenEngine(
        fromSmithyBuildPlugin,
        serviceModel,
        dependentModelPaths,
        this.namespace,
        targetLangOutputDirs,
        targetLangTestOutputDirs,
        dafnyVersion,
        propertiesFile,
        javaAwsSdkVersion,
        includeDafnyFile,
        this.awsSdkStyle,
        this.localServiceTest,
<<<<<<< HEAD
        this.generateEverything,
=======
        this.generationAspects,
>>>>>>> 473e6805
        libraryRoot,
        patchFilesDir,
        updatePatchFiles
      );
    }
  }

  public enum TargetLanguage {
    DAFNY,
    JAVA,
    DOTNET,
    RUST,
  }

<<<<<<< HEAD

=======
  public enum GenerationAspect {
    PROJECT_FILES {
      @Override
      public String description() {
        return "Project configuration files";
      }
    },

    CLIENT_CONSTRUCTORS {
      @Override
      public String description() {
        return "Top-level client constructor code";
      }
    },

    IMPL_STUB {
      @Override
      public String description() {
        return "Local service implementation/testing stubs";
      }
    };

    public static GenerationAspect fromOption(String option) {
      return GenerationAspect.valueOf(option.replace("-", "_").toUpperCase());
    }

    public String toOption() {
      return toString().replace("_", "-").toLowerCase();
    }

    public abstract String description();

    public static String helpText() {
      return Arrays
        .stream(values())
        .map(aspect -> aspect.toOption() + " - " + aspect.description())
        .collect(Collectors.joining("\n"));
    }
  }
>>>>>>> 473e6805
}<|MERGE_RESOLUTION|>--- conflicted
+++ resolved
@@ -6,25 +6,6 @@
 import com.google.common.base.Strings;
 import com.google.common.collect.ImmutableMap;
 import com.google.common.collect.Streams;
-<<<<<<< HEAD
-=======
-import java.io.IOException;
-import java.io.UncheckedIOException;
-import java.nio.file.Files;
-import java.nio.file.Path;
-import java.util.Arrays;
-import java.util.Collections;
-import java.util.HashMap;
-import java.util.List;
-import java.util.Map;
-import java.util.Objects;
-import java.util.Optional;
-import java.util.Set;
-import java.util.regex.Matcher;
-import java.util.regex.Pattern;
-import java.util.stream.Collectors;
-import java.util.stream.Stream;
->>>>>>> 473e6805
 import org.slf4j.Logger;
 import org.slf4j.LoggerFactory;
 import software.amazon.polymorph.smithydafny.DafnyApiCodegen;
@@ -46,17 +27,11 @@
 import software.amazon.polymorph.smithyjava.generator.library.JavaLibrary;
 import software.amazon.polymorph.smithyjava.generator.library.TestJavaLibrary;
 import software.amazon.polymorph.traits.LocalServiceTrait;
-<<<<<<< HEAD
-import software.amazon.polymorph.utils.IOUtils;
-import software.amazon.polymorph.utils.ModelUtils;
-import software.amazon.polymorph.utils.TokenTree;
-=======
 import software.amazon.polymorph.utils.DafnyNameResolverHelpers;
 import software.amazon.polymorph.utils.IOUtils;
 import software.amazon.polymorph.utils.ModelUtils;
 import software.amazon.polymorph.utils.TokenTree;
 import software.amazon.smithy.aws.traits.ServiceTrait;
->>>>>>> 473e6805
 import software.amazon.smithy.model.Model;
 import software.amazon.smithy.model.shapes.ServiceShape;
 import software.amazon.smithy.utils.IoUtils;
@@ -66,14 +41,17 @@
 import java.io.UncheckedIOException;
 import java.nio.file.Files;
 import java.nio.file.Path;
+import java.util.Arrays;
 import java.util.Collections;
 import java.util.HashMap;
 import java.util.List;
 import java.util.Map;
 import java.util.Objects;
 import java.util.Optional;
+import java.util.Set;
 import java.util.regex.Matcher;
 import java.util.regex.Pattern;
+import java.util.stream.Collectors;
 import java.util.stream.Stream;
 
 public class CodegenEngine {
@@ -99,11 +77,7 @@
   private final Optional<Path> includeDafnyFile;
   private final boolean awsSdkStyle;
   private final boolean localServiceTest;
-<<<<<<< HEAD
-  private final boolean generateEverything;
-=======
   private final Set<GenerationAspect> generationAspects;
->>>>>>> 473e6805
 
   // To be initialized in constructor
   private final Model model;
@@ -127,11 +101,7 @@
     final Optional<Path> includeDafnyFile,
     final boolean awsSdkStyle,
     final boolean localServiceTest,
-<<<<<<< HEAD
-    final boolean generateEverything,
-=======
     final Set<GenerationAspect> generationAspects,
->>>>>>> 473e6805
     final Path libraryRoot,
     final Optional<Path> patchFilesDir,
     final boolean updatePatchFiles
@@ -148,11 +118,7 @@
     this.includeDafnyFile = includeDafnyFile;
     this.awsSdkStyle = awsSdkStyle;
     this.localServiceTest = localServiceTest;
-<<<<<<< HEAD
-    this.generateEverything = generateEverything;
-=======
     this.generationAspects = generationAspects;
->>>>>>> 473e6805
     this.libraryRoot = libraryRoot;
     this.patchFilesDir = patchFilesDir;
     this.updatePatchFiles = updatePatchFiles;
@@ -209,12 +175,8 @@
     propertiesFile.ifPresent(this::generateProjectPropertiesFile);
   }
 
-<<<<<<< HEAD
-  private void generateProjectPropertiesFile(final Path outputPath) throws UncheckedIOException {
-=======
   private void generateProjectPropertiesFile(final Path outputPath)
     throws UncheckedIOException {
->>>>>>> 473e6805
     // Drop the pre-release suffix, if any.
     // This means with the current Dafny pre-release naming convention,
     // we'll grab the most recent full release of a Dafny runtime.
@@ -230,11 +192,7 @@
       "dafnyVersion",
       dafnyVersionString
     );
-<<<<<<< HEAD
-    IOUtils.writeTemplatedFile(getClass(), libraryRoot, "project.properties", parameters);
-=======
     writeTemplatedFile("project.properties", parameters);
->>>>>>> 473e6805
   }
 
   private void generateDafny(final Path outputDir) {
@@ -263,13 +221,7 @@
       LOGGER.info("Dafny code generated in {}", outputDir);
     }
 
-<<<<<<< HEAD
-    if (generateEverything) {
-      dafnyProjectFiles(outputDir);
-    }
-=======
     dafnyOtherGeneratedAspects(outputDir);
->>>>>>> 473e6805
 
     LOGGER.info("Formatting Dafny code in {}", outputDir);
     runCommand(
@@ -284,43 +236,6 @@
     handlePatching(TargetLanguage.DAFNY, outputDir);
   }
 
-<<<<<<< HEAD
-  private void dafnyProjectFiles(final Path outputDir) {
-    final String serviceConfig = awsSdkStyle ?
-            null : serviceShape.expectTrait(LocalServiceTrait.class).getConfigId().getName();
-    final String service = serviceShape.getId().getName();
-    final String namespace = serviceShape.getId().getNamespace();
-
-    final Path includeDafnyFile =
-            this.includeDafnyFile.orElseThrow(() ->
-                    new IllegalStateException(
-                            "includeDafnyFile required when generating .NET project files"
-                    )
-            );
-    // Assumes that includeDafnyFile is at StandardLibrary/src/Index.dfy
-    // TODO be smarter about finding the StandardLibrary path
-    final Path stdLibPath = libraryRoot.resolve("runtimes/net").relativize(
-            includeDafnyFile.resolve("../..")
-    );
-
-    Map<String, String> parameters = new HashMap<>();
-    parameters.put("dafnyVersion",      dafnyVersion.unparse());
-    parameters.put("service",           service);
-    parameters.put("serviceConfig",     serviceConfig);
-    parameters.put("namespace",         namespace);
-    parameters.put("stdLibPath",        stdLibPath.toString());
-
-    if (awsSdkStyle) {
-      // TODO
-    } else {
-      IOUtils.writeTemplatedFile(getClass(), libraryRoot, "src/Index.dfy", parameters);
-      if (localServiceTest) {
-        IOUtils.writeTemplatedFile(getClass(), libraryRoot, "src/Wrapped$service:LImpl.dfy", parameters);
-      }
-
-      // TODO: This is more questionable, because it's only an initial start, not expected to be permanently generated.
-      generateDafnySkeleton(outputDir);
-=======
   private void dafnyOtherGeneratedAspects(final Path outputDir) {
     final String service = serviceShape.getId().getName();
     final String namespace = serviceShape.getId().getNamespace();
@@ -369,7 +284,6 @@
           writeTemplatedFile("test/Wrapped$sdkID:LTest.dfy", parameters);
         }
       }
->>>>>>> 473e6805
     }
 
     // TODO: It would be great to generate the Makefile too,
@@ -377,40 +291,18 @@
     // to invoke polymorph in the first place.
     // Perhaps we can make a `smithy init` template for that instead?
 
-<<<<<<< HEAD
     LOGGER.info("Dafny project files generated in {}", libraryRoot);
 
-    Path srcDir = outputDir.resolve("../src");
-    LOGGER.info("Formatting Dafny code in {}", srcDir);
-    runCommand(
-            srcDir,
-            "dafny",
-            "format",
-            "--function-syntax:3",
-            "--unicode-char:false",
-            "."
-    );
-  }
-
-  public void generateDafnySkeleton(Path outputDir) {
-    final DafnyApiCodegen dafnyApiCodegen = new DafnyApiCodegen(
-            model,
-            serviceShape,
-            outputDir,
-            this.includeDafnyFile.get(),
-            this.dependentModelPaths,
-            this.awsSdkStyle
-=======
     if (!generationAspects.isEmpty()) {
       Path srcDir = outputDir.resolve("../src");
       LOGGER.info("Formatting Dafny code in {}", srcDir);
       runCommand(
-        srcDir,
-        "dafny",
-        "format",
-        "--function-syntax:3",
-        "--unicode-char:false",
-        "."
+              srcDir,
+              "dafny",
+              "format",
+              "--function-syntax:3",
+              "--unicode-char:false",
+              "."
       );
     }
   }
@@ -427,7 +319,6 @@
       this.includeDafnyFile.get(),
       this.dependentModelPaths,
       this.awsSdkStyle
->>>>>>> 473e6805
     );
     Map<Path, TokenTree> skeleton = dafnyApiCodegen.generateSkeleton();
     Path srcDir = outputDir.resolve("../src");
@@ -445,13 +336,7 @@
     } else {
       javaLocalService(outputDir, testOutputDir);
     }
-<<<<<<< HEAD
-    if (this.generateEverything) {
-      javaProjectFiles();
-    }
-=======
     javaOtherGeneratedAspects();
->>>>>>> 473e6805
 
     LOGGER.info("Formatting Java code in {}", outputDir);
     runCommand(
@@ -529,20 +414,11 @@
     LOGGER.info("Java V2 code generated in {}", outputDir);
   }
 
-<<<<<<< HEAD
-  private void javaProjectFiles() {
-    final DotNetNameResolver resolver = new DotNetNameResolver(model, serviceShape);
-    final String serviceId = resolver.clientForService();
-    final String serviceConfig = awsSdkStyle ?
-            null : serviceShape.expectTrait(LocalServiceTrait.class).getConfigId().getName();
-    final String service = serviceShape.getId().getName();
-=======
   private void javaOtherGeneratedAspects() {
     final String service = serviceShape.getId().getName();
     final String sdkID = awsSdkStyle
       ? serviceShape.expectTrait(ServiceTrait.class).getSdkId()
       : serviceShape.expectTrait(LocalServiceTrait.class).getSdkId();
->>>>>>> 473e6805
     final String namespace = serviceShape.getId().getNamespace();
     final String namespaceDir = namespace.replace(".", "/");
 
@@ -550,7 +426,6 @@
     // TODO: This should be @title, but we have to actually add that to all services first
     final String gradleDescription = service;
 
-<<<<<<< HEAD
     final Path includeDafnyFile =
             this.includeDafnyFile.orElseThrow(() ->
                     new IllegalStateException(
@@ -565,35 +440,13 @@
 
     Map<String, String> parameters = new HashMap<>();
     parameters.put("dafnyVersion", dafnyVersion.unparse());
-    parameters.put("serviceID", serviceId);
-    parameters.put("service", service);
-    parameters.put("serviceConfig", serviceConfig);
-=======
-    Map<String, String> parameters = new HashMap<>();
-    parameters.put("dafnyVersion", dafnyVersion.unparse());
     parameters.put("service", service);
     parameters.put("sdkID", sdkID);
->>>>>>> 473e6805
     parameters.put("namespace", namespace);
     parameters.put("namespaceDir", namespaceDir);
     parameters.put("gradleGroup", gradleGroup);
     parameters.put("gradleDescription", gradleDescription);
 
-<<<<<<< HEAD
-
-    if (awsSdkStyle) {
-      IOUtils.writeTemplatedFile(getClass(), libraryRoot, "runtimes/java/$forSDK:Lbuild.gradle.kts", parameters);
-      // TODO generate sdk constructor
-    } else {
-      IOUtils.writeTemplatedFile(getClass(), libraryRoot, "runtimes/java/$forLocalService:Lbuild.gradle.kts", parameters);
-      IOUtils.writeTemplatedFile(getClass(), libraryRoot, "runtimes/java/src/main/java/Dafny/$namespaceDir:L/__default.java", parameters);
-      if (localServiceTest) {
-        IOUtils.writeTemplatedFile(getClass(), libraryRoot, "runtimes/java/src/test/java/$namespaceDir:L/internaldafny/wrapped/__default.java", parameters);
-      }
-    }
-
-    LOGGER.info("Java project files generated in {}/runtimes/java", libraryRoot);
-=======
     if (awsSdkStyle) {
       if (generationAspects.contains(GenerationAspect.PROJECT_FILES)) {
         writeTemplatedFile(
@@ -629,7 +482,6 @@
         }
       }
     }
->>>>>>> 473e6805
   }
 
   private void generateDotnet(final Path outputDir) {
@@ -640,13 +492,7 @@
     } else {
       netLocalService(outputDir);
     }
-<<<<<<< HEAD
-    if (this.generateEverything) {
-      netProjectFiles();
-    }
-=======
     netOtherGeneratedAspects();
->>>>>>> 473e6805
 
     Path dotnetRoot = libraryRoot.resolve("runtimes").resolve("net");
     LOGGER.info("Formatting .NET code in {}", dotnetRoot);
@@ -714,55 +560,6 @@
     LOGGER.info(".NET code generated in {}", outputDir);
   }
 
-<<<<<<< HEAD
-  private void netProjectFiles() {
-    final DotNetNameResolver resolver = new DotNetNameResolver(model, serviceShape);
-    final String serviceId = resolver.clientForService();
-    final String serviceConfig = awsSdkStyle ?
-            null : serviceShape.expectTrait(LocalServiceTrait.class).getConfigId().getName();
-    final String service = serviceShape.getId().getName();
-    final String configConversionMethod = awsSdkStyle ?
-            null : DotNetNameResolver.typeConverterForShape(serviceShape.expectTrait(LocalServiceTrait.class).getConfigId(), TypeConversionDirection.FROM_DAFNY);
-    final String namespace = serviceShape.getId().getNamespace();
-    final String dotnetNamespace = resolver.namespaceForService();
-    final String namespaceDir = namespace.replace(".", "/");
-
-    final Path includeDafnyFile =
-      this.includeDafnyFile.orElseThrow(() ->
-          new IllegalStateException(
-            "includeDafnyFile required when generating .NET project files"
-          )
-        );
-    // Assumes that includeDafnyFile is at StandardLibrary/src/Index.dfy
-    // TODO be smarter about finding the StandardLibrary path
-    final Path stdLibPath = libraryRoot.resolve("runtimes/net").relativize(
-      includeDafnyFile.resolve("../..")
-    );
-
-    Map<String, String> parameters = new HashMap<>();
-    parameters.put("dafnyVersion",      dafnyVersion.unparse());
-    parameters.put("serviceID",         serviceId);
-    parameters.put("service",           service);
-    parameters.put("serviceConfig",     serviceConfig);
-    parameters.put("configConversionMethod", configConversionMethod);
-    parameters.put("namespace",         dotnetNamespace);
-    parameters.put("dafnyNamespace",    namespace);
-    parameters.put("namespaceDir",      namespaceDir);
-    parameters.put("stdLibPath",        stdLibPath.toString());
-
-    if (awsSdkStyle) {
-      IOUtils.writeTemplatedFile(getClass(), libraryRoot, "runtimes/net/$forSDK:L$serviceID:L.csproj", parameters);
-      // TODO generate sdk constructor
-    } else {
-      IOUtils.writeTemplatedFile(getClass(), libraryRoot, "runtimes/net/$forLocalService:L$serviceID:L.csproj", parameters);
-      if (localServiceTest) {
-        IOUtils.writeTemplatedFile(getClass(), libraryRoot, "runtimes/net/Extern/Wrapped$service:LService.cs", parameters);
-      }
-    }
-    IOUtils.writeTemplatedFile(getClass(), libraryRoot, "runtimes/net/tests/$serviceID:LTest.csproj", parameters);
-
-    LOGGER.info(".NET project files generated in {}/runtimes/net", libraryRoot);
-=======
   private void netOtherGeneratedAspects() {
     final DotNetNameResolver resolver = new DotNetNameResolver(
       model,
@@ -826,7 +623,6 @@
     if (generationAspects.contains(GenerationAspect.PROJECT_FILES)) {
       writeTemplatedFile("runtimes/net/tests/$sdkID:LTest.csproj", parameters);
     }
->>>>>>> 473e6805
   }
 
   private void generateRust(final Path outputDir) {
@@ -978,11 +774,7 @@
     private Path includeDafnyFile;
     private boolean awsSdkStyle = false;
     private boolean localServiceTest = false;
-<<<<<<< HEAD
-    private boolean generateEverything = false;
-=======
     private Set<GenerationAspect> generationAspects = Collections.emptySet();
->>>>>>> 473e6805
     private Path libraryRoot;
     private Path patchFilesDir;
     private boolean updatePatchFiles = false;
@@ -1094,16 +886,6 @@
     }
 
     /**
-<<<<<<< HEAD
-     * Sets whether codegen will generate project files,
-     * including a Makefile, target-language specific build configuration,
-     * and generatable externs.
-     */
-    public Builder withGenerateEverything(
-      final boolean generateEverything
-    ) {
-      this.generateEverything = generateEverything;
-=======
      * Sets which aspects will be generated, such as project files.
      * See also {@link GenerationAspect}.
      */
@@ -1111,7 +893,6 @@
       final Set<GenerationAspect> generationAspects
     ) {
       this.generationAspects = generationAspects;
->>>>>>> 473e6805
       return this;
     }
 
@@ -1231,11 +1012,7 @@
         includeDafnyFile,
         this.awsSdkStyle,
         this.localServiceTest,
-<<<<<<< HEAD
-        this.generateEverything,
-=======
         this.generationAspects,
->>>>>>> 473e6805
         libraryRoot,
         patchFilesDir,
         updatePatchFiles
@@ -1250,9 +1027,6 @@
     RUST,
   }
 
-<<<<<<< HEAD
-
-=======
   public enum GenerationAspect {
     PROJECT_FILES {
       @Override
@@ -1292,5 +1066,4 @@
         .collect(Collectors.joining("\n"));
     }
   }
->>>>>>> 473e6805
 }