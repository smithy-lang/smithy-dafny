--- conflicted
+++ resolved
@@ -30,12 +30,9 @@
 import software.amazon.smithy.model.Model;
 import software.amazon.smithy.model.shapes.ServiceShape;
 import software.amazon.smithy.utils.IoUtils;
-<<<<<<< HEAD
 import software.amazon.smithy.build.PluginContext;
 import software.amazon.polymorph.smithygo.codegen.GoClientCodegenPlugin;
-=======
 import software.amazon.smithy.utils.Pair;
->>>>>>> 359acdab
 
 
 import java.io.File;
@@ -63,10 +60,7 @@
     private final Map<TargetLanguage, Path> targetLangOutputDirs;
     private final DafnyVersion dafnyVersion;
     private final Optional<Path> propertiesFile;
-<<<<<<< HEAD
-=======
     private final boolean updatePatchFiles;
->>>>>>> 359acdab
     // refactor this to only be required if generating Java
     private final AwsSdkVersion javaAwsSdkVersion;
     private final Optional<Path> includeDafnyFile;
@@ -97,12 +91,9 @@
             final boolean awsSdkStyle,
             final boolean localServiceTest,
             final boolean generateProjectFiles,
-<<<<<<< HEAD
-            final PluginContext pluginContext
-=======
+            final PluginContext pluginContext,
             final Path libraryRoot,
             final boolean updatePatchFiles
->>>>>>> 359acdab
     ) {
         // To be provided to constructor
         this.fromSmithyBuildPlugin = fromSmithyBuildPlugin;
@@ -116,13 +107,10 @@
         this.awsSdkStyle = awsSdkStyle;
         this.localServiceTest = localServiceTest;
         this.generateProjectFiles = generateProjectFiles;
-<<<<<<< HEAD
         this.pluginContext = pluginContext;
-=======
         this.libraryRoot = libraryRoot;
         this.updatePatchFiles = updatePatchFiles;
 
->>>>>>> 359acdab
         this.model = this.awsSdkStyle
                 // TODO: move this into a DirectedCodegen.customizeBeforeShapeGeneration implementation
                 ? ModelUtils.addMissingErrorMessageMembers(serviceModel)
@@ -613,12 +601,9 @@
                     this.awsSdkStyle,
                     this.localServiceTest,
                     this.generateProjectFiles,
-<<<<<<< HEAD
-                    this.pluginContext
-=======
+                    this.pluginContext,
                     libraryRoot,
                     updatePatchFiles
->>>>>>> 359acdab
             );
         }
     }
