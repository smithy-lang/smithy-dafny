// Copyright Amazon.com Inc. or its affiliates. All Rights Reserved.
// SPDX-License-Identifier: Apache-2.0

package software.amazon.polymorph;

import com.google.common.base.Strings;
import com.google.common.collect.ImmutableMap;
import com.google.common.collect.Streams;
import com.squareup.javapoet.ClassName;
import java.io.IOException;
import java.io.UncheckedIOException;
import java.nio.file.Files;
import java.nio.file.Path;
import java.util.Arrays;
import java.util.Collections;
import java.util.HashMap;
import java.util.List;
import java.util.Map;
import java.util.Objects;
import java.util.Optional;
import java.util.Set;
import java.util.regex.Matcher;
import java.util.regex.Pattern;
import java.util.stream.Collectors;
import java.util.stream.Stream;
import org.slf4j.Logger;
import org.slf4j.LoggerFactory;
import software.amazon.polymorph.smithydafny.DafnyApiCodegen;
import software.amazon.polymorph.smithydafny.DafnyNameResolver;
import software.amazon.polymorph.smithydafny.DafnyVersion;
import software.amazon.polymorph.smithydotnet.AwsSdkDotNetNameResolver;
import software.amazon.polymorph.smithydotnet.AwsSdkShimCodegen;
import software.amazon.polymorph.smithydotnet.AwsSdkTypeConversionCodegen;
import software.amazon.polymorph.smithydotnet.DotNetNameResolver;
import software.amazon.polymorph.smithydotnet.ServiceCodegen;
import software.amazon.polymorph.smithydotnet.ShimCodegen;
import software.amazon.polymorph.smithydotnet.TypeConversionCodegen;
import software.amazon.polymorph.smithydotnet.TypeConversionDirection;
import software.amazon.polymorph.smithydotnet.localServiceWrapper.LocalServiceWrappedCodegen;
import software.amazon.polymorph.smithydotnet.localServiceWrapper.LocalServiceWrappedConversionCodegen;
import software.amazon.polymorph.smithydotnet.localServiceWrapper.LocalServiceWrappedShimCodegen;
import software.amazon.polymorph.smithyjava.generator.CodegenSubject.AwsSdkVersion;
import software.amazon.polymorph.smithyjava.generator.awssdk.v1.JavaAwsSdkV1;
import software.amazon.polymorph.smithyjava.generator.awssdk.v2.JavaAwsSdkV2;
import software.amazon.polymorph.smithyjava.generator.library.JavaLibrary;
import software.amazon.polymorph.smithyjava.generator.library.TestJavaLibrary;
import software.amazon.polymorph.smithyjava.nameresolver.AwsSdkNativeV2;
import software.amazon.polymorph.traits.LocalServiceTrait;
import software.amazon.polymorph.utils.DafnyNameResolverHelpers;
import software.amazon.polymorph.utils.IOUtils;
import software.amazon.polymorph.utils.ModelUtils;
import software.amazon.polymorph.utils.TokenTree;
import software.amazon.smithy.aws.traits.ServiceTrait;
import software.amazon.smithy.model.Model;
import software.amazon.smithy.model.shapes.ServiceShape;
import software.amazon.smithy.utils.IoUtils;
import software.amazon.smithy.utils.Pair;

public class CodegenEngine {

  private static final Logger LOGGER = LoggerFactory.getLogger(
    CodegenEngine.class
  );

  // Used to distinguish different conventions between the CLI
  // and the Smithy build plugin, such as where .NET project files live.
  private final boolean fromSmithyBuildPlugin;
  private final Path libraryRoot;
  private final Path[] dependentModelPaths;
  private final String namespace;
  private final Map<TargetLanguage, Path> targetLangOutputDirs;
  private final Map<TargetLanguage, Path> targetLangTestOutputDirs;
  private final DafnyVersion dafnyVersion;
  private final Optional<Path> propertiesFile;
  private final Optional<Path> patchFilesDir;
  private final boolean updatePatchFiles;
  // refactor this to only be required if generating Java
  private final AwsSdkVersion javaAwsSdkVersion;
  private final Optional<Path> includeDafnyFile;
  private final boolean awsSdkStyle;
  private final boolean localServiceTest;
  private final Set<GenerationAspect> generationAspects;

  // To be initialized in constructor
  private final Model model;
  private final ServiceShape serviceShape;

  /**
   * This should only be called by {@link Builder#build()},
   * which is responsible for validating that the arguments are non-null,
   * are mutually compatible, etc.
   */
  private CodegenEngine(
    final boolean fromSmithyBuildPlugin,
    final Model serviceModel,
    final Path[] dependentModelPaths,
    final String namespace,
    final Map<TargetLanguage, Path> targetLangOutputDirs,
    final Map<TargetLanguage, Path> targetLangTestOutputDirs,
    final DafnyVersion dafnyVersion,
    final Optional<Path> propertiesFile,
    final AwsSdkVersion javaAwsSdkVersion,
    final Optional<Path> includeDafnyFile,
    final boolean awsSdkStyle,
    final boolean localServiceTest,
    final Set<GenerationAspect> generationAspects,
    final Path libraryRoot,
    final Optional<Path> patchFilesDir,
    final boolean updatePatchFiles
  ) {
    // To be provided to constructor
    this.fromSmithyBuildPlugin = fromSmithyBuildPlugin;
    this.dependentModelPaths = dependentModelPaths;
    this.namespace = namespace;
    this.targetLangOutputDirs = targetLangOutputDirs;
    this.targetLangTestOutputDirs = targetLangTestOutputDirs;
    this.dafnyVersion = dafnyVersion;
    this.propertiesFile = propertiesFile;
    this.javaAwsSdkVersion = javaAwsSdkVersion;
    this.includeDafnyFile = includeDafnyFile;
    this.awsSdkStyle = awsSdkStyle;
    this.localServiceTest = localServiceTest;
    this.generationAspects = generationAspects;
    this.libraryRoot = libraryRoot;
    this.patchFilesDir = patchFilesDir;
    this.updatePatchFiles = updatePatchFiles;

    this.model =
      this.awsSdkStyle
        // TODO: move this into a DirectedCodegen.customizeBeforeShapeGeneration implementation
        ? ModelUtils.addMissingErrorMessageMembers(serviceModel)
        : serviceModel;

    this.serviceShape =
      ModelUtils.serviceFromNamespace(this.model, this.namespace);
  }

  /**
   * Executes code generation for the configured language(s).
   * This method is designed to be internally stateless
   * and idempotent with respect to the file system.
   */
  public void run() {
    try {
      LOGGER.debug("Ensuring target-language output directories exist");
      for (final Path dir : this.targetLangOutputDirs.values()) {
        Files.createDirectories(dir);
      }
      for (final Path dir : this.targetLangTestOutputDirs.values()) {
        Files.createDirectories(dir);
      }
    } catch (IOException e) {
      e.printStackTrace();
      System.exit(1);
    }

    propertiesFile.ifPresent(this::generateProjectPropertiesFile);

    for (final TargetLanguage lang : targetLangOutputDirs.keySet()) {
      final Path outputDir = targetLangOutputDirs
        .get(lang)
        .toAbsolutePath()
        .normalize();
      final Path testOutputDir = Optional
        .ofNullable(targetLangTestOutputDirs.get(lang))
        .map(p -> p.toAbsolutePath().normalize())
        .orElse(null);
      switch (lang) {
        case DAFNY -> generateDafny(outputDir);
        case JAVA -> generateJava(outputDir, testOutputDir);
        case DOTNET -> generateDotnet(outputDir);
        case RUST -> generateRust(outputDir);
        default -> throw new UnsupportedOperationException(
          "Cannot generate code for target language %s".formatted(lang.name())
        );
      }
    }
  }

  private void generateProjectPropertiesFile(final Path outputPath)
    throws UncheckedIOException {
    // Drop the pre-release suffix, if any.
    // This means with the current Dafny pre-release naming convention,
    // we'll grab the most recent full release of a Dafny runtime.
    // This mapping may need to change in the future.
    // Ideally this would be handled by the Dafny CLI itself.
    String dafnyVersionString = new DafnyVersion(
      dafnyVersion.getMajor(),
      dafnyVersion.getMinor(),
      dafnyVersion.getPatch()
    )
      .unparse();
    final Map<String, String> parameters = Map.of(
      "dafnyVersion",
      dafnyVersionString
    );
    writeTemplatedFile("project.properties", outputPath.toString(), parameters);
  }

  private void generateDafny(final Path outputDir) {
    // Validated by builder, but check again
    assert this.includeDafnyFile.isPresent();
    final DafnyApiCodegen dafnyApiCodegen = new DafnyApiCodegen(
      model,
      serviceShape,
      outputDir,
      this.includeDafnyFile.get(),
      this.dependentModelPaths,
      this.awsSdkStyle
    );

    if (this.localServiceTest) {
      IOUtils.writeTokenTreesIntoDir(
        dafnyApiCodegen.generateWrappedAbstractServiceModule(outputDir),
        outputDir
      );
      LOGGER.info(
        "Dafny that tests a local service generated in {}",
        outputDir
      );
    } else {
      IOUtils.writeTokenTreesIntoDir(dafnyApiCodegen.generate(), outputDir);
      LOGGER.info("Dafny code generated in {}", outputDir);
    }

    dafnyOtherGeneratedAspects(outputDir);

    LOGGER.info("Formatting Dafny code in {}", outputDir);
    runCommand(
      outputDir,
      "dafny",
      "format",
      "--function-syntax:3",
      "--unicode-char:false",
      "."
    );

    handlePatching(TargetLanguage.DAFNY, outputDir);
  }

  private void dafnyOtherGeneratedAspects(final Path outputDir) {
    final String service = serviceShape.getId().getName();
    final String namespace = serviceShape.getId().getNamespace();
    final String sdkID = awsSdkStyle
      ? serviceShape.expectTrait(ServiceTrait.class).getSdkId()
      : serviceShape.expectTrait(LocalServiceTrait.class).getSdkId();
    final String dafnyNamespace =
      DafnyNameResolverHelpers.packageNameForNamespace(
        serviceShape.getId().getNamespace()
      );
    final String dafnyModuleName = DafnyNameResolver.dafnyBaseModuleName(
      namespace
    );

    Map<String, String> parameters = new HashMap<>();
    parameters.put("dafnyVersion", dafnyVersion.unparse());
    parameters.put("service", service);
    parameters.put("sdkID", sdkID);
    parameters.put("namespace", namespace);
    parameters.put("dafnyNamespace", dafnyNamespace);
    parameters.put("dafnyModuleName", dafnyModuleName);
    parameters.put("stdLibPath", standardLibraryPath().toString());

    if (awsSdkStyle) {
      if (generationAspects.contains(GenerationAspect.CLIENT_CONSTRUCTORS)) {
        writeTemplatedFile("src/$forSDK;LIndex.dfy", parameters);
      }
    } else {
      final String serviceConfig = serviceShape
        .expectTrait(LocalServiceTrait.class)
        .getConfigId()
        .getName();
      parameters.put("serviceConfig", serviceConfig);

      if (generationAspects.contains(GenerationAspect.CLIENT_CONSTRUCTORS)) {
        writeTemplatedFile("src/$forLocalService;LIndex.dfy", parameters);
        if (localServiceTest) {
          writeTemplatedFile("src/Wrapped$service;LImpl.dfy", parameters);
        }
      }

      if (generationAspects.contains(GenerationAspect.IMPL_STUB)) {
        generateDafnySkeleton(outputDir);
        writeTemplatedFile("test/$sdkID;LImplTest.dfy", parameters);
        if (localServiceTest) {
          writeTemplatedFile("test/Wrapped$sdkID;LTest.dfy", parameters);
        }
      }
    }

    // TODO: It would be great to generate the Makefile too,
    // but that's currently a catch 22 because we normally use the shared makefile targets
    // to invoke polymorph in the first place.
    // Perhaps we can make a `smithy init` template for that instead?

    if (!generationAspects.isEmpty()) {
      Path srcDir = outputDir.resolve("../src");
      LOGGER.info("Formatting Dafny code in {}", srcDir);
      runCommand(
        srcDir,
        "dafny",
        "format",
        "--function-syntax:3",
        "--unicode-char:false",
        "."
      );
    }
  }

  /**
   * Generate a skeletal implementation of the local service operations,
   * with `expect false` statements to ensure tests will initially fail.
   */
  private void generateDafnySkeleton(Path outputDir) {
    final DafnyApiCodegen dafnyApiCodegen = new DafnyApiCodegen(
      model,
      serviceShape,
      outputDir,
      this.includeDafnyFile.get(),
      this.dependentModelPaths,
      this.awsSdkStyle
    );
    Map<Path, TokenTree> skeleton = dafnyApiCodegen.generateSkeleton();
    Path srcDir = outputDir.resolve("../src");
    IOUtils.writeTokenTreesIntoDir(skeleton, srcDir);
  }

  private void generateJava(final Path outputDir, final Path testOutputDir) {
    if (this.awsSdkStyle) {
      switch (this.javaAwsSdkVersion) {
        case V1 -> javaAwsSdkV1(outputDir);
        case V2 -> javaAwsSdkV2(outputDir);
      }
    } else if (this.localServiceTest) {
      javaWrappedLocalService(outputDir);
    } else {
      javaLocalService(outputDir, testOutputDir);
    }
    javaOtherGeneratedAspects();

    LOGGER.info("Formatting Java code in {}", outputDir);
    runCommand(
      outputDir,
      "npm",
      "i",
      "--no-save",
      "prettier@3",
      "prettier-plugin-java@2.5"
    );
    runCommand(
      outputDir,
      "npx",
      "prettier@3",
      "--plugin=prettier-plugin-java",
      outputDir.toString(),
      "--write"
    );

    handlePatching(TargetLanguage.JAVA, outputDir);
  }

  private void javaLocalService(
    final Path outputDir,
    final Path testOutputDir
  ) {
    final JavaLibrary javaLibrary = new JavaLibrary(
      this.model,
      this.serviceShape,
      this.javaAwsSdkVersion,
      this.dafnyVersion
    );
    IOUtils.writeTokenTreesIntoDir(javaLibrary.generate(), outputDir);
    LOGGER.info("Java code generated in {}", outputDir);

    if (testOutputDir != null) {
      IOUtils.writeTokenTreesIntoDir(
        javaLibrary.generateTests(),
        testOutputDir
      );
      LOGGER.info("Java test code generated in {}", testOutputDir);
    }
  }

  private void javaLocalService(final Path outputDir) {
    final JavaLibrary javaLibrary = new JavaLibrary(
      this.model,
      this.serviceShape,
      this.javaAwsSdkVersion,
      this.dafnyVersion
    );
    IOUtils.writeTokenTreesIntoDir(javaLibrary.generate(), outputDir);
    LOGGER.info("Java code generated in {}", outputDir);
  }

  private void javaWrappedLocalService(final Path outputDir) {
    final TestJavaLibrary testJavaLibrary = new TestJavaLibrary(
      model,
      serviceShape,
      this.javaAwsSdkVersion,
      this.dafnyVersion
    );
    IOUtils.writeTokenTreesIntoDir(testJavaLibrary.generate(), outputDir);
    LOGGER.info("Java that tests a local service generated in {}", outputDir);
  }

  private void javaAwsSdkV1(Path outputDir) {
    final JavaAwsSdkV1 javaShimCodegen = JavaAwsSdkV1.createJavaAwsSdkV1(
      this.serviceShape,
      this.model
    );
    IOUtils.writeTokenTreesIntoDir(javaShimCodegen.generate(), outputDir);
    LOGGER.info("Java V1 code generated in {}", outputDir);
  }

  private void javaAwsSdkV2(final Path outputDir) {
    final JavaAwsSdkV2 javaV2ShimCodegen = JavaAwsSdkV2.createJavaAwsSdkV2(
      serviceShape,
      model,
      dafnyVersion
    );
    IOUtils.writeTokenTreesIntoDir(javaV2ShimCodegen.generate(), outputDir);
    LOGGER.info("Java V2 code generated in {}", outputDir);
  }

  private void javaOtherGeneratedAspects() {
    final String service = serviceShape.getId().getName();
    final String sdkID = awsSdkStyle
      ? serviceShape.expectTrait(ServiceTrait.class).getSdkId()
      : serviceShape.expectTrait(LocalServiceTrait.class).getSdkId();
    final String serviceName = sdkID.toLowerCase();
    final String namespace = serviceShape.getId().getNamespace();
    final String namespaceDir = namespace.replace(".", "/");
    final String dafnyNamespace =
      DafnyNameResolverHelpers.packageNameForNamespace(namespace);
    final String dafnyNamespaceDir = dafnyNamespace.replace(".", "/");

    final String gradleGroup = namespace;
    // TODO: This should be @title, but we have to actually add that to all services first
    final String gradleDescription = service;

    Map<String, String> parameters = new HashMap<>();
    parameters.put("dafnyVersion", dafnyVersion.unparse());
    parameters.put("service", service);
    parameters.put("sdkID", sdkID);
    parameters.put("serviceName", serviceName);
    parameters.put("namespace", namespace);
    parameters.put("namespaceDir", namespaceDir);
    parameters.put("dafnyNamespace", dafnyNamespace);
    parameters.put("dafnyNamespaceDir", dafnyNamespaceDir);

    parameters.put("gradleGroup", gradleGroup);
    parameters.put("gradleDescription", gradleDescription);

    if (awsSdkStyle) {
      if (generationAspects.contains(GenerationAspect.PROJECT_FILES)) {
        writeTemplatedFile(
          "runtimes/java/$forSDK;Lbuild.gradle.kts",
          parameters
        );
      }
      if (generationAspects.contains(GenerationAspect.CLIENT_CONSTRUCTORS)) {
        final ClassName clientClassName =
          AwsSdkNativeV2.classNameForServiceClient(serviceShape);
        parameters.put("sdkClientNamespace", clientClassName.packageName());
        parameters.put("sdkClientName", clientClassName.simpleName());

        writeTemplatedFile(
          "runtimes/java/src/main/java/$dafnyNamespaceDir;L/__default.java",
          parameters
        );
        writeTemplatedFile(
          "runtimes/java/src/main/java/$dafnyNamespaceDir;L/types/__default.java",
          parameters
        );
      }
    } else {
      final String serviceConfig = serviceShape
        .expectTrait(LocalServiceTrait.class)
        .getConfigId()
        .getName();
      parameters.put("serviceConfig", serviceConfig);

      if (generationAspects.contains(GenerationAspect.PROJECT_FILES)) {
        writeTemplatedFile(
          "runtimes/java/$forLocalService;Lbuild.gradle.kts",
          parameters
        );
      }

      if (generationAspects.contains(GenerationAspect.CLIENT_CONSTRUCTORS)) {
        writeTemplatedFile(
          "runtimes/java/src/main/java/Dafny/$namespaceDir;L/__default.java",
          parameters
        );
        if (localServiceTest) {
          writeTemplatedFile(
            "runtimes/java/src/test/java/$namespaceDir;L/internaldafny/wrapped/__default.java",
            parameters
          );
        }
      }
    }
  }

  private void generateDotnet(final Path outputDir) {
    if (this.awsSdkStyle) {
      netAwsSdk(outputDir);
    } else if (this.localServiceTest) {
      netWrappedLocalService(outputDir);
    } else {
      netLocalService(outputDir);
    }
    netOtherGeneratedAspects();

    Path dotnetRoot = libraryRoot.resolve("runtimes").resolve("net");
    LOGGER.info("Formatting .NET code in {}", dotnetRoot);
    // Locate all *.csproj files in the directory
    try {
      Stream<String> args = Streams.concat(
        Stream.of("dotnet", "format"),
        Files
          .list(dotnetRoot)
          .filter(path -> path.toFile().getName().endsWith(".csproj"))
          .map(Path::toString)
      );
      runCommand(dotnetRoot, args.toArray(String[]::new));
    } catch (IOException e) {
      throw new RuntimeException(e);
    }

    handlePatching(TargetLanguage.DOTNET, outputDir);
  }

  private void netLocalService(final Path outputDir) {
    final ServiceCodegen service = new ServiceCodegen(model, serviceShape);
    IOUtils.writeTokenTreesIntoDir(service.generate(), outputDir);

    final ShimCodegen shim = new ShimCodegen(model, serviceShape);
    IOUtils.writeTokenTreesIntoDir(shim.generate(), outputDir);

    final TypeConversionCodegen conversion = new TypeConversionCodegen(
      model,
      serviceShape
    );
    IOUtils.writeTokenTreesIntoDir(conversion.generate(), outputDir);
    LOGGER.info(".NET code generated in {}", outputDir);
  }

  private void netWrappedLocalService(final Path outputDir) {
    final LocalServiceWrappedCodegen service = new LocalServiceWrappedCodegen(
      model,
      serviceShape
    );
    IOUtils.writeTokenTreesIntoDir(service.generate(), outputDir);

    final LocalServiceWrappedShimCodegen wrappedShim =
      new LocalServiceWrappedShimCodegen(model, serviceShape);
    IOUtils.writeTokenTreesIntoDir(wrappedShim.generate(), outputDir);

    final TypeConversionCodegen conversion =
      new LocalServiceWrappedConversionCodegen(model, serviceShape);
    IOUtils.writeTokenTreesIntoDir(conversion.generate(), outputDir);
    LOGGER.info(".NET that tests a local service generated in {}", outputDir);
  }

  private void netAwsSdk(final Path outputDir) {
    final AwsSdkShimCodegen dotnetShimCodegen = new AwsSdkShimCodegen(
      model,
      serviceShape
    );
    IOUtils.writeTokenTreesIntoDir(dotnetShimCodegen.generate(), outputDir);

    final TypeConversionCodegen conversion = new AwsSdkTypeConversionCodegen(
      model,
      serviceShape
    );
    IOUtils.writeTokenTreesIntoDir(conversion.generate(), outputDir);
    LOGGER.info(".NET code generated in {}", outputDir);
  }

  private void netOtherGeneratedAspects() {
    final DotNetNameResolver resolver = awsSdkStyle
      ? new AwsSdkDotNetNameResolver(model, serviceShape)
      : new DotNetNameResolver(model, serviceShape);
    final String service = serviceShape.getId().getName();
    final String sdkID = awsSdkStyle
      ? serviceShape.expectTrait(ServiceTrait.class).getSdkId()
      : serviceShape.expectTrait(LocalServiceTrait.class).getSdkId();
    final String serviceName = resolver.getServiceName();
    final String namespace = serviceShape.getId().getNamespace();
    final String dotnetNamespace = resolver.namespaceForShapeId(
      serviceShape.getId()
    );
    final String dafnyNamespace =
      DafnyNameResolverHelpers.packageNameForNamespace(namespace);
    final String namespaceDir = namespace.replace(".", "/");

    Map<String, String> parameters = new HashMap<>();
    parameters.put("dafnyVersion", dafnyVersion.unparse());
    parameters.put("service", service);
    parameters.put("sdkID", sdkID);
    parameters.put("serviceName", serviceName);
    parameters.put("namespace", dotnetNamespace);
    parameters.put("dafnyNamespace", dafnyNamespace);
    parameters.put("namespaceDir", namespaceDir);
    parameters.put("stdLibPath", standardLibraryPath().toString());

    if (awsSdkStyle) {
      final String clientClassName =
        ((AwsSdkDotNetNameResolver) resolver).implForServiceClient();
      parameters.put("sdkClientName", clientClassName);

      if (generationAspects.contains(GenerationAspect.PROJECT_FILES)) {
        writeTemplatedFile("runtimes/net/$forSDK;L$sdkID;L.csproj", parameters);
      }
      if (generationAspects.contains(GenerationAspect.CLIENT_CONSTRUCTORS)) {
        writeTemplatedFile("runtimes/net/Extern/$sdkID;LClient.cs", parameters);
      }
    } else {
      final String serviceConfig = serviceShape
        .expectTrait(LocalServiceTrait.class)
        .getConfigId()
        .getName();
      final String configConversionMethod =
        DotNetNameResolver.typeConverterForShape(
          serviceShape.expectTrait(LocalServiceTrait.class).getConfigId(),
          TypeConversionDirection.FROM_DAFNY
        );
      parameters.put("serviceConfig", serviceConfig);
      parameters.put("configConversionMethod", configConversionMethod);

      if (generationAspects.contains(GenerationAspect.PROJECT_FILES)) {
        writeTemplatedFile(
          "runtimes/net/$forLocalService;L$sdkID;L.csproj",
          parameters
        );
      }
      if (localServiceTest) {
        if (generationAspects.contains(GenerationAspect.CLIENT_CONSTRUCTORS)) {
          writeTemplatedFile(
            "runtimes/net/Extern/Wrapped$sdkID;LService.cs",
            parameters
          );
        }
      }
    }

    if (generationAspects.contains(GenerationAspect.PROJECT_FILES)) {
      writeTemplatedFile("runtimes/net/tests/$sdkID;LTest.csproj", parameters);
    }
  }

  private void generateRust(final Path outputDir) {
    LOGGER.warn(
      "Rust code generation is incomplete and may not function correctly!"
    );

    // ...so incomplete it's starting out as a no-op and relying on 100% "patching" :)

    // Clear out all contents of src first to make sure if we didn't intend to generate it,
    // it doesn't show up as generated code. This ensures patching has the right baseline.
    // It would be great to do this for all languages,
    // but we're not currently precise enough and do multiple passes
    // to generate code for things like wrapped services.
    //
    // Be sure to NOT delete src/implementation_from_dafny.rs though,
    // by temporarily moving it out of src/
    Path outputSrcDir = outputDir.resolve("src");
    Path implementationFromDafnyPath = outputSrcDir.resolve(
      "implementation_from_dafny.rs"
    );
    Path tmpPath = null;
    try {
      if (Files.exists(implementationFromDafnyPath)) {
        tmpPath = outputDir.resolve("implementation_from_dafny.rs");
        Files.move(implementationFromDafnyPath, tmpPath);
      }
      software.amazon.smithy.utils.IoUtils.rmdir(outputSrcDir);
      outputSrcDir.toFile().mkdirs();
      if (tmpPath != null) {
        Files.move(tmpPath, implementationFromDafnyPath);
      }
    } catch (IOException e) {
      throw new RuntimeException(e);
    }

    handlePatching(TargetLanguage.RUST, outputDir);
  }

  private static final Pattern PATCH_FILE_PATTERN = Pattern.compile(
    "dafny-(.*).patch"
  );

  private DafnyVersion getDafnyVersionForPatchFile(Path file) {
    String fileName = file.getFileName().toString();
    Matcher matcher = PATCH_FILE_PATTERN.matcher(fileName);
    if (matcher.matches()) {
      String versionString = matcher.group(1);
      return DafnyVersion.parse(versionString);
    } else {
      throw new IllegalArgumentException(
        "Patch files must be of the form dafny-<version>.patch: " + file
      );
    }
  }

  private void handlePatching(TargetLanguage targetLanguage, Path outputDir) {
    if (patchFilesDir.isEmpty()) {
      return;
    }

    Path patchFilesForLanguage = patchFilesDir
      .get()
      .resolve(targetLanguage.name().toLowerCase());
    try {
      if (updatePatchFiles) {
        Files.createDirectories(patchFilesForLanguage);
        Path patchFile = patchFilesForLanguage.resolve(
          "dafny-%s.patch".formatted(dafnyVersion.unparse())
        );
        Path outputDirRelative = libraryRoot.relativize(outputDir);
        // Need to ignore the exit code because diff will return 1 if there is a diff
        String patchContent = runCommandIgnoringExitCode(
          libraryRoot,
          "git",
          "diff",
          "-R",
          outputDirRelative.toString()
        );
        if (!patchContent.isBlank()) {
          IOUtils.writeToFile(patchContent, patchFile.toFile());
        }
      }

      if (Files.exists(patchFilesForLanguage)) {
        List<Pair<DafnyVersion, Path>> sortedPatchFiles = Files
          .list(patchFilesForLanguage)
          .map(file -> Pair.of(getDafnyVersionForPatchFile(file), file))
          .sorted(Collections.reverseOrder(Map.Entry.comparingByKey()))
          .toList();
        for (Pair<DafnyVersion, Path> patchFilePair : sortedPatchFiles) {
          if (dafnyVersion.compareTo(patchFilePair.getKey()) >= 0) {
            Path patchFile = patchFilePair.getValue();
            LOGGER.info("Applying patch file {}", patchFile);
<<<<<<< HEAD
            runCommand(libraryRoot, "git", "apply", "--whitespace=fix", patchFile.toString());
=======
            runCommand(libraryRoot, "git", "apply", "-v", patchFile.toString());
>>>>>>> a1603bd1
            return;
          }
        }
      }
    } catch (IOException e) {
      throw new RuntimeException(e);
    }
  }

  private String runCommand(Path workingDir, String... args) {
    List<String> argsList = List.of(args);
    StringBuilder output = new StringBuilder();
    int exitCode = IoUtils.runCommand(
      argsList,
      workingDir,
      output,
      Collections.emptyMap()
    );
    if (exitCode != 0) {
      throw new RuntimeException("Command failed: " + argsList + "\n" + output);
    }
    return output.toString();
  }

  private String runCommandIgnoringExitCode(Path workingDir, String... args) {
    List<String> argsList = List.of(args);
    StringBuilder output = new StringBuilder();
    IoUtils.runCommand(argsList, workingDir, output, Collections.emptyMap());
    return output.toString();
  }

  private Path standardLibraryPath() {
    final Path includeDafnyFile =
      this.includeDafnyFile.orElseThrow(() ->
          new IllegalStateException(
            "includeDafnyFile required when generating additional aspects (--generate)"
          )
        );

    // Assumes that includeDafnyFile is at StandardLibrary/src/Index.dfy
    // TODO be smarter about finding the StandardLibrary path
    return libraryRoot
      .resolve("runtimes/net")
      .relativize(includeDafnyFile.resolve("../.."));
  }

  private void writeTemplatedFile(
    String templatePath,
    Map<String, String> parameters
  ) {
    writeTemplatedFile(templatePath, templatePath, parameters);
  }

  private void writeTemplatedFile(
    String templatePath,
    String outputTemplatePath,
    Map<String, String> parameters
  ) {
    IOUtils.writeTemplatedFile(
      getClass(),
      libraryRoot,
      templatePath,
      outputTemplatePath,
      parameters
    );
  }

  public static class Builder {

    private boolean fromSmithyBuildPlugin = false;
    private Model serviceModel;
    private Path[] dependentModelPaths;
    private String namespace;
    private Map<TargetLanguage, Path> targetLangOutputDirs =
      Collections.emptyMap();
    private Map<TargetLanguage, Path> targetLangTestOutputDirs =
      Collections.emptyMap();
    private DafnyVersion dafnyVersion = new DafnyVersion(4, 1, 0);
    private Path propertiesFile;
    private AwsSdkVersion javaAwsSdkVersion = AwsSdkVersion.V2;
    private Path includeDafnyFile;
    private boolean awsSdkStyle = false;
    private boolean localServiceTest = false;
    private Set<GenerationAspect> generationAspects = Collections.emptySet();
    private Path libraryRoot;
    private Path patchFilesDir;
    private boolean updatePatchFiles = false;

    public Builder() {}

    /**
     * Sets the directory in which to search for model files(s) containing the desired service.
     */
    public Builder withServiceModel(final Model serviceModel) {
      this.serviceModel = serviceModel;
      return this;
    }

    /**
     * Sets the directories in which to search for dependent model file(s).
     */
    public Builder withDependentModelPaths(final Path[] dependentModelPaths) {
      this.dependentModelPaths = dependentModelPaths;
      return this;
    }

    /**
     * Sets the Smithy namespace for which to generate code (e.g. "com.foo").
     */
    public Builder withNamespace(final String namespace) {
      this.namespace = namespace;
      return this;
    }

    /**
     * Sets the target language(s) for which to generate code,
     * along with the directory(-ies) into which to output each language's generated code.
     */
    public Builder withTargetLangOutputDirs(
      final Map<TargetLanguage, Path> targetLangOutputDirs
    ) {
      this.targetLangOutputDirs = targetLangOutputDirs;
      return this;
    }

    /**
     * Sets the target language(s) for which to generate testing code,
     * along with the directory(-ies) into which to output each language's generated testing code.
     */
    public Builder withTargetLangTestOutputDirs(
      final Map<TargetLanguage, Path> targetLangTestOutputDirs
    ) {
      this.targetLangTestOutputDirs = targetLangTestOutputDirs;
      return this;
    }

    /**
     * Sets the Dafny version for which generated code should be compatible.
     * This is used to ensure both Dafny source compatibility
     * and compatibility with the Dafny compiler and runtime internals,
     * which shim code generation currently depends on.
     */
    public Builder withDafnyVersion(final DafnyVersion dafnyVersion) {
      this.dafnyVersion = dafnyVersion;
      return this;
    }

    /**
     * Sets the path to generate a project.properties file at.
     * This will contain a dafnyVersion property that can be used to
     * select the correct version of the Dafny runtime in target language
     * project configurations, amonst other potential uses.
     * The properties file may contain other metadata in the future.
     */
    public Builder withPropertiesFile(final Path propertiesFile) {
      this.propertiesFile = propertiesFile;
      return this;
    }

    /**
     * Sets the version of the AWS SDK for Java for which generated code should be compatible.
     * This has no effect unless the engine is configured to generate Java code.
     */
    public Builder withJavaAwsSdkVersion(
      final AwsSdkVersion javaAwsSdkVersion
    ) {
      this.javaAwsSdkVersion = javaAwsSdkVersion;
      return this;
    }

    /**
     * Sets a file to be included in the generated Dafny code.
     */
    public Builder withIncludeDafnyFile(final Path includeDafnyFile) {
      this.includeDafnyFile = includeDafnyFile;
      return this;
    }

    /**
     * Sets whether codegen will generate AWS SDK-compatible API and shims.
     */
    public Builder withAwsSdkStyle(final boolean awsSdkStyle) {
      this.awsSdkStyle = awsSdkStyle;
      return this;
    }

    /**
     * Sets whether codegen will generate Dafny code to test a local service.
     */
    public Builder withLocalServiceTest(final boolean localServiceTest) {
      this.localServiceTest = localServiceTest;
      return this;
    }

    /**
     * Sets which aspects will be generated, such as project files.
     * See also {@link GenerationAspect}.
     */
    public Builder withGenerationAspects(
      final Set<GenerationAspect> generationAspects
    ) {
      this.generationAspects = generationAspects;
      return this;
    }

    /**
     * Sets the root directory of the library being built.
     * Used to locate any patch files (under ./codegen-patches)
     * and things like target language project roots.
     */
    public Builder withLibraryRoot(final Path libraryRoot) {
      this.libraryRoot = libraryRoot;
      return this;
    }

    /**
     * Indicates whether the engine is being used from the polymorph CLI
     * or the Smithy build plugin.
     * Needed because the two use cases have different library layout conventions.
     */
    public Builder withFromSmithyBuildPlugin(
      final boolean fromSmithyBuildPlugin
    ) {
      this.fromSmithyBuildPlugin = fromSmithyBuildPlugin;
      return this;
    }

    /**
     * The location of patch files.
     */
    public Builder withPatchFilesDir(final Path patchFilesDir) {
      this.patchFilesDir = patchFilesDir;
      return this;
    }

    /**
     * If true, updates the relevant patch files in (library-root)/codegen-patches
     * to change the generated code into the state of the code before generation.
     */
    public Builder withUpdatePatchFiles(final boolean updatePatchFiles) {
      this.updatePatchFiles = updatePatchFiles;
      return this;
    }

    public CodegenEngine build() {
      final Model serviceModel = Objects.requireNonNull(this.serviceModel);
      final Path[] dependentModelPaths = this.dependentModelPaths == null
        ? new Path[] {}
        : this.dependentModelPaths.clone();
      if (Strings.isNullOrEmpty(this.namespace)) {
        throw new IllegalStateException("No namespace provided");
      }

      final Map<TargetLanguage, Path> targetLangOutputDirsRaw =
        Objects.requireNonNull(this.targetLangOutputDirs);
      targetLangOutputDirsRaw.replaceAll((_lang, path) ->
        path.toAbsolutePath().normalize()
      );
      final Map<TargetLanguage, Path> targetLangOutputDirs =
        ImmutableMap.copyOf(targetLangOutputDirsRaw);

      final Map<TargetLanguage, Path> targetLangTestOutputDirsRaw =
        Objects.requireNonNull(this.targetLangTestOutputDirs);
      targetLangTestOutputDirsRaw.replaceAll((_lang, path) ->
        path.toAbsolutePath().normalize()
      );
      final Map<TargetLanguage, Path> targetLangTestOutputDirs =
        ImmutableMap.copyOf(targetLangTestOutputDirsRaw);

      final DafnyVersion dafnyVersion = Objects.requireNonNull(
        this.dafnyVersion
      );
      final Optional<Path> propertiesFile = Optional
        .ofNullable(this.propertiesFile)
        .map(path -> path.toAbsolutePath().normalize());
      final AwsSdkVersion javaAwsSdkVersion = Objects.requireNonNull(
        this.javaAwsSdkVersion
      );

      if (
        targetLangOutputDirs.containsKey(TargetLanguage.DAFNY) &&
        this.includeDafnyFile == null
      ) {
        throw new IllegalStateException(
          "includeDafnyFile is required when generating Dafny code"
        );
      }
      final Optional<Path> includeDafnyFile = Optional
        .ofNullable(this.includeDafnyFile)
        .map(path -> path.toAbsolutePath().normalize());

      if (this.awsSdkStyle && this.localServiceTest) {
        throw new IllegalStateException(
          "Cannot generate AWS SDK style code, and test a local service, at the same time"
        );
      }

      final Path libraryRoot = this.libraryRoot.toAbsolutePath().normalize();

      final Optional<Path> patchFilesDir = Optional
        .ofNullable(this.patchFilesDir)
        .map(path -> path.toAbsolutePath().normalize());
      if (updatePatchFiles && patchFilesDir.isEmpty()) {
        throw new IllegalStateException(
          "Cannot update patch files without specifying a patch files directory"
        );
      }

      return new CodegenEngine(
        fromSmithyBuildPlugin,
        serviceModel,
        dependentModelPaths,
        this.namespace,
        targetLangOutputDirs,
        targetLangTestOutputDirs,
        dafnyVersion,
        propertiesFile,
        javaAwsSdkVersion,
        includeDafnyFile,
        this.awsSdkStyle,
        this.localServiceTest,
        this.generationAspects,
        libraryRoot,
        patchFilesDir,
        updatePatchFiles
      );
    }
  }

  public enum TargetLanguage {
    DAFNY,
    JAVA,
    DOTNET,
    RUST,
  }

  public enum GenerationAspect {
    PROJECT_FILES {
      @Override
      public String description() {
        return "Project configuration files";
      }
    },

    CLIENT_CONSTRUCTORS {
      @Override
      public String description() {
        return "Top-level client constructor code";
      }
    },

    IMPL_STUB {
      @Override
      public String description() {
        return "Local service implementation/testing stubs";
      }
    };

    public static GenerationAspect fromOption(String option) {
      return GenerationAspect.valueOf(option.replace("-", "_").toUpperCase());
    }

    public String toOption() {
      return toString().replace("_", "-").toLowerCase();
    }

    public abstract String description();

    public static String helpText() {
      return Arrays
        .stream(values())
        .map(aspect -> aspect.toOption() + " - " + aspect.description())
        .collect(Collectors.joining("\n"));
    }
  }
}<|MERGE_RESOLUTION|>--- conflicted
+++ resolved
@@ -742,11 +742,7 @@
           if (dafnyVersion.compareTo(patchFilePair.getKey()) >= 0) {
             Path patchFile = patchFilePair.getValue();
             LOGGER.info("Applying patch file {}", patchFile);
-<<<<<<< HEAD
-            runCommand(libraryRoot, "git", "apply", "--whitespace=fix", patchFile.toString());
-=======
-            runCommand(libraryRoot, "git", "apply", "-v", patchFile.toString());
->>>>>>> a1603bd1
+            runCommand(libraryRoot, "git", "apply", "--whitespace=fix", "-v", patchFile.toString());
             return;
           }
         }
