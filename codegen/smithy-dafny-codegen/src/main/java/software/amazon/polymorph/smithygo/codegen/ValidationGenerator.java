--- conflicted
+++ resolved
@@ -2,28 +2,14 @@
 
 import static software.amazon.polymorph.smithygo.codegen.SymbolUtils.POINTABLE;
 
-<<<<<<< HEAD
-import java.lang.reflect.Member;
-=======
->>>>>>> 992a33e8
 import java.math.BigDecimal;
 import java.util.HashMap;
 import java.util.Optional;
-<<<<<<< HEAD
-import software.amazon.polymorph.smithygo.codegen.knowledge.GoPointableIndex;
-import software.amazon.polymorph.smithygo.localservice.nameresolver.SmithyNameResolver;
-=======
->>>>>>> 992a33e8
 import software.amazon.polymorph.traits.DafnyUtf8BytesTrait;
 import software.amazon.polymorph.traits.ReferenceTrait;
 import software.amazon.smithy.codegen.core.Symbol;
 import software.amazon.smithy.codegen.core.SymbolProvider;
 import software.amazon.smithy.model.Model;
-<<<<<<< HEAD
-import software.amazon.smithy.model.shapes.ListShape;
-import software.amazon.smithy.model.shapes.MapShape;
-=======
->>>>>>> 992a33e8
 import software.amazon.smithy.model.shapes.MemberShape;
 import software.amazon.smithy.model.shapes.Shape;
 import software.amazon.smithy.model.shapes.SimpleShape;
@@ -39,334 +25,6 @@
   private final SymbolProvider symbolProvider;
   private final GoWriter writer;
   private final CodegenUtils.SortedMembers sortedMembers;
-<<<<<<< HEAD
-
-  private static final String LIST_ITEM = "item";
-  private static final String MAP_KEY = "key";
-  private static final String MAP_VALUE = "value";
-  private static final String UNION_DATASOURCE = "unionType.Value";
-  private static final String CHECK_AND_RETURN_ERROR =
-    """
-    err = %s
-    if err != nil {
-        return err
-    }
-    """;
-  private static HashMap<MemberShape, String> validationFuncMap =
-    new HashMap<>();
-  private static HashMap<MemberShape, String> validationFuncInputTypeMap =
-    new HashMap<>();
-
-  public ValidationGenerator(
-    final Model model,
-    final SymbolProvider symbolProvider,
-    final GoWriter writer
-  ) {
-    this.model = model;
-    this.symbolProvider = symbolProvider;
-    this.writer = writer;
-    this.sortedMembers = new CodegenUtils.SortedMembers(symbolProvider);
-  }
-
-  public static String funcNameGenerator(
-    final MemberShape memberShape,
-    final String suffix
-  ) {
-    return memberShape
-      .getId()
-      .toString()
-      .replaceAll("[.$#]", "_")
-      .concat("_")
-      .concat(suffix);
-  }
-
-  public void renderValidator(
-    final Shape shape,
-    final boolean isInputStructure
-  ) {
-    Symbol symbol = symbolProvider.toSymbol(shape);
-    writer.openBlock("func (input $L) Validate() (error) {", symbol.getName());
-    writer.write(
-      """
-      var err error = nil
-      // to avoid declared and not used error
-      _ = err
-      """
-    );
-    writer.write(
-      renderValidatorHelper(
-        shape,
-        isInputStructure,
-        "input",
-        new StringBuilder()
-      )
-    );
-    writer.write("return nil");
-    writer.closeBlock("}").write("");
-    writeFuncValidations(symbol);
-  }
-
-  public void writeFuncValidations(Symbol symbol) {
-    for (MemberShape key : validationFuncMap.keySet()) {
-      String inputType = "";
-      if (validationFuncInputTypeMap.containsKey(key)) {
-        inputType = "Value ".concat(validationFuncInputTypeMap.get(key));
-      }
-      writer.openBlock(
-        "func (input $L) $L($L) (error) {",
-        symbol.getName(),
-        funcNameGenerator(key, "validate"),
-        inputType
-      );
-      writer.write(
-        """
-            var err error = nil
-            // to avoid declared and not used error
-            _ = err
-        """
-      );
-      writer.write(validationFuncMap.get(key));
-      writer.write("return nil");
-      writer.closeBlock("}");
-    }
-    validationFuncMap.clear();
-  }
-
-  private StringBuilder renderValidatorHelper(
-    final Shape containerShape,
-    final boolean isInputStructure,
-    final String dataSource,
-    StringBuilder validationCode
-  ) {
-    containerShape
-      .getAllMembers()
-      .values()
-      .stream()
-      .filter(memberShape -> !StreamingTrait.isEventStream(model, memberShape))
-      .sorted(sortedMembers)
-      .forEach(member -> {
-        String memberName;
-        if (
-          containerShape.isListShape() || containerShape.isMapShape()
-        ) memberName = dataSource; else memberName =
-          dataSource + "." + symbolProvider.toMemberName(member);
-        renderValidatorForEachShape(
-          model.expectShape(member.getTarget()),
-          member,
-          isInputStructure,
-          memberName,
-          validationCode
-        );
-      });
-    return validationCode;
-  }
-
-  private void renderValidatorForEachShape(
-    final Shape currentShape,
-    final MemberShape memberShape,
-    final boolean isInputStructure,
-    String dataSource,
-    StringBuilder validationCode
-  ) {
-    Symbol symbol = symbolProvider.toSymbol(currentShape);
-    if (isInputStructure) {
-      symbol =
-        symbol
-          .getProperty(SymbolUtils.INPUT_VARIANT, Symbol.class)
-          .orElse(symbol);
-    }
-    if (currentShape.hasTrait(ReferenceTrait.class)) {
-      symbol = symbol.getProperty("Referred", Symbol.class).get();
-    }
-    String pointableString = "";
-    if (
-      !(dataSource.equals(LIST_ITEM) ||
-        dataSource.equals(MAP_KEY) ||
-        dataSource.equals(MAP_VALUE) ||
-        (dataSource.equals(UNION_DATASOURCE) &&
-          currentShape instanceof SimpleShape))
-    ) {
-      if (
-        (boolean) symbol.getProperty(POINTABLE, Boolean.class).orElse(false) &&
-        memberShape.isOptional()
-      ) {
-        pointableString = "*";
-      }
-    }
-    validationCode.append(
-      addRangeCheck(memberShape, dataSource, pointableString)
-    );
-    validationCode.append(
-      addLengthCheck(memberShape, dataSource, pointableString)
-    );
-    validationCode.append(addRequiredCheck(symbol, memberShape, dataSource));
-    validationCode.append(
-      addUTFCheck(memberShape, dataSource, pointableString)
-    );
-    // Broke list and map into two different if else because for _, item := range %s looked good for list
-    // And for key, value := range %s looked good for map
-    if (currentShape.isListShape()) {
-      String funcName = funcNameGenerator(memberShape, "validate");
-      String funcInput = dataSource.startsWith("input") ? "" : dataSource;
-      if (!funcInput.equals("")) {
-        ListShape listShapeCast = (ListShape) currentShape;
-        String inputType = SmithyNameResolver.getSmithyType(
-          currentShape,
-          symbolProvider.toSymbol(listShapeCast),
-          model,
-          symbolProvider
-        );
-        // remove the package name because this code is generated inside smithyTypesNamespace itself
-        inputType =
-          inputType.replace(
-            SmithyNameResolver.smithyTypesNamespace(currentShape).concat("."),
-            ""
-          );
-        validationFuncInputTypeMap.put(memberShape, inputType);
-        dataSource = "Value";
-      }
-      validationCode.append(
-        CHECK_AND_RETURN_ERROR.formatted(
-          "input.".concat(funcName).concat("(%s)".formatted(funcInput))
-        )
-      );
-      if (!validationFuncMap.containsKey(memberShape)) {
-        validationFuncMap.put(memberShape, null);
-        StringBuilder listValidation = new StringBuilder();
-        listValidation.append(
-          """
-          for _, %s := range %s {
-              // To avoid declared and not used error for shapes which does not need validation check
-              _ = item
-          """.formatted(LIST_ITEM, dataSource)
-        );
-        renderValidatorHelper(currentShape, false, LIST_ITEM, listValidation);
-        listValidation.append(
-          """
-          }
-          """
-        );
-        validationFuncMap.put(memberShape, listValidation.toString());
-      }
-    } else if (currentShape.isMapShape()) {
-      String funcName = funcNameGenerator(memberShape, "validate");
-      String funcInput = dataSource.startsWith("input") ? "" : dataSource;
-      if (!funcInput.equals("")) {
-        MapShape mapShapeCast = (MapShape) currentShape;
-        String inputType = SmithyNameResolver.getSmithyType(
-          mapShapeCast,
-          symbolProvider.toSymbol(mapShapeCast),
-          model,
-          symbolProvider
-        );
-        // remove the package name because this code is generated inside smithyTypesNamespace itself
-        inputType =
-          inputType.replace(
-            SmithyNameResolver.smithyTypesNamespace(currentShape).concat("."),
-            ""
-          );
-        validationFuncInputTypeMap.put(memberShape, inputType);
-        dataSource = "Value";
-      }
-      validationCode.append(
-        CHECK_AND_RETURN_ERROR.formatted(
-          "input.".concat(funcName).concat("(%s)".formatted(funcInput))
-        )
-      );
-      if (!validationFuncMap.containsKey(memberShape)) {
-        validationFuncMap.put(memberShape, null);
-        StringBuilder mapValidation = new StringBuilder();
-        mapValidation.append(
-          """
-          for %s, %s := range %s {
-              // To avoid declared and not used error for shapes which does not need validation check
-              _ = key
-              _ = value
-          """.formatted(MAP_KEY, MAP_VALUE, dataSource)
-        );
-        renderValidatorHelper(currentShape, false, MAP_VALUE, mapValidation);
-        mapValidation.append(
-          """
-              }
-          """
-        );
-        validationFuncMap.put(memberShape, mapValidation.toString());
-      }
-    } else if (currentShape.isUnionShape()) {
-      String funcName = funcNameGenerator(memberShape, "validate");
-      String funcInput = dataSource.startsWith("input") ? "" : dataSource;
-      if (!funcInput.equals("")) {
-        String inputType = (symbolProvider.toSymbol(currentShape)).getName();
-
-        validationFuncInputTypeMap.put(memberShape, inputType);
-        dataSource = "Value";
-      }
-      validationCode.append(
-        CHECK_AND_RETURN_ERROR.formatted(
-          "input.".concat(funcName).concat("(%s)".formatted(funcInput))
-        )
-      );
-      if (!validationFuncMap.containsKey(memberShape)) {
-        validationFuncMap.put(memberShape, null);
-        StringBuilder unionValidation = new StringBuilder();
-        unionValidation.append(
-          """
-          switch unionType := %s.(type) {
-              """.formatted(dataSource)
-        );
-        for (var memberInUnion : currentShape.getAllMembers().values()) {
-          unionValidation.append(
-            """
-            case *%s:
-            """.formatted(symbolProvider.toMemberName(memberInUnion))
-          );
-
-          renderValidatorForEachShape(
-            model.expectShape(memberInUnion.getTarget()),
-            memberInUnion,
-            false,
-            "unionType.Value",
-            unionValidation
-          );
-        }
-        unionValidation.append(
-          """
-          // Default case should not be reached.
-          default:
-              // To avoid used and not used error when nothing to validate
-              _ = unionType
-              panic("Unhandled union type")
-          }
-              """
-        );
-        validationFuncMap.put(memberShape, unionValidation.toString());
-      }
-    } else if (
-      currentShape.isStructureShape() &&
-      !currentShape.hasTrait(ReferenceTrait.class)
-    ) {
-      validationCode.append(
-        CHECK_AND_RETURN_ERROR.formatted(dataSource.concat(".Validate()"))
-      );
-    }
-  }
-
-  private StringBuilder addRangeCheck(
-    final MemberShape memberShape,
-    final String dataSource,
-    final String pointableString
-  ) {
-    Shape targetShape = model.expectShape(memberShape.getTarget());
-    Shape currentShape;
-    StringBuilder rangeCheck = new StringBuilder();
-    if (memberShape.hasTrait(RangeTrait.class)) {
-      currentShape = memberShape;
-    } else if (targetShape.hasTrait(RangeTrait.class)) {
-      currentShape = model.expectShape(memberShape.getTarget());
-    } else {
-      return rangeCheck;
-    }
-=======
 
   private static final String LIST_ITEM = "item";
   private static final String MAP_KEY = "key";
@@ -537,7 +195,6 @@
     final String pointableString
   ) {
     StringBuilder rangeCheck = new StringBuilder();
->>>>>>> 992a33e8
     RangeTrait rangeTraitShape = currentShape.expectTrait(RangeTrait.class);
     Optional<BigDecimal> min = rangeTraitShape.getMin();
     Optional<BigDecimal> max = rangeTraitShape.getMax();
@@ -553,7 +210,6 @@
         """
         if (%s%s < %s) {
             return fmt.Errorf(\"%s has a minimum of %s but has the value of %%d.\", %s%s)
-<<<<<<< HEAD
         }
         """.formatted(
             pointableString,
@@ -571,164 +227,6 @@
         """
         if (%s%s > %s) {
             return fmt.Errorf(\"%s has a maximum of %s but has the value of %%d.\", %s%s)
-=======
->>>>>>> 992a33e8
-        }
-        """.formatted(
-            pointableString,
-            dataSource,
-<<<<<<< HEAD
-            max.get().toString(),
-            currentShape.getId().getName(),
-            max.get().toString(),
-=======
-            min.get().toString(),
-            currentShape.getId().getName(),
-            min.get().toString(),
->>>>>>> 992a33e8
-            pointableString,
-            dataSource
-          )
-      );
-    }
-<<<<<<< HEAD
-    if (pointableString.equals("*")) {
-      rangeCheck.append(
-        """
-        }
-        """
-      );
-    }
-    return (rangeCheck);
-  }
-
-  private StringBuilder addLengthCheck(
-    final MemberShape memberShape,
-    final String dataSource,
-    final String pointableString
-  ) {
-    Shape targetShape = model.expectShape(memberShape.getTarget());
-    Shape currentShape;
-    StringBuilder lengthCheck = new StringBuilder();
-    if (memberShape.hasTrait(LengthTrait.class)) {
-      currentShape = memberShape;
-    } else if (targetShape.hasTrait(LengthTrait.class)) {
-      currentShape = model.expectShape(memberShape.getTarget());
-    } else {
-      return lengthCheck;
-    }
-    LengthTrait lengthTraitShape = currentShape.expectTrait(LengthTrait.class);
-    Optional<Long> min = lengthTraitShape.getMin();
-    Optional<Long> max = lengthTraitShape.getMax();
-    if (pointableString.equals("*")) {
-      lengthCheck.append(
-        """
-            if (%s != nil) {
-        """.formatted(dataSource)
-      );
-    }
-    if (min.isPresent()) {
-      if (currentShape.hasTrait(DafnyUtf8BytesTrait.class)) {
-        lengthCheck.append(
-          """
-          if (utf8.RuneCountInString(%s%s) < %s) {
-              return fmt.Errorf(\"%s has a minimum length of %s but has the length of %%d.\", utf8.RuneCountInString(%s%s))
-          }
-          """.formatted(
-              pointableString,
-              dataSource,
-              min.get().toString(),
-              currentShape.getId().getName(),
-              min.get().toString(),
-              pointableString,
-              dataSource
-            )
-        );
-      } else {
-        lengthCheck.append(
-          """
-          if (len(%s%s) < %s) {
-              return fmt.Errorf(\"%s has a minimum length of %s but has the length of %%d.\", len(%s%s))
-          }
-          """.formatted(
-              pointableString,
-              dataSource,
-              min.get().toString(),
-              currentShape.getId().getName(),
-              min.get().toString(),
-              pointableString,
-              dataSource
-            )
-        );
-      }
-    }
-    if (max.isPresent()) {
-      if (currentShape.hasTrait(DafnyUtf8BytesTrait.class)) {
-        lengthCheck.append(
-          """
-          if (utf8.RuneCountInString(%s%s) > %s) {
-              return fmt.Errorf(\"%s has a maximum length of %s but has the length of %%d.\", utf8.RuneCountInString(%s%s))
-          }
-          """.formatted(
-              pointableString,
-              dataSource,
-              max.get().toString(),
-              currentShape.getId().getName(),
-              max.get().toString(),
-              pointableString,
-              dataSource
-            )
-        );
-      } else {
-        lengthCheck.append(
-          """
-          if (len(%s%s) > %s) {
-              return fmt.Errorf(\"%s has a maximum length of %s but has the length of %%d.\", len(%s%s))
-          }
-          """.formatted(
-              pointableString,
-              dataSource,
-              max.get().toString(),
-              currentShape.getId().getName(),
-              max.get().toString(),
-              pointableString,
-              dataSource
-            )
-        );
-      }
-    }
-    if (pointableString.equals("*")) {
-      lengthCheck.append(
-        """
-        }
-        """
-      );
-    }
-    return (lengthCheck);
-  }
-
-  private StringBuilder addRequiredCheck(
-    final Symbol memberSymbol,
-    final MemberShape memberShape,
-    final String dataSource
-  ) {
-    Shape targetShape = model.expectShape(memberShape.getTarget());
-    StringBuilder requiredCheck = new StringBuilder();
-    if (
-      !(memberShape.hasTrait(RequiredTrait.class) ||
-        targetShape.hasTrait(RequiredTrait.class))
-    ) {
-      return requiredCheck;
-    }
-    if (
-      GoPointableIndex.of(model).isPointable(memberShape)
-    ) requiredCheck.append(
-=======
-    if (max.isPresent()) {
-      rangeCheck.append(
-        """
-        if (%s%s > %s) {
-            return fmt.Errorf(\"%s has a maximum of %s but has the value of %%d.\", %s%s)
         }
         """.formatted(
             pointableString,
@@ -857,41 +355,21 @@
       memberSymbol.getProperty(POINTABLE).isPresent() &&
       (boolean) memberSymbol.getProperty(POINTABLE).get()
     ) RequiredCheck.append(
->>>>>>> 992a33e8
       """
       if ( %s == nil ) {
           return fmt.Errorf(\"%s is required but has a nil value.\")
       }
       """.formatted(dataSource, dataSource)
     );
-<<<<<<< HEAD
-    return (requiredCheck);
-  }
-
-  private StringBuilder addUTFCheck(
-    final MemberShape memberShape,
+    writer.write(RequiredCheck);
+  }
+
+  private void addUTFCheck(
+    final Shape currentShape,
     final String dataSource,
     final String pointableString
   ) {
-    Shape targetShape = model.expectShape(memberShape.getTarget());
     StringBuilder UTFCheck = new StringBuilder();
-    if (
-      !(memberShape.hasTrait(DafnyUtf8BytesTrait.class) ||
-        targetShape.hasTrait(DafnyUtf8BytesTrait.class))
-    ) {
-      return UTFCheck;
-    }
-=======
-    writer.write(RequiredCheck);
-  }
-
-  private void addUTFCheck(
-    final Shape currentShape,
-    final String dataSource,
-    final String pointableString
-  ) {
-    StringBuilder UTFCheck = new StringBuilder();
->>>>>>> 992a33e8
     if (pointableString.equals("*")) {
       UTFCheck.append(
         """
@@ -913,10 +391,6 @@
         """
       );
     }
-<<<<<<< HEAD
-    return (UTFCheck);
-=======
     writer.write(UTFCheck);
->>>>>>> 992a33e8
   }
 }