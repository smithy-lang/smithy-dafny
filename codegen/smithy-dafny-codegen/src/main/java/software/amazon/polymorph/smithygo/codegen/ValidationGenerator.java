package software.amazon.polymorph.smithygo.codegen;

import static software.amazon.polymorph.smithygo.codegen.SymbolUtils.POINTABLE;

import java.math.BigDecimal;
import java.util.HashMap;
import java.util.Map;
import java.util.Optional;
import software.amazon.polymorph.smithygo.codegen.knowledge.GoPointableIndex;
import software.amazon.polymorph.smithygo.localservice.nameresolver.SmithyNameResolver;
import software.amazon.polymorph.smithygo.utils.GoCodegenUtils;
import software.amazon.polymorph.traits.DafnyUtf8BytesTrait;
import software.amazon.polymorph.traits.ReferenceTrait;
import software.amazon.smithy.codegen.core.Symbol;
import software.amazon.smithy.codegen.core.SymbolProvider;
import software.amazon.smithy.model.Model;
import software.amazon.smithy.model.shapes.*;
import software.amazon.smithy.model.traits.LengthTrait;
import software.amazon.smithy.model.traits.RangeTrait;
import software.amazon.smithy.model.traits.RequiredTrait;
import software.amazon.smithy.model.traits.StreamingTrait;
<<<<<<< HEAD
import software.amazon.smithy.utils.CaseUtils;
import software.amazon.polymorph.smithygo.utils.GoCodegenUtils;
=======
>>>>>>> 982662f0

// Renders constraint validation
public class ValidationGenerator {

  private final Model model;
  private final SymbolProvider symbolProvider;
  private final GoWriter writer;
  private final CodegenUtils.SortedMembers sortedMembers;

  private static final String LIST_ITEM = "item";
  private static final String MAP_KEY = "key";
  private static final String UNION_DATASOURCE = "unionType.Value";
  private static final String MAP_VALUE = "value";
  private static final String CHECK_AND_RETURN_ERROR =
    """
    if %s != nil {
        return %s
    }
    """;
  private static final Map<MemberShape, String> validationFuncMap =
    new HashMap<>();
  private static final Map<MemberShape, String> validationFuncInputTypeMap =
    new HashMap<>();

  public ValidationGenerator(
    final Model model,
    final SymbolProvider symbolProvider,
    final GoWriter writer
  ) {
    this.model = model;
    this.symbolProvider = symbolProvider;
    this.writer = writer;
    this.sortedMembers = new CodegenUtils.SortedMembers(symbolProvider);
  }

  /**
   * Generates a function name to validate constraints.
   * 
   * This method creates a unique function name by combining:
   * 1. The namespace of the MemberShape (with dots removed and converted to camelCase)
   * 2. The name of the MemberShape
   * 3. A provided suffix 
   * 
   * @param memberShape The visiting MemberShape
   * @param suffix A string to be appended at the end of the generated function name
   * @return A string representing the generated function name
   */
  public static String funcNameGenerator(
    final MemberShape memberShape,
    final String suffix
  ) {
    final var memberNameSpace =  memberShape.getId().getNamespace().replaceAll("[.]", "_");
    final var memberNameSpaceCamelCase = CaseUtils.toCamelCase(memberNameSpace);
    return memberNameSpaceCamelCase
      .concat(memberShape.getId().getName())
      .concat(suffix);
  }

  public void renderValidator(
    final Shape shape,
    final boolean isInputStructure
  ) {
    final Symbol symbol = symbolProvider.toSymbol(shape);
    writer.openBlock("func (input $L) Validate() (error) {", symbol.getName());
    writer.write(
      renderValidatorHelper(
        shape,
        isInputStructure,
        "input",
        new StringBuilder()
      )
    );
    writer.write("return nil");
    writer.closeBlock("}").write("");
    writeFuncValidations(symbol);
  }

  public void writeFuncValidations(final Symbol symbol) {
    for (final MemberShape key : validationFuncMap.keySet()) {
      String inputType = "";
      if (validationFuncInputTypeMap.containsKey(key)) {
        inputType = "Value %s".formatted(validationFuncInputTypeMap.get(key));
      }
      writer.openBlock(
        "func (input $L) $L($L) (error) {",
        symbol.getName(),
        funcNameGenerator(key, "Validate"),
        inputType
      );
      writer.write(validationFuncMap.get(key));
      writer.write("return nil");
      writer.closeBlock("}");
    }
    validationFuncMap.clear();
  }

  private StringBuilder renderValidatorHelper(
    final Shape containerShape,
    final boolean isInputStructure,
    final String dataSource,
    final StringBuilder validationCode
  ) {
    containerShape
      .getAllMembers()
      .values()
      .stream()
      .filter(memberShape -> !StreamingTrait.isEventStream(model, memberShape))
      .sorted(sortedMembers)
      .forEach(member -> {
        final String memberName;
        if (containerShape.isListShape() || containerShape.isMapShape()) {
          memberName = dataSource;
        } else {
          memberName =
            dataSource.concat(".").concat(symbolProvider.toMemberName(member));
        }
        renderValidatorForEachShape(
          model.expectShape(member.getTarget()),
          member,
          isInputStructure,
          memberName,
          validationCode
        );
      });
    return validationCode;
  }

  private void renderValidatorForEachShape(
    final Shape currentShape,
    final MemberShape memberShape,
    final boolean isInputStructure,
    final String dataSource,
    final StringBuilder validationCode
  ) {
    Symbol symbol = symbolProvider.toSymbol(currentShape);
    if (isInputStructure) {
      symbol =
        symbol
          .getProperty(SymbolUtils.INPUT_VARIANT, Symbol.class)
          .orElse(symbol);
    }
    if (currentShape.hasTrait(ReferenceTrait.class)) {
      symbol = symbol.getProperty("Referred", Symbol.class).get();
    }
    String pointableString = "";
    if (
      !(dataSource.equals(LIST_ITEM) ||
        dataSource.equals(MAP_KEY) ||
        dataSource.equals(MAP_VALUE) ||
        (dataSource.equals(UNION_DATASOURCE) &&
          currentShape instanceof SimpleShape))
    ) {
      if (
        symbol.getProperty(POINTABLE, Boolean.class).orElse(false) &&
        memberShape.isOptional()
      ) {
        pointableString = "*";
      }
    }
    validationCode.append(
      addRangeCheck(memberShape, dataSource, pointableString)
    );
    validationCode.append(
      addLengthCheck(memberShape, dataSource, pointableString)
    );
    validationCode.append(addRequiredCheck(symbol, memberShape, dataSource));
    validationCode.append(
      addUTFCheck(memberShape, dataSource, pointableString)
    );
    // Broke list and map into two different if else because for _, item := range %s looked good for list
    // And for key, value := range %s looked good for map
    switch (currentShape.getType()) {
      case LIST:
        renderListShape(
          currentShape.asListShape().orElseThrow(),
          memberShape,
          validationCode,
          dataSource
        );
        break;
      case MAP:
        renderMapShape(
          currentShape.asMapShape().orElseThrow(),
          memberShape,
          validationCode,
          dataSource
        );
        break;
      case UNION:
        renderUnionShape(
          currentShape.asUnionShape().orElseThrow(),
          memberShape,
          validationCode,
          dataSource
        );
        break;
      case STRUCTURE:
        if (!currentShape.hasTrait(ReferenceTrait.class)) {
          final var funcCall = dataSource.concat(".Validate()");
          validationCode.append(
            CHECK_AND_RETURN_ERROR.formatted(funcCall, funcCall)
          );
        }
        break;
      default:
        break;
    }
  }

  private StringBuilder addRangeCheck(
    final MemberShape memberShape,
    final String dataSource,
    final String pointableString
  ) {
    final Shape targetShape = model.expectShape(memberShape.getTarget());
    final Shape currentShape;
    final StringBuilder rangeCheck = new StringBuilder();
    if (memberShape.hasTrait(RangeTrait.class)) {
      currentShape = memberShape;
    } else if (targetShape.hasTrait(RangeTrait.class)) {
      currentShape = model.expectShape(memberShape.getTarget());
    } else {
      return rangeCheck;
    }
    final RangeTrait rangeTraitShape = currentShape.expectTrait(
      RangeTrait.class
    );
    final Optional<BigDecimal> min = rangeTraitShape.getMin();
    final Optional<BigDecimal> max = rangeTraitShape.getMax();
    if (pointableString.equals("*")) {
      rangeCheck.append(
        """
            if (%s != nil) {
        """.formatted(dataSource)
      );
    }
    if (min.isPresent()) {
      rangeCheck.append(
        """
        if (%s%s < %s) {
            return fmt.Errorf(\"%s has a minimum of %s but has the value of %%d.\", %s%s)
        }
        """.formatted(
            pointableString,
            dataSource,
            min.get().toString(),
            currentShape.getId().getName(),
            min.get().toString(),
            pointableString,
            dataSource
          )
      );
    }
    if (max.isPresent()) {
      rangeCheck.append(
        """
        if (%s%s > %s) {
            return fmt.Errorf(\"%s has a maximum of %s but has the value of %%d.\", %s%s)
        }
        """.formatted(
            pointableString,
            dataSource,
            max.get().toString(),
            currentShape.getId().getName(),
            max.get().toString(),
            pointableString,
            dataSource
          )
      );
    }
    if (pointableString.equals("*")) {
      rangeCheck.append(
        """
        }
        """
      );
    }
    return rangeCheck;
  }

  private StringBuilder addLengthCheck(
    final MemberShape memberShape,
    final String dataSource,
    final String pointableString
  ) {
    final Shape targetShape = model.expectShape(memberShape.getTarget());
    final Shape currentShape;
    final StringBuilder lengthCheck = new StringBuilder();
    if (memberShape.hasTrait(LengthTrait.class)) {
      currentShape = memberShape;
    } else if (targetShape.hasTrait(LengthTrait.class)) {
      currentShape = model.expectShape(memberShape.getTarget());
    } else {
      return lengthCheck;
    }
    final LengthTrait lengthTraitShape = currentShape.expectTrait(
      LengthTrait.class
    );
    final Optional<Long> min = lengthTraitShape.getMin();
    final Optional<Long> max = lengthTraitShape.getMax();
    if (pointableString.equals("*")) {
      lengthCheck.append(
        """
            if (%s != nil) {
        """.formatted(dataSource)
      );
    }
    if (min.isPresent()) {
      if (currentShape.hasTrait(DafnyUtf8BytesTrait.class)) {
        lengthCheck.append(
          """
          if (utf8.RuneCountInString(%s%s) < %s) {
              return fmt.Errorf(\"%s has a minimum length of %s but has the length of %%d.\", utf8.RuneCountInString(%s%s))
          }
          """.formatted(
              pointableString,
              dataSource,
              min.get().toString(),
              currentShape.getId().getName(),
              min.get().toString(),
              pointableString,
              dataSource
            )
        );
      } else {
        lengthCheck.append(
          """
          if (len(%s%s) < %s) {
              return fmt.Errorf(\"%s has a minimum length of %s but has the length of %%d.\", len(%s%s))
          }
          """.formatted(
              pointableString,
              dataSource,
              min.get().toString(),
              currentShape.getId().getName(),
              min.get().toString(),
              pointableString,
              dataSource
            )
        );
      }
    }
    if (max.isPresent()) {
      if (currentShape.hasTrait(DafnyUtf8BytesTrait.class)) {
        lengthCheck.append(
          """
          if (utf8.RuneCountInString(%s%s) > %s) {
              return fmt.Errorf(\"%s has a maximum length of %s but has the length of %%d.\", utf8.RuneCountInString(%s%s))
          }
          """.formatted(
              pointableString,
              dataSource,
              max.get().toString(),
              currentShape.getId().getName(),
              max.get().toString(),
              pointableString,
              dataSource
            )
        );
      } else {
        lengthCheck.append(
          """
          if (len(%s%s) > %s) {
              return fmt.Errorf(\"%s has a maximum length of %s but has the length of %%d.\", len(%s%s))
          }
          """.formatted(
              pointableString,
              dataSource,
              max.get().toString(),
              currentShape.getId().getName(),
              max.get().toString(),
              pointableString,
              dataSource
            )
        );
      }
    }
    if (pointableString.equals("*")) {
      lengthCheck.append(
        """
        }
        """
      );
    }
    return lengthCheck;
  }

  private StringBuilder addRequiredCheck(
    final Symbol memberSymbol,
    final MemberShape memberShape,
    final String dataSource
  ) {
    final Shape targetShape = model.expectShape(memberShape.getTarget());
    final StringBuilder requiredCheck = new StringBuilder();
    if (
      !(memberShape.hasTrait(RequiredTrait.class) ||
        targetShape.hasTrait(RequiredTrait.class))
    ) {
      return requiredCheck;
    }
    if (GoPointableIndex.of(model).isPointable(memberShape)) {
      requiredCheck.append(
        """
        if ( %s == nil ) {
            return fmt.Errorf(\"%s is required but has a nil value.\")
        }
        """.formatted(dataSource, dataSource)
      );
    }
    return requiredCheck;
  }

  private StringBuilder addUTFCheck(
    final MemberShape memberShape,
    final String dataSource,
    final String pointableString
  ) {
    final Shape targetShape = model.expectShape(memberShape.getTarget());
    final StringBuilder utfCheck = new StringBuilder();
    if (
      !(memberShape.hasTrait(DafnyUtf8BytesTrait.class) ||
        targetShape.hasTrait(DafnyUtf8BytesTrait.class))
    ) {
      return utfCheck;
    }
    if (pointableString.equals("*")) {
      utfCheck.append(
        """
            if ( %s != nil ) {
        """.formatted(dataSource)
      );
    }
    utfCheck.append(
      """
      if (!utf8.ValidString(%s%s)) {
          return fmt.Errorf(\"Invalid UTF bytes %%s \", %s%s)
      }
      """.formatted(pointableString, dataSource, pointableString, dataSource)
    );
    if (pointableString.equals("*")) {
      utfCheck.append(
        """
        }
        """
      );
    }
    return utfCheck;
  }

  private void renderListShape(
    final ListShape currentShape,
    final MemberShape memberShape,
    final StringBuilder validationCode,
    final String dataSource
  ) {
    final var itemMember = currentShape
      .getAllMembers()
      .values()
      .iterator()
      .next();
    final var itemValidation = new StringBuilder();
    var dataSourceForList = dataSource;
    renderValidatorForEachShape(
      model.expectShape(itemMember.getTarget()),
      itemMember,
      false,
      LIST_ITEM,
      itemValidation
    );
    // If the validation function is not created and the list shape does have some constraints
<<<<<<< HEAD
    if (!validationFuncMap.containsKey(memberShape) && !itemValidation.isEmpty()) {
      final String funcName = funcNameGenerator(memberShape, "Validate");
=======
    if (
      !validationFuncMap.containsKey(memberShape) && !itemValidation.isEmpty()
    ) {
      final String funcName = funcNameGenerator(memberShape, "validate");
>>>>>>> 982662f0
      final String funcInput = dataSource.startsWith("input") ? "" : dataSource;
      if (!funcInput.isEmpty()) {
        var inputType = GoCodegenUtils.getType(
          symbolProvider.toSymbol(currentShape),
          currentShape
        );
        // remove the package name because this code is generated inside smithyTypesNamespace itself
        inputType =
          inputType.replace(
            SmithyNameResolver.smithyTypesNamespace(currentShape).concat("."),
            ""
          );
        validationFuncInputTypeMap.put(memberShape, inputType);
        dataSourceForList = "Value";
      }
      final var funcCall =
        "input.".concat(funcName).concat("(%s)".formatted(funcInput));
      validationCode.append(
        CHECK_AND_RETURN_ERROR.formatted(funcCall, funcCall)
      );
      validationFuncMap.put(memberShape, null);
      final var listValidation = new StringBuilder();
      listValidation.append(
        """
        for _, %s := range %s {
        """.formatted(LIST_ITEM, dataSourceForList)
      );
      listValidation.append(itemValidation);
      listValidation.append(
        """
        }
        """
      );
      validationFuncMap.put(memberShape, listValidation.toString());
    }
  }

  private void renderMapShape(
    final MapShape currentShape,
    final MemberShape memberShape,
    final StringBuilder validationCode,
    final String dataSource
  ) {
    final var keyMember = currentShape.getKey();
    final var valueMember = currentShape.getValue();
    final var keyValidation = new StringBuilder();
    final var valueValidation = new StringBuilder();
    var dataSourceForMap = dataSource;
    renderValidatorForEachShape(
      model.expectShape(keyMember.getTarget()),
      keyMember,
      false,
      MAP_KEY,
      keyValidation
    );
    renderValidatorForEachShape(
      model.expectShape(valueMember.getTarget()),
      valueMember,
      false,
      MAP_VALUE,
      valueValidation
    );
    // Put map key or value to _ if no constraints in key or value
    final var maybeMapKey = keyValidation.isEmpty() ? "_" : MAP_KEY;
    final var maybeMapValue = valueValidation.isEmpty() ? "_" : MAP_VALUE;
    // If the validation function is not created and the map shape does have some constraints in its key and value
<<<<<<< HEAD
    if (!validationFuncMap.containsKey(memberShape) && (!keyValidation.isEmpty() || !valueValidation.isEmpty())) {
      final var funcName = funcNameGenerator(memberShape, "Validate");
=======
    if (
      !validationFuncMap.containsKey(memberShape) &&
      (!keyValidation.isEmpty() || !valueValidation.isEmpty())
    ) {
      final var funcName = funcNameGenerator(memberShape, "validate");
>>>>>>> 982662f0
      final var funcInput = dataSource.startsWith("input") ? "" : dataSource;
      if (!funcInput.isEmpty()) {
        var inputType = GoCodegenUtils.getType(
          symbolProvider.toSymbol(currentShape),
          currentShape
        );
        // remove the package name because this code is generated inside smithyTypesNamespace itself
        inputType =
          inputType.replace(
            SmithyNameResolver.smithyTypesNamespace(currentShape).concat("."),
            ""
          );
        validationFuncInputTypeMap.put(memberShape, inputType);
        dataSourceForMap = "Value";
      }
      final var funcCall =
        "input.".concat(funcName).concat("(%s)".formatted(funcInput));
      validationCode.append(
        CHECK_AND_RETURN_ERROR.formatted(funcCall, funcCall)
      );
      validationFuncMap.put(memberShape, null);
      final var mapValidation = new StringBuilder();
      mapValidation.append(
        """
        for %s, %s := range %s {
        """.formatted(maybeMapKey, maybeMapValue, dataSourceForMap)
      );
      mapValidation.append(keyValidation);
      mapValidation.append(valueValidation);
      mapValidation.append(
        """
            }
        """
      );
      validationFuncMap.put(memberShape, mapValidation.toString());
    }
  }

<<<<<<< HEAD
  private void renderUnionShape(final UnionShape currentShape, final MemberShape  memberShape, final StringBuilder validationCode, final String dataSource) {
    final var funcName = funcNameGenerator(memberShape, "Validate");
=======
  private void renderUnionShape(
    final UnionShape currentShape,
    final MemberShape memberShape,
    final StringBuilder validationCode,
    final String dataSource
  ) {
    final var funcName = funcNameGenerator(memberShape, "validate");
>>>>>>> 982662f0
    final var funcInput = dataSource.startsWith("input") ? "" : dataSource;
    var dataSourceForUnion = dataSource;
    if (!funcInput.isEmpty()) {
      final var inputType = (symbolProvider.toSymbol(currentShape)).getName();
      validationFuncInputTypeMap.put(memberShape, inputType);
      dataSourceForUnion = "Value";
    }
    final var funcCall =
      "input.".concat(funcName).concat("(%s)".formatted(funcInput));
    validationCode.append(CHECK_AND_RETURN_ERROR.formatted(funcCall, funcCall));
    if (!validationFuncMap.containsKey(memberShape)) {
      validationFuncMap.put(memberShape, null);
      final var unionValidation = new StringBuilder();
      unionValidation.append(
        """
        switch unionType := %s.(type) {
            """.formatted(dataSourceForUnion)
      );
      for (final var memberInUnion : currentShape.getAllMembers().values()) {
        unionValidation.append(
          """
          case *%s:
          """.formatted(symbolProvider.toMemberName(memberInUnion))
        );

        renderValidatorForEachShape(
          model.expectShape(memberInUnion.getTarget()),
          memberInUnion,
          false,
          UNION_DATASOURCE,
          unionValidation
        );
      }
      unionValidation.append(
        """
        // Default case should not be reached.
        default:
            panic(fmt.Sprintf("Unhandled union type: %T ", unionType))
        }
            """
      );
      validationFuncMap.put(memberShape, unionValidation.toString());
    }
  }
}<|MERGE_RESOLUTION|>--- conflicted
+++ resolved
@@ -19,11 +19,8 @@
 import software.amazon.smithy.model.traits.RangeTrait;
 import software.amazon.smithy.model.traits.RequiredTrait;
 import software.amazon.smithy.model.traits.StreamingTrait;
-<<<<<<< HEAD
 import software.amazon.smithy.utils.CaseUtils;
 import software.amazon.polymorph.smithygo.utils.GoCodegenUtils;
-=======
->>>>>>> 982662f0
 
 // Renders constraint validation
 public class ValidationGenerator {
@@ -494,15 +491,10 @@
       itemValidation
     );
     // If the validation function is not created and the list shape does have some constraints
-<<<<<<< HEAD
-    if (!validationFuncMap.containsKey(memberShape) && !itemValidation.isEmpty()) {
-      final String funcName = funcNameGenerator(memberShape, "Validate");
-=======
     if (
       !validationFuncMap.containsKey(memberShape) && !itemValidation.isEmpty()
     ) {
-      final String funcName = funcNameGenerator(memberShape, "validate");
->>>>>>> 982662f0
+      final String funcName = funcNameGenerator(memberShape, "Validate");
       final String funcInput = dataSource.startsWith("input") ? "" : dataSource;
       if (!funcInput.isEmpty()) {
         var inputType = GoCodegenUtils.getType(
@@ -569,16 +561,11 @@
     final var maybeMapKey = keyValidation.isEmpty() ? "_" : MAP_KEY;
     final var maybeMapValue = valueValidation.isEmpty() ? "_" : MAP_VALUE;
     // If the validation function is not created and the map shape does have some constraints in its key and value
-<<<<<<< HEAD
-    if (!validationFuncMap.containsKey(memberShape) && (!keyValidation.isEmpty() || !valueValidation.isEmpty())) {
-      final var funcName = funcNameGenerator(memberShape, "Validate");
-=======
     if (
       !validationFuncMap.containsKey(memberShape) &&
       (!keyValidation.isEmpty() || !valueValidation.isEmpty())
     ) {
-      final var funcName = funcNameGenerator(memberShape, "validate");
->>>>>>> 982662f0
+      final var funcName = funcNameGenerator(memberShape, "Validate");
       final var funcInput = dataSource.startsWith("input") ? "" : dataSource;
       if (!funcInput.isEmpty()) {
         var inputType = GoCodegenUtils.getType(
@@ -617,18 +604,13 @@
     }
   }
 
-<<<<<<< HEAD
-  private void renderUnionShape(final UnionShape currentShape, final MemberShape  memberShape, final StringBuilder validationCode, final String dataSource) {
-    final var funcName = funcNameGenerator(memberShape, "Validate");
-=======
   private void renderUnionShape(
     final UnionShape currentShape,
     final MemberShape memberShape,
     final StringBuilder validationCode,
     final String dataSource
   ) {
-    final var funcName = funcNameGenerator(memberShape, "validate");
->>>>>>> 982662f0
+    final var funcName = funcNameGenerator(memberShape, "Validate");
     final var funcInput = dataSource.startsWith("input") ? "" : dataSource;
     var dataSourceForUnion = dataSource;
     if (!funcInput.isEmpty()) {
