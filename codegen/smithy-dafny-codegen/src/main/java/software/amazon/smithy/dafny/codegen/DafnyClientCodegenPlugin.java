--- conflicted
+++ resolved
@@ -75,16 +75,12 @@
       .withTargetLangOutputDirs(outputDirs)
       .withAwsSdkStyle(true) // this plugin only generates AWS SDK-style code
       .withIncludeDafnyFile(settings.includeDafnyFile)
-<<<<<<< HEAD
-      .withGenerateEverything(true)
-=======
       .withGenerationAspects(
         EnumSet.of(
           CodegenEngine.GenerationAspect.PROJECT_FILES,
           CodegenEngine.GenerationAspect.CLIENT_CONSTRUCTORS
         )
       )
->>>>>>> 473e6805
       .build();
     codegenEngine.run();
   }
