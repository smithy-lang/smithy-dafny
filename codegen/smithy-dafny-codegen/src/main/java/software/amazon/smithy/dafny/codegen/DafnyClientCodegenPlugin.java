// Copyright Amazon.com Inc. or its affiliates. All Rights Reserved.
// SPDX-License-Identifier: Apache-2.0

package software.amazon.smithy.dafny.codegen;

import software.amazon.polymorph.CodegenEngine;
import software.amazon.polymorph.CodegenEngine.TargetLanguage;
import software.amazon.smithy.build.FileManifest;
import software.amazon.smithy.build.PluginContext;
import software.amazon.smithy.build.SmithyBuildPlugin;
import software.amazon.smithy.model.Model;

import java.nio.file.Path;
import java.nio.file.Paths;
import java.util.HashMap;
import java.util.Map;

public final class DafnyClientCodegenPlugin implements SmithyBuildPlugin {
    @Override
    public String getName() {
        return "dafny-client-codegen";
    }

    @Override
    public void execute(PluginContext context) {
        final Model model = context.getModel();
        final FileManifest manifest = context.getFileManifest();
        final DafnyClientCodegenPluginSettings settings = DafnyClientCodegenPluginSettings
                .fromObject(context.getSettings(), manifest)
                .orElseThrow(() -> new RuntimeException("Invalid plugin settings; aborting"));

        final Map<TargetLanguage, Path> outputDirs = new HashMap<>();
        outputDirs.put(TargetLanguage.DAFNY, manifest.resolvePath(Paths.get("Model")));
        settings.targetLanguages.forEach(lang -> {
            final Path dir = Paths.get("runtimes", lang.name().toLowerCase(), "Generated");
            outputDirs.put(lang, manifest.resolvePath(dir));
        });

        final CodegenEngine codegenEngine = new CodegenEngine.Builder()
                .withServiceModel(model)
                .withNamespace(settings.serviceId.getNamespace())
                .withTargetLangOutputDirs(outputDirs)
                .withAwsSdkStyle(true)  // this plugin only generates AWS SDK-style code
                .withIncludeDafnyFile(settings.includeDafnyFile)
                .withGenerateProjectFiles(true)
                .build();
        codegenEngine.run();
    }

<<<<<<< HEAD
=======
    static class Settings {
        public final ShapeId serviceId;
        public final Set<TargetLanguage> targetLanguages;
        public final Path includeDafnyFile;

        private Settings(final ShapeId serviceId, final Set<TargetLanguage> targetLanguages, final Path includeDafnyFile) {
            this.serviceId = serviceId;
            this.targetLanguages = targetLanguages;
            this.includeDafnyFile = includeDafnyFile;
        }

        static Optional<Settings> fromObject(final ObjectNode node, final FileManifest manifest) {
            final ShapeId serviceId = node.expectStringMember("service").expectShapeId();

            final List<StringNode> targetLangNodes = node.expectArrayMember("targetLanguages").getElementsAs(StringNode.class);
            AtomicBoolean foundUnknownTargetLanguage = new AtomicBoolean(false);
            final Set<TargetLanguage> targetLanguages = targetLangNodes.stream()
                    .flatMap(strNode -> switch (strNode.getValue().toUpperCase()) {
                        case "JAVA" -> Stream.of(TargetLanguage.JAVA);
                        case "DOTNET", "CSHARP", "CS" -> Stream.of(TargetLanguage.DOTNET);
                        case "DAFNY" -> {
                            LOGGER.error("Dafny code is always generated, and shouldn't be specified explicitly");
                            foundUnknownTargetLanguage.set(true);
                            yield Stream.empty();
                        }
                        default -> {
                            LOGGER.error("Unknown target language: {}", strNode.getValue());
                            foundUnknownTargetLanguage.set(true);
                            yield Stream.empty();
                        }
                    }).collect(Collectors.toSet());
            if (foundUnknownTargetLanguage.get()) {
                return Optional.empty();
            }
            if (targetLanguages.size() < targetLangNodes.size()) {
                LOGGER.error("Duplicate target languages specified; aborting");
                return Optional.empty();
            }

            final Optional<Path> buildRoot = findSmithyBuildJson(manifest.getBaseDir()).map(p -> p.getParent());
            final String includeDafnyFileStr = node.expectStringMember("includeDafnyFile").getValue();
            final Path includeDafnyFile = Path.of(includeDafnyFileStr);
            final Path includeDafnyFileNormalized = buildRoot.isPresent() && !includeDafnyFile.isAbsolute()
                    ? buildRoot.get().resolve(includeDafnyFile).toAbsolutePath().normalize()
                    : includeDafnyFile;
            if (Files.notExists(includeDafnyFileNormalized)) {
                LOGGER.warn("Generated Dafny code may not compile because the includeDafnyFile could not be found: {}",
                        includeDafnyFileNormalized);
            }

            return Optional.of(new Settings(serviceId, targetLanguages, includeDafnyFileNormalized));
        }

        /**
         * Traverses up from the given start path,
         * searching for a "smithy-build.json" file and returning its path if found.
         */
        private static Optional<Path> findSmithyBuildJson(final Path start) {
            if (start == null || !start.isAbsolute()) {
                throw new IllegalArgumentException("Start path must be non-null and absolute");
            }
            Path cursor = start.normalize();
            final Path root = cursor.getRoot();
            // Shouldn't need to traverse more than 100 levels... but don't hang forever
            for (int i = 0; !root.equals(cursor) && i < 100; i++) {
                final Path config = cursor.resolve("smithy-build.json");
                if (Files.exists(config)) {
                    return Optional.of(config);
                }
                cursor = cursor.getParent();
            }
            return Optional.empty();
        }
    }
>>>>>>> 5dc0c6ac
}<|MERGE_RESOLUTION|>--- conflicted
+++ resolved
@@ -46,82 +46,4 @@
                 .build();
         codegenEngine.run();
     }
-
-<<<<<<< HEAD
-=======
-    static class Settings {
-        public final ShapeId serviceId;
-        public final Set<TargetLanguage> targetLanguages;
-        public final Path includeDafnyFile;
-
-        private Settings(final ShapeId serviceId, final Set<TargetLanguage> targetLanguages, final Path includeDafnyFile) {
-            this.serviceId = serviceId;
-            this.targetLanguages = targetLanguages;
-            this.includeDafnyFile = includeDafnyFile;
-        }
-
-        static Optional<Settings> fromObject(final ObjectNode node, final FileManifest manifest) {
-            final ShapeId serviceId = node.expectStringMember("service").expectShapeId();
-
-            final List<StringNode> targetLangNodes = node.expectArrayMember("targetLanguages").getElementsAs(StringNode.class);
-            AtomicBoolean foundUnknownTargetLanguage = new AtomicBoolean(false);
-            final Set<TargetLanguage> targetLanguages = targetLangNodes.stream()
-                    .flatMap(strNode -> switch (strNode.getValue().toUpperCase()) {
-                        case "JAVA" -> Stream.of(TargetLanguage.JAVA);
-                        case "DOTNET", "CSHARP", "CS" -> Stream.of(TargetLanguage.DOTNET);
-                        case "DAFNY" -> {
-                            LOGGER.error("Dafny code is always generated, and shouldn't be specified explicitly");
-                            foundUnknownTargetLanguage.set(true);
-                            yield Stream.empty();
-                        }
-                        default -> {
-                            LOGGER.error("Unknown target language: {}", strNode.getValue());
-                            foundUnknownTargetLanguage.set(true);
-                            yield Stream.empty();
-                        }
-                    }).collect(Collectors.toSet());
-            if (foundUnknownTargetLanguage.get()) {
-                return Optional.empty();
-            }
-            if (targetLanguages.size() < targetLangNodes.size()) {
-                LOGGER.error("Duplicate target languages specified; aborting");
-                return Optional.empty();
-            }
-
-            final Optional<Path> buildRoot = findSmithyBuildJson(manifest.getBaseDir()).map(p -> p.getParent());
-            final String includeDafnyFileStr = node.expectStringMember("includeDafnyFile").getValue();
-            final Path includeDafnyFile = Path.of(includeDafnyFileStr);
-            final Path includeDafnyFileNormalized = buildRoot.isPresent() && !includeDafnyFile.isAbsolute()
-                    ? buildRoot.get().resolve(includeDafnyFile).toAbsolutePath().normalize()
-                    : includeDafnyFile;
-            if (Files.notExists(includeDafnyFileNormalized)) {
-                LOGGER.warn("Generated Dafny code may not compile because the includeDafnyFile could not be found: {}",
-                        includeDafnyFileNormalized);
-            }
-
-            return Optional.of(new Settings(serviceId, targetLanguages, includeDafnyFileNormalized));
-        }
-
-        /**
-         * Traverses up from the given start path,
-         * searching for a "smithy-build.json" file and returning its path if found.
-         */
-        private static Optional<Path> findSmithyBuildJson(final Path start) {
-            if (start == null || !start.isAbsolute()) {
-                throw new IllegalArgumentException("Start path must be non-null and absolute");
-            }
-            Path cursor = start.normalize();
-            final Path root = cursor.getRoot();
-            // Shouldn't need to traverse more than 100 levels... but don't hang forever
-            for (int i = 0; !root.equals(cursor) && i < 100; i++) {
-                final Path config = cursor.resolve("smithy-build.json");
-                if (Files.exists(config)) {
-                    return Optional.of(config);
-                }
-                cursor = cursor.getParent();
-            }
-            return Optional.empty();
-        }
-    }
->>>>>>> 5dc0c6ac
 }