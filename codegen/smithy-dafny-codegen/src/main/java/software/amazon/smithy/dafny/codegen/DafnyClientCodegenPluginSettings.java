--- conflicted
+++ resolved
@@ -102,11 +102,8 @@
           case "DOTNET", "CSHARP", "CS" -> Stream.of(
             CodegenEngine.TargetLanguage.DOTNET
           );
-<<<<<<< HEAD
           case "PYTHON" -> Stream.of(CodegenEngine.TargetLanguage.PYTHON);
-=======
           case "RUST" -> Stream.of(CodegenEngine.TargetLanguage.RUST);
->>>>>>> 86fdaeb2
           case "DAFNY" -> {
             LOGGER.error(
               "Dafny code is always generated, and shouldn't be specified explicitly"
