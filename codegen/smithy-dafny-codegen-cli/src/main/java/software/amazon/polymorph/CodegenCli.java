// Copyright Amazon.com Inc. or its affiliates. All Rights Reserved.
// SPDX-License-Identifier: Apache-2.0

package software.amazon.polymorph;

import software.amazon.polymorph.CodegenEngine.TargetLanguage;
import software.amazon.polymorph.smithydafny.DafnyVersion;
import software.amazon.polymorph.smithyjava.generator.CodegenSubject.AwsSdkVersion;

import org.apache.commons.cli.CommandLine;
import org.apache.commons.cli.DefaultParser;
import org.apache.commons.cli.HelpFormatter;
import org.apache.commons.cli.Option;
import org.apache.commons.cli.Options;
import org.apache.commons.cli.ParseException;

import org.slf4j.Logger;
import org.slf4j.LoggerFactory;

import software.amazon.polymorph.utils.ModelUtils;
import software.amazon.smithy.build.FileManifest;
import software.amazon.smithy.build.PluginContext;
import software.amazon.smithy.model.Model;
import software.amazon.smithy.model.loader.ModelAssembler;
import software.amazon.smithy.model.node.ObjectNode;
import software.amazon.smithy.model.shapes.ServiceShape;

import java.nio.file.Path;
import java.nio.file.Paths;
import java.util.HashMap;
import java.util.Map;
import java.util.Optional;
import java.util.Arrays;

public class CodegenCli {
    private static final Logger LOGGER = LoggerFactory.getLogger(CodegenCli.class);

    public static void main(String[] args) {
        if (args.length == 0 || Arrays.asList(args).contains("-h")) {
            printHelpMessage();
            System.exit(0);
        }
        Optional<CliArguments> cliArgumentsOptional = Optional.empty();
        try {
            cliArgumentsOptional = CliArguments.parse(args);
        } catch (ParseException e) {
            LOGGER.error("Command-line arguments could not be parsed", e);
            System.exit(1);
        }
        if (cliArgumentsOptional.isEmpty()) {
            printHelpMessage();
            System.exit(0);
        }
        final CliArguments cliArguments = cliArgumentsOptional.get();

        LOGGER.debug("Loading model from {}", cliArguments.modelPath);
        final ModelAssembler assembler = new ModelAssembler();
        assembler.addImport(cliArguments.modelPath);
        Arrays.stream(cliArguments.dependentModelPaths).forEach(assembler::addImport);
        // Discover models from the classpath (e.g. models of library-defined traits)
        assembler.discoverModels();
        final Model serviceModel = assembler.assemble().unwrap();

        // If Smithy ever lets us configure this:
        // https://github.com/smithy-lang/smithy/blob/f598b87c51af5943686e38706847a5091fe718da/smithy-model/src/main/java/software/amazon/smithy/model/loader/ModelLoader.java#L76
        // We can remove this log statement.
        // (Alternatively, We could inline `addImport`,
        // and ignore dfy & md files. Link to `addImport` below)
        // https://github.com/smithy-lang/smithy/blob/f598b87c51af5943686e38706847a5091fe718da/smithy-model/src/main/java/software/amazon/smithy/model/loader/ModelAssembler.java#L256-L281
        LOGGER.info("End annoying Smithy \"No ModelLoader was able to load\" warnings.\n\n");

        final Map<TargetLanguage, Path> outputDirs = new HashMap<>();
        cliArguments.outputDafnyDir.ifPresent(path -> outputDirs.put(TargetLanguage.DAFNY, path));
        cliArguments.outputJavaDir.ifPresent(path -> outputDirs.put(TargetLanguage.JAVA, path));
        cliArguments.outputDotnetDir.ifPresent(path -> outputDirs.put(TargetLanguage.DOTNET, path));
        cliArguments.outputGoDir.ifPresent(path -> outputDirs.put(TargetLanguage.GO, path));

        final ServiceShape serviceShape = ModelUtils.serviceFromNamespace(serviceModel, cliArguments.namespace);
        final PluginContext pluginContext = PluginContext.builder()
                                                         .model(serviceModel)
                                                         .fileManifest(FileManifest.create(cliArguments.outputGoDir().orElse(cliArguments.modelPath)))
                                                         .settings(ObjectNode.builder()
                                                                             .withMember("service", serviceShape.toShapeId().toString())
                                                                           .withMember("moduleName", cliArguments.namespace)
                                                                             .build())
                                                         .build();

        final CodegenEngine.Builder engineBuilder = new CodegenEngine.Builder()
                .withFromSmithyBuildPlugin(false)
                .withLibraryRoot(cliArguments.libraryRoot)
                .withServiceModel(serviceModel)
                .withDependentModelPaths(cliArguments.dependentModelPaths)
                .withNamespace(cliArguments.namespace)
                .withTargetLangOutputDirs(outputDirs)
                .withAwsSdkStyle(cliArguments.awsSdkStyle)
                .withLocalServiceTest(cliArguments.localServiceTest)
                .withDafnyVersion(cliArguments.dafnyVersion)
<<<<<<< HEAD
                .withPluginContext(pluginContext);
=======
                .withUpdatePatchFiles(cliArguments.updatePatchFiles);
>>>>>>> 359acdab
        cliArguments.propertiesFile.ifPresent(engineBuilder::withPropertiesFile);
        cliArguments.javaAwsSdkVersion.ifPresent(engineBuilder::withJavaAwsSdkVersion);
        cliArguments.includeDafnyFile.ifPresent(engineBuilder::withIncludeDafnyFile);
        final CodegenEngine engine = engineBuilder.build();
        engine.run();
    }

    private static Options getCliOptions() {
        return new Options()
          .addOption(Option.builder("h")
            .longOpt("help")
            .desc("print help message")
            .build())
          .addOption(Option.builder("r")
            .longOpt("library-root")
            .desc("root directory of the library")
            .hasArg()
            .required()
            .build())
          .addOption(Option.builder("m")
            .longOpt("model")
            .desc("directory for the model file[s] (.smithy or json format).")
            .hasArg()
            .required()
            .build())
          .addOption(Option.builder("d")
            .longOpt("dependent-model")
            .desc("directory for dependent model file[s] (.smithy format)")
            .hasArg()
            .required()
            .build())
          .addOption(Option.builder("n")
            .longOpt("namespace")
            .desc("smithy namespace to generate code for, such as 'com.foo'")
            .hasArg()
            .required()
            .build())
          .addOption(Option.builder()
            .longOpt("output-dotnet")
            .desc("<optional> output directory for generated .NET files")
            .hasArg()
            .build())
          .addOption(Option.builder()
            .longOpt("output-java")
            .desc("<optional> output directory for generated Java files")
            .hasArg()
            .build())
          .addOption(Option.builder()
                           .longOpt("output-go")
                           .desc("<optional> output directory for generated Go files")
                           .hasArg()
                           .build())
          .addOption(Option.builder()
            .longOpt("java-aws-sdk-version")
            .desc("<optional> AWS SDK for Java version to use: v1, or v2 (default)")
            .hasArg()
            .build())
          .addOption(Option.builder()
            .longOpt("dafny-version")
            .desc("Dafny version to generate code for")
            .hasArg()
            .build())
          .addOption(Option.builder()
            .longOpt("properties-file")
            .desc("Path to generate the project.properties file at")
            .hasArg()
            .build())
          .addOption(Option.builder()
            .longOpt("aws-sdk")
            .desc("<optional> generate AWS SDK-style API and shims")
            .build())
          .addOption(Option.builder()
            .longOpt("local-service-test")
            .desc("<optional> generate Dafny that tests a local service")
            .build())
          .addOption(Option.builder()
            .longOpt("output-dafny")
            .desc("<optional> output directory for generated Dafny code")
            .hasArg()
            .optionalArg(true)
            .build())
          .addOption(Option.builder()
            .longOpt("include-dafny")
            .desc("<optional> files to be include in the generated Dafny")
            .hasArg()
            .build())
          .addOption(Option.builder()
            .longOpt("update-patch-files")
            .desc("<optional> update patch files in <library-root>/codegen-patches instead of applying them")
            .build());
    }

    private static void printHelpMessage() {
        new HelpFormatter().printHelp("smithy-dafny-codegen-cli", getCliOptions());
    }

    private record CliArguments(
            Path libraryRoot,
            Path modelPath,
            Path[] dependentModelPaths,
            String namespace,
            Optional<Path> outputDotnetDir,
            Optional<Path> outputJavaDir,
            Optional<Path> outputDafnyDir,
            Optional<Path> outputGoDir,
            Optional<AwsSdkVersion> javaAwsSdkVersion,
            DafnyVersion dafnyVersion,
            Optional<Path> propertiesFile,
            Optional<Path> includeDafnyFile,
            boolean awsSdkStyle,
            boolean localServiceTest,
            boolean updatePatchFiles
    ) {
        /**
         * @param args arguments to parse
         * @return parsed arguments, or {@code Optional.empty()} if help should be printed
         * @throws ParseException if command line arguments are invalid
         */
        static Optional<CliArguments> parse(String[] args) throws ParseException {
            final DefaultParser parser = new DefaultParser();
            final CommandLine commandLine = parser.parse(getCliOptions(), args);
            if (commandLine.hasOption("h")) {
                printHelpMessage();
                return Optional.empty();
            }

            Path libraryRoot = Paths.get(commandLine.getOptionValue("library-root"));

            final Path modelPath = Path.of(commandLine.getOptionValue('m'));

            final Path[] dependentModelPaths = Arrays
              .stream(commandLine.getOptionValues('d'))
              .map(Path::of)
              .toArray(Path[]::new);

            final String namespace = commandLine.getOptionValue('n');

            Optional<Path> outputDafnyDir = Optional.ofNullable(commandLine.getOptionValue("output-dafny"))
                    .map(Paths::get);
            if (commandLine.hasOption("output-dafny") && outputDafnyDir.isEmpty()) {
                LOGGER.warn("Using `output-dafny` without providing a Path argument is deprecated and will be removed.");
                LOGGER.warn("Assuming Dafny should be written to Model path.");
                outputDafnyDir = Optional.of(Paths.get(commandLine.getOptionValue("m")));
            }

            final Optional<Path> outputJavaDir = Optional.ofNullable(commandLine.getOptionValue("output-java"))
                    .map(Paths::get);
            final Optional<Path> outputDotnetDir = Optional.ofNullable(commandLine.getOptionValue("output-dotnet"))
                    .map(Paths::get);
            final Optional<Path> outputGoDir = Optional.ofNullable(commandLine.getOptionValue("output-go"))
                                                           .map(Paths::get);

            boolean localServiceTest = commandLine.hasOption("local-service-test");
            final boolean awsSdkStyle = commandLine.hasOption("aws-sdk");

            Optional<AwsSdkVersion> javaAwsSdkVersion = Optional.empty();
            if (commandLine.hasOption("java-aws-sdk-version")) {
                final String versionStr = commandLine.getOptionValue("java-aws-sdk-version").trim().toUpperCase();
                try {
                    javaAwsSdkVersion = Optional.of(AwsSdkVersion.valueOf(versionStr));
                } catch (IllegalArgumentException ex) {
                    LOGGER.error("Unknown Java AWS SDK version {}", versionStr);
                    throw ex;
                }
            }

            DafnyVersion dafnyVersion;
            String versionStr = commandLine.getOptionValue("dafny-version");
            if (versionStr == null) {
                LOGGER.error("--dafny-version option is required");
                System.exit(-1);
            }
            try {
                dafnyVersion = DafnyVersion.parse(versionStr.trim());
            } catch (IllegalArgumentException ex) {
                LOGGER.error("Could not parse --dafny-version: {}", versionStr);
                throw ex;
            }

            Optional<Path> propertiesFile = Optional.ofNullable(commandLine.getOptionValue("properties-file"))
                    .map(Paths::get);

            Optional<Path> includeDafnyFile = Optional.empty();
            if (outputDafnyDir.isPresent()) {
                includeDafnyFile = Optional.of(Paths.get(commandLine.getOptionValue("include-dafny")));
            }

            final boolean updatePatchFiles = commandLine.hasOption("update-patch-files");

            return Optional.of(new CliArguments(
<<<<<<< HEAD
                    modelPath, dependentModelPaths, namespace,
                    outputDotnetDir, outputJavaDir, outputDafnyDir,outputGoDir,
                    javaAwsSdkVersion, dafnyVersion, propertiesFile, includeDafnyFile, awsSdkStyle,
                    localServiceTest
=======
                    libraryRoot, modelPath, dependentModelPaths, namespace,
                    outputDotnetDir, outputJavaDir, outputDafnyDir,
                    javaAwsSdkVersion, dafnyVersion, propertiesFile, includeDafnyFile, awsSdkStyle,
                    localServiceTest, updatePatchFiles
>>>>>>> 359acdab
            ));
        }
    }
}<|MERGE_RESOLUTION|>--- conflicted
+++ resolved
@@ -95,11 +95,8 @@
                 .withAwsSdkStyle(cliArguments.awsSdkStyle)
                 .withLocalServiceTest(cliArguments.localServiceTest)
                 .withDafnyVersion(cliArguments.dafnyVersion)
-<<<<<<< HEAD
-                .withPluginContext(pluginContext);
-=======
+                .withPluginContext(pluginContext)
                 .withUpdatePatchFiles(cliArguments.updatePatchFiles);
->>>>>>> 359acdab
         cliArguments.propertiesFile.ifPresent(engineBuilder::withPropertiesFile);
         cliArguments.javaAwsSdkVersion.ifPresent(engineBuilder::withJavaAwsSdkVersion);
         cliArguments.includeDafnyFile.ifPresent(engineBuilder::withIncludeDafnyFile);
@@ -290,17 +287,10 @@
             final boolean updatePatchFiles = commandLine.hasOption("update-patch-files");
 
             return Optional.of(new CliArguments(
-<<<<<<< HEAD
-                    modelPath, dependentModelPaths, namespace,
-                    outputDotnetDir, outputJavaDir, outputDafnyDir,outputGoDir,
-                    javaAwsSdkVersion, dafnyVersion, propertiesFile, includeDafnyFile, awsSdkStyle,
-                    localServiceTest
-=======
                     libraryRoot, modelPath, dependentModelPaths, namespace,
-                    outputDotnetDir, outputJavaDir, outputDafnyDir,
+                    outputDotnetDir, outputJavaDir, outputDafnyDir, outputGoDir,
                     javaAwsSdkVersion, dafnyVersion, propertiesFile, includeDafnyFile, awsSdkStyle,
                     localServiceTest, updatePatchFiles
->>>>>>> 359acdab
             ));
         }
     }
