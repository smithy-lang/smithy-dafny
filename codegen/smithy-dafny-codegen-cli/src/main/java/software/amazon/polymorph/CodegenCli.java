--- conflicted
+++ resolved
@@ -3,13 +3,10 @@
 
 package software.amazon.polymorph;
 
-<<<<<<< HEAD
-=======
 import software.amazon.polymorph.CodegenEngine.TargetLanguage;
 import software.amazon.polymorph.smithydafny.DafnyVersion;
 import software.amazon.polymorph.smithyjava.generator.CodegenSubject.AwsSdkVersion;
 
->>>>>>> b01612e7
 import org.apache.commons.cli.CommandLine;
 import org.apache.commons.cli.DefaultParser;
 import org.apache.commons.cli.HelpFormatter;
@@ -254,15 +251,9 @@
             }
 
             return Optional.of(new CliArguments(
-<<<<<<< HEAD
                     modelPath, dependentModelPaths, namespace, pythonModuleName,
                     outputDotnetDir, outputJavaDir, outputPythonDir, outputDafnyDir,
-                    javaAwsSdkVersion, includeDafnyFile, awsSdkStyle,
-=======
-                    modelPath, dependentModelPaths, namespace,
-                    outputDotnetDir, outputJavaDir, outputDafnyDir,
                     javaAwsSdkVersion, dafnyVersion, includeDafnyFile, awsSdkStyle,
->>>>>>> b01612e7
                     localServiceTest
             ));
         }
