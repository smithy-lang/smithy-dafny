// Copyright Amazon.com Inc. or its affiliates. All Rights Reserved.
// SPDX-License-Identifier: Apache-2.0

package software.amazon.polymorph;

import java.nio.file.Path;
import java.nio.file.Paths;
import java.util.Arrays;
import java.util.Collections;
import java.util.HashMap;
import java.util.List;
import java.util.Map;
import java.util.Optional;
import java.util.Set;
import java.util.stream.Collectors;
import org.apache.commons.cli.CommandLine;
import org.apache.commons.cli.DefaultParser;
import org.apache.commons.cli.HelpFormatter;
import org.apache.commons.cli.Option;
import org.apache.commons.cli.Options;
import org.apache.commons.cli.ParseException;
import org.slf4j.Logger;
import org.slf4j.LoggerFactory;
import software.amazon.polymorph.CodegenEngine.TargetLanguage;
import software.amazon.polymorph.smithydafny.DafnyVersion;
import software.amazon.polymorph.smithyjava.generator.CodegenSubject.AwsSdkVersion;
import software.amazon.smithy.model.Model;
import software.amazon.smithy.model.loader.ModelAssembler;
import software.amazon.smithy.model.validation.ValidatedResult;
import software.amazon.smithy.model.validation.ValidationEvent;

public class CodegenCli {

  private static final Logger LOGGER = LoggerFactory.getLogger(
    CodegenCli.class
  );

  public static void main(String[] args) {
    if (args.length == 0 || Arrays.asList(args).contains("-h")) {
      printHelpMessage();
      System.exit(0);
    }
    Optional<CliArguments> cliArgumentsOptional = Optional.empty();
    try {
      cliArgumentsOptional = CliArguments.parse(args);
    } catch (ParseException e) {
      LOGGER.error("Command-line arguments could not be parsed", e);
      System.exit(1);
    }
    if (cliArgumentsOptional.isEmpty()) {
      printHelpMessage();
      System.exit(0);
    }
    final CliArguments cliArguments = cliArgumentsOptional.get();

    LOGGER.debug("Loading model from {}", cliArguments.modelPath);
    final ModelAssembler assembler = new ModelAssembler();
    assembler.addImport(cliArguments.modelPath);
    Arrays
      .stream(cliArguments.dependentModelPaths)
      .forEach(assembler::addImport);
    // Discover models from the classpath (e.g. models of library-defined traits)
    assembler.discoverModels();
    ValidatedResult<Model> result = assembler.assemble();
    final Model serviceModel = result.unwrap();
    // Validation succeeded but there may be events like WARNINGS, output them as well
    List<ValidationEvent> events = result.getValidationEvents();
    if (!events.isEmpty()) {
      LOGGER.warn(
        "Validation events:\n" +
        events
          .stream()
          .map(ValidationEvent::toString)
          .sorted()
          .collect(Collectors.joining("\n"))
      );
    }

    // If Smithy ever lets us configure this:
    // https://github.com/smithy-lang/smithy/blob/f598b87c51af5943686e38706847a5091fe718da/smithy-model/src/main/java/software/amazon/smithy/model/loader/ModelLoader.java#L76
    // We can remove this log statement.
    // (Alternatively, We could inline `addImport`,
    // and ignore dfy & md files. Link to `addImport` below)
    // https://github.com/smithy-lang/smithy/blob/f598b87c51af5943686e38706847a5091fe718da/smithy-model/src/main/java/software/amazon/smithy/model/loader/ModelAssembler.java#L256-L281
    LOGGER.info(
      "End annoying Smithy \"No ModelLoader was able to load\" warnings.\n\n"
    );

    final Map<TargetLanguage, Path> outputDirs = new HashMap<>();
    cliArguments.outputDafnyDir.ifPresent(path ->
      outputDirs.put(TargetLanguage.DAFNY, path)
    );
    cliArguments.outputJavaDir.ifPresent(path ->
      outputDirs.put(TargetLanguage.JAVA, path)
    );
    cliArguments.outputDotnetDir.ifPresent(path ->
      outputDirs.put(TargetLanguage.DOTNET, path)
    );
    cliArguments.outputRustDir.ifPresent(path ->
      outputDirs.put(TargetLanguage.RUST, path)
    );
    cliArguments.outputPythonDir.ifPresent(path ->
      outputDirs.put(TargetLanguage.PYTHON, path)
    );

    final Map<TargetLanguage, Path> testOutputDirs = new HashMap<>();
    cliArguments.testOutputJavaDir.ifPresent(path ->
      testOutputDirs.put(TargetLanguage.JAVA, path)
    );

    final CodegenEngine.Builder engineBuilder = new CodegenEngine.Builder()
      .withFromSmithyBuildPlugin(false)
      .withLibraryRoot(cliArguments.libraryRoot)
      .withServiceModel(serviceModel)
      .withDependentModelPaths(cliArguments.dependentModelPaths)
      .withDependencyLibraryNames(cliArguments.dependencyLibraryNames)
      .withNamespace(cliArguments.namespace)
      .withTargetLangOutputDirs(outputDirs)
      .withTargetLangTestOutputDirs(testOutputDirs)
      .withAwsSdkStyle(cliArguments.awsSdkStyle)
      .withLocalServiceTest(cliArguments.localServiceTest)
      .withDafnyVersion(cliArguments.dafnyVersion)
      .withUpdatePatchFiles(cliArguments.updatePatchFiles)
      .withGenerationAspects(cliArguments.generationAspects);
    cliArguments.propertiesFile.ifPresent(engineBuilder::withPropertiesFile);
    cliArguments.javaAwsSdkVersion.ifPresent(
      engineBuilder::withJavaAwsSdkVersion
    );
    cliArguments.includeDafnyFile.ifPresent(
      engineBuilder::withIncludeDafnyFile
    );
    cliArguments.libraryName.ifPresent(engineBuilder::withLibraryName);
    cliArguments.patchFilesDir.ifPresent(engineBuilder::withPatchFilesDir);
    final CodegenEngine engine = engineBuilder.build();
    engine.run();
  }

  private static Options getCliOptions() {
    return new Options()
      .addOption(
        Option.builder("h").longOpt("help").desc("print help message").build()
      )
      .addOption(
        Option
          .builder("r")
          .longOpt("library-root")
          .desc("root directory of the library")
          .hasArg()
          .required()
          .build()
      )
      .addOption(
        Option
          .builder("m")
          .longOpt("model")
          .desc("directory for the model file[s] (.smithy or json format).")
          .hasArg()
          .required()
          .build()
      )
      .addOption(
        Option
          .builder("d")
          .longOpt("dependent-model")
          .desc("directory for dependent model file[s] (.smithy format)")
          .hasArg()
          .required()
          .build()
      )
      .addOption(
        Option
<<<<<<< HEAD
          .builder("dmn")
          .longOpt("dependency-module-name")
          .desc("directory for dependent model file[s] (.smithy format)")
=======
          .builder("dln")
          .longOpt("dependency-library-name")
          .desc("namespace-to-library-name map entry for a dependency namespace")
>>>>>>> 5b11eff0
          .hasArg()
          .build()
      )
      .addOption(
        Option
          .builder("n")
          .longOpt("namespace")
          .desc("smithy namespace to generate code for, such as 'com.foo'")
          .hasArg()
          .required()
          .build()
      )
      .addOption(
        Option
<<<<<<< HEAD
          .builder("mn")
          .longOpt("module-name")
          .desc("if generating for a language that uses modules (go, python), the name of the module")
=======
          .builder("ln")
          .longOpt("library-name")
          .desc("if generating for a language that uses library names (go, python), the name of the library in that language")
>>>>>>> 5b11eff0
          .hasArg()
          .build()
      )
      .addOption(
        Option
          .builder()
          .longOpt("output-dotnet")
          .desc("<optional> output directory for generated .NET files")
          .hasArg()
          .build()
      )
      .addOption(
        Option
          .builder()
          .longOpt("output-java")
          .desc("<optional> output directory for generated Java files")
          .hasArg()
          .build()
      )
      .addOption(
        Option
          .builder()
          .longOpt("output-java-test")
          .desc("<optional> output directory for generated Java test files")
          .hasArg()
          .build()
      )
      .addOption(
        Option
          .builder()
          .longOpt("output-rust")
          .desc("<optional> output directory for generated Rust files")
          .hasArg()
          .build()
      )
      .addOption(
        Option
          .builder()
          .longOpt("output-python")
          .desc("<optional> output directory for generated Python files")
          .hasArg()
          .build()
      )
      .addOption(
        Option
          .builder()
          .longOpt("java-aws-sdk-version")
          .desc(
            "<optional> AWS SDK for Java version to use: v1, or v2 (default)"
          )
          .hasArg()
          .build()
      )
      .addOption(
        Option
          .builder()
          .longOpt("dafny-version")
          .desc("Dafny version to generate code for")
          .hasArg()
          .build()
      )
      .addOption(
        Option
          .builder()
          .longOpt("properties-file")
          .desc("Path to generate the project.properties file at")
          .hasArg()
          .build()
      )
      .addOption(
        Option
          .builder()
          .longOpt("aws-sdk")
          .desc("<optional> generate AWS SDK-style API and shims")
          .build()
      )
      .addOption(
        Option
          .builder()
          .longOpt("local-service-test")
          .desc("<optional> generate Dafny that tests a local service")
          .build()
      )
      .addOption(
        Option
          .builder()
          .longOpt("output-dafny")
          .desc("<optional> output directory for generated Dafny code")
          .hasArg()
          .optionalArg(true)
          .build()
      )
      .addOption(
        Option
          .builder()
          .longOpt("include-dafny")
          .desc("<optional> files to be include in the generated Dafny")
          .hasArg()
          .build()
      )
      .addOption(
        Option
          .builder()
          .longOpt("patch-files-dir")
          .desc(
            "<optional> location of patch files. Defaults to <library-root>/codegen-patches"
          )
          .hasArg()
          .build()
      )
      .addOption(
        Option
          .builder()
          .longOpt("update-patch-files")
          .desc(
            "<optional> update patch files in <patch-files-dir> instead of applying them"
          )
          .build()
      )
      .addOption(
        Option
          .builder()
          .longOpt("generate")
          .desc(
            "<optional> optional aspects to generate. Available aspects:\n" +
            CodegenEngine.GenerationAspect.helpText()
          )
          .hasArgs()
          .valueSeparator(',')
          .build()
      );
  }

  private static void printHelpMessage() {
    new HelpFormatter().printHelp("smithy-dafny-codegen-cli", getCliOptions());
  }

  private record CliArguments(
    Path libraryRoot,
    Path modelPath,
    Path[] dependentModelPaths,
    Map<String, String> dependencyLibraryNames,
    String namespace,
    Optional<String> libraryName,
    Optional<Path> outputDotnetDir,
    Optional<Path> outputJavaDir,
    Optional<Path> testOutputJavaDir,
    Optional<Path> outputRustDir,
    Optional<Path> outputPythonDir,
    Optional<Path> outputDafnyDir,
    Optional<AwsSdkVersion> javaAwsSdkVersion,
    DafnyVersion dafnyVersion,
    Optional<Path> propertiesFile,
    Optional<Path> includeDafnyFile,
    boolean awsSdkStyle,
    boolean localServiceTest,
    Optional<Path> patchFilesDir,
    boolean updatePatchFiles,
    Set<CodegenEngine.GenerationAspect> generationAspects
  ) {
    /**
     * @param args arguments to parse
     * @return parsed arguments, or {@code Optional.empty()} if help should be printed
     * @throws ParseException if command line arguments are invalid
     */
    static Optional<CliArguments> parse(String[] args) throws ParseException {
      final DefaultParser parser = new DefaultParser();
      final CommandLine commandLine = parser.parse(getCliOptions(), args);
      if (commandLine.hasOption("h")) {
        printHelpMessage();
        return Optional.empty();
      }

      Path libraryRoot = Paths.get(commandLine.getOptionValue("library-root"));

      final Path modelPath = Path.of(commandLine.getOptionValue('m'));

      final Path[] dependentModelPaths = Arrays
        .stream(commandLine.getOptionValues('d'))
        .map(Path::of)
        .toArray(Path[]::new);

      // Maps a Smithy namespace to its module name
<<<<<<< HEAD
      // ex. `dependency-module-name=aws.cryptography.materialproviders=aws_cryptographic_materialproviders`
      // maps the Smithy namespace `aws.cryptography.materialproviders` to a module name `aws_cryptographic_materialproviders`
      // via a map key of "aws.cryptography.materialproviders" and a value of "aws_cryptographic_materialproviders"
      final Map<String, String> dependencyNamespacesToLibraryNamesMap =
              commandLine.hasOption("dependency-module-name")
                      ? Arrays.stream(commandLine.getOptionValues("dmn"))
=======
      // ex. `dependency-library-name=aws.cryptography.materialproviders=aws_cryptographic_materialproviders`
      // maps the Smithy namespace `aws.cryptography.materialproviders` to a module name `aws_cryptographic_materialproviders`
      // via a map key of "aws.cryptography.materialproviders" and a value of "aws_cryptographic_materialproviders"
      final Map<String, String> dependencyNamespacesToLibraryNamesMap =
              commandLine.hasOption("dependency-library-name")
                      ? Arrays.stream(commandLine.getOptionValues("dln"))
>>>>>>> 5b11eff0
                      .map(s -> s.split("="))
                      .collect(Collectors.toMap(i -> i[0], i -> i[1]))
                      : new HashMap<>();

      final String namespace = commandLine.getOptionValue('n');

<<<<<<< HEAD
      final Optional<String> libraryName = Optional.ofNullable(commandLine.getOptionValue("module-name"));
=======
      final Optional<String> libraryName = Optional.ofNullable(commandLine.getOptionValue("library-name"));
>>>>>>> 5b11eff0

      Optional<Path> outputDafnyDir = Optional
        .ofNullable(commandLine.getOptionValue("output-dafny"))
        .map(Paths::get);
      if (commandLine.hasOption("output-dafny") && outputDafnyDir.isEmpty()) {
        LOGGER.warn(
          "Using `output-dafny` without providing a Path argument is deprecated and will be removed."
        );
        LOGGER.warn("Assuming Dafny should be written to Model path.");
        outputDafnyDir =
          Optional.of(Paths.get(commandLine.getOptionValue("m")));
      }

      final Optional<Path> outputJavaDir = Optional
        .ofNullable(commandLine.getOptionValue("output-java"))
        .map(Paths::get);
      final Optional<Path> testOutputJavaDir = Optional
        .ofNullable(commandLine.getOptionValue("output-java-test"))
        .map(Paths::get);
      final Optional<Path> outputDotnetDir = Optional
        .ofNullable(commandLine.getOptionValue("output-dotnet"))
        .map(Paths::get);
      final Optional<Path> outputRustDir = Optional
        .ofNullable(commandLine.getOptionValue("output-rust"))
        .map(Paths::get);
    final Optional<Path> outputPythonDir = Optional
        .ofNullable(commandLine.getOptionValue("output-python"))
        .map(Paths::get);

      boolean localServiceTest = commandLine.hasOption("local-service-test");
      final boolean awsSdkStyle = commandLine.hasOption("aws-sdk");

      Optional<AwsSdkVersion> javaAwsSdkVersion = Optional.empty();
      if (commandLine.hasOption("java-aws-sdk-version")) {
        final String versionStr = commandLine
          .getOptionValue("java-aws-sdk-version")
          .trim()
          .toUpperCase();
        try {
          javaAwsSdkVersion = Optional.of(AwsSdkVersion.valueOf(versionStr));
        } catch (IllegalArgumentException ex) {
          LOGGER.error("Unknown Java AWS SDK version {}", versionStr);
          throw ex;
        }
      }

      DafnyVersion dafnyVersion;
      String versionStr = commandLine.getOptionValue("dafny-version");
      if (versionStr == null) {
        LOGGER.error("--dafny-version option is required");
        System.exit(-1);
      }
      try {
        dafnyVersion = DafnyVersion.parse(versionStr.trim());
      } catch (IllegalArgumentException ex) {
        LOGGER.error("Could not parse --dafny-version: {}", versionStr);
        throw ex;
      }

      Optional<Path> propertiesFile = Optional
        .ofNullable(commandLine.getOptionValue("properties-file"))
        .map(Paths::get);

      Optional<Path> includeDafnyFile = Optional
        .ofNullable(commandLine.getOptionValue("include-dafny"))
        .map(Paths::get);

      Optional<Path> patchFilesDir = Optional
        .ofNullable(commandLine.getOptionValue("patch-files-dir"))
        .map(Paths::get);
      final boolean updatePatchFiles = commandLine.hasOption(
        "update-patch-files"
      );

      final String[] generationAspectOptions = Optional
        .ofNullable(commandLine.getOptionValues("generate"))
        .orElse(new String[0]);
      final Set<CodegenEngine.GenerationAspect> generationAspects = Arrays
        .stream(generationAspectOptions)
        .map(CodegenEngine.GenerationAspect::fromOption)
        .collect(Collectors.toSet());

      return Optional.of(
        new CliArguments(
          libraryRoot,
          modelPath,
          dependentModelPaths,
          dependencyNamespacesToLibraryNamesMap,
          namespace,
          libraryName,
          outputDotnetDir,
          outputJavaDir,
          testOutputJavaDir,
          outputRustDir,
          outputPythonDir,
          outputDafnyDir,
          javaAwsSdkVersion,
          dafnyVersion,
          propertiesFile,
          includeDafnyFile,
          awsSdkStyle,
          localServiceTest,
          patchFilesDir,
          updatePatchFiles,
          generationAspects
        )
      );
    }
  }
}<|MERGE_RESOLUTION|>--- conflicted
+++ resolved
@@ -169,15 +169,9 @@
       )
       .addOption(
         Option
-<<<<<<< HEAD
-          .builder("dmn")
-          .longOpt("dependency-module-name")
-          .desc("directory for dependent model file[s] (.smithy format)")
-=======
           .builder("dln")
           .longOpt("dependency-library-name")
           .desc("namespace-to-library-name map entry for a dependency namespace")
->>>>>>> 5b11eff0
           .hasArg()
           .build()
       )
@@ -192,15 +186,9 @@
       )
       .addOption(
         Option
-<<<<<<< HEAD
-          .builder("mn")
-          .longOpt("module-name")
-          .desc("if generating for a language that uses modules (go, python), the name of the module")
-=======
           .builder("ln")
           .longOpt("library-name")
           .desc("if generating for a language that uses library names (go, python), the name of the library in that language")
->>>>>>> 5b11eff0
           .hasArg()
           .build()
       )
@@ -384,32 +372,19 @@
         .toArray(Path[]::new);
 
       // Maps a Smithy namespace to its module name
-<<<<<<< HEAD
-      // ex. `dependency-module-name=aws.cryptography.materialproviders=aws_cryptographic_materialproviders`
-      // maps the Smithy namespace `aws.cryptography.materialproviders` to a module name `aws_cryptographic_materialproviders`
-      // via a map key of "aws.cryptography.materialproviders" and a value of "aws_cryptographic_materialproviders"
-      final Map<String, String> dependencyNamespacesToLibraryNamesMap =
-              commandLine.hasOption("dependency-module-name")
-                      ? Arrays.stream(commandLine.getOptionValues("dmn"))
-=======
       // ex. `dependency-library-name=aws.cryptography.materialproviders=aws_cryptographic_materialproviders`
       // maps the Smithy namespace `aws.cryptography.materialproviders` to a module name `aws_cryptographic_materialproviders`
       // via a map key of "aws.cryptography.materialproviders" and a value of "aws_cryptographic_materialproviders"
       final Map<String, String> dependencyNamespacesToLibraryNamesMap =
               commandLine.hasOption("dependency-library-name")
                       ? Arrays.stream(commandLine.getOptionValues("dln"))
->>>>>>> 5b11eff0
                       .map(s -> s.split("="))
                       .collect(Collectors.toMap(i -> i[0], i -> i[1]))
                       : new HashMap<>();
 
       final String namespace = commandLine.getOptionValue('n');
 
-<<<<<<< HEAD
-      final Optional<String> libraryName = Optional.ofNullable(commandLine.getOptionValue("module-name"));
-=======
       final Optional<String> libraryName = Optional.ofNullable(commandLine.getOptionValue("library-name"));
->>>>>>> 5b11eff0
 
       Optional<Path> outputDafnyDir = Optional
         .ofNullable(commandLine.getOptionValue("output-dafny"))
