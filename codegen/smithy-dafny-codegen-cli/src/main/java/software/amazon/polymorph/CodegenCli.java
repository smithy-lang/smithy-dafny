// Copyright Amazon.com Inc. or its affiliates. All Rights Reserved.
// SPDX-License-Identifier: Apache-2.0

package software.amazon.polymorph;

import java.nio.file.Path;
import java.nio.file.Paths;
import java.util.Arrays;
import java.util.Collections;
import java.util.HashMap;
import java.util.List;
import java.util.Map;
import java.util.Optional;
import java.util.Set;
import java.util.stream.Collectors;
import org.apache.commons.cli.CommandLine;
import org.apache.commons.cli.DefaultParser;
import org.apache.commons.cli.HelpFormatter;
import org.apache.commons.cli.Option;
import org.apache.commons.cli.Options;
import org.apache.commons.cli.ParseException;
import org.slf4j.Logger;
import org.slf4j.LoggerFactory;

import software.amazon.smithy.model.Model;
import software.amazon.smithy.model.loader.ModelAssembler;

import software.amazon.polymorph.CodegenEngine.TargetLanguage;
import software.amazon.polymorph.smithydafny.DafnyVersion;
import software.amazon.polymorph.smithyjava.generator.CodegenSubject.AwsSdkVersion;
import software.amazon.smithy.model.validation.ValidatedResult;
import software.amazon.smithy.model.validation.ValidationEvent;

public class CodegenCli {

  private static final Logger LOGGER = LoggerFactory.getLogger(
    CodegenCli.class
  );

  private enum Command {
    GENERATE,
    PATCH_AFTER_TRANSPILE,
  }

  private static final Map<Command, Options> optionsForCommand = Map.of(
    Command.GENERATE,
    getCliOptionsForBuild(),
    Command.PATCH_AFTER_TRANSPILE,
    getCliOptionsForPatchAfterTranspile()
  );

  public static void main(String[] args) {
    if (args.length == 0 || Arrays.asList(args).contains("-h")) {
      printHelpMessage();
      System.exit(0);
    }
    Optional<CliArguments> cliArgumentsOptional = Optional.empty();
    try {
      cliArgumentsOptional = CliArguments.parse(args);
    } catch (ParseException e) {
      LOGGER.error("Command-line arguments could not be parsed", e);
      System.exit(1);
    }
    if (cliArgumentsOptional.isEmpty()) {
      printHelpMessage();
      System.exit(0);
    }
    final CliArguments cliArguments = cliArgumentsOptional.get();

    LOGGER.debug("Loading model from {}", cliArguments.modelPath);
    final ModelAssembler assembler = new ModelAssembler();
    assembler.addImport(cliArguments.modelPath);
    Arrays
      .stream(cliArguments.dependentModelPaths)
      .forEach(assembler::addImport);
    // Discover models from the classpath (e.g. models of library-defined traits)
    assembler.discoverModels();
    ValidatedResult<Model> result = assembler.assemble();
    final Model serviceModel = result.unwrap();
    // Validation succeeded but there may be events like WARNINGS, output them as well
    List<ValidationEvent> events = result.getValidationEvents();
    if (!events.isEmpty()) {
      LOGGER.warn(
        "Validation events:\n" +
        events
          .stream()
          .map(ValidationEvent::toString)
          .sorted()
          .collect(Collectors.joining("\n"))
      );
    }

    // If Smithy ever lets us configure this:
    // https://github.com/smithy-lang/smithy/blob/f598b87c51af5943686e38706847a5091fe718da/smithy-model/src/main/java/software/amazon/smithy/model/loader/ModelLoader.java#L76
    // We can remove this log statement.
    // (Alternatively, We could inline `addImport`,
    // and ignore dfy & md files. Link to `addImport` below)
    // https://github.com/smithy-lang/smithy/blob/f598b87c51af5943686e38706847a5091fe718da/smithy-model/src/main/java/software/amazon/smithy/model/loader/ModelAssembler.java#L256-L281
    LOGGER.info(
      "End annoying Smithy \"No ModelLoader was able to load\" warnings.\n\n"
    );

    final Map<TargetLanguage, Path> outputDirs = new HashMap<>();
    cliArguments.outputDafnyDir.ifPresent(path ->
      outputDirs.put(TargetLanguage.DAFNY, path)
    );
    cliArguments.outputJavaDir.ifPresent(path ->
      outputDirs.put(TargetLanguage.JAVA, path)
    );
    cliArguments.outputDotnetDir.ifPresent(path ->
      outputDirs.put(TargetLanguage.DOTNET, path)
    );
    cliArguments.outputGoDir.ifPresent(path ->
      outputDirs.put(TargetLanguage.GO, path)
    );
    cliArguments.outputRustDir.ifPresent(path ->
      outputDirs.put(TargetLanguage.RUST, path)
    );
    cliArguments.outputPythonDir.ifPresent(path ->
      outputDirs.put(TargetLanguage.PYTHON, path)
    );

    final Map<TargetLanguage, Path> testOutputDirs = new HashMap<>();
    cliArguments.testOutputJavaDir.ifPresent(path ->
      testOutputDirs.put(TargetLanguage.JAVA, path)
    );

    final CodegenEngine.Builder engineBuilder = new CodegenEngine.Builder()
      .withFromSmithyBuildPlugin(false)
      .withLibraryRoot(cliArguments.libraryRoot)
      .withServiceModel(serviceModel)
      .withDependentModelPaths(cliArguments.dependentModelPaths)
<<<<<<< HEAD
      .withDependencyModuleNames(cliArguments.dependencyModuleNames)
=======
      .withDependencyLibraryNames(cliArguments.dependencyLibraryNames)
>>>>>>> 317bfcb6
      .withNamespace(cliArguments.namespace)
      .withTargetLangOutputDirs(outputDirs)
      .withTargetLangTestOutputDirs(testOutputDirs)
      .withAwsSdkStyle(cliArguments.awsSdkStyle)
      .withLocalServiceTest(cliArguments.localServiceTest)
      .withDafnyVersion(cliArguments.dafnyVersion)
      .withUpdatePatchFiles(cliArguments.updatePatchFiles)
      .withGenerationAspects(cliArguments.generationAspects);
    cliArguments.propertiesFile.ifPresent(engineBuilder::withPropertiesFile);
    cliArguments.javaAwsSdkVersion.ifPresent(
      engineBuilder::withJavaAwsSdkVersion
    );
    cliArguments.includeDafnyFile.ifPresent(
      engineBuilder::withIncludeDafnyFile
    );
<<<<<<< HEAD
    cliArguments.moduleName.ifPresent(engineBuilder::withModuleName);
=======
    cliArguments.libraryName.ifPresent(engineBuilder::withLibraryName);
>>>>>>> 317bfcb6
    cliArguments.patchFilesDir.ifPresent(engineBuilder::withPatchFilesDir);
    final CodegenEngine engine = engineBuilder.build();
    switch (cliArguments.command) {
      case GENERATE:
        engine.run();
      case PATCH_AFTER_TRANSPILE:
        engine.patchAfterTranspiling();
    }
  }

  private static Options getCliOptionsForBuild() {
    return new Options()
      .addOption(
        Option.builder("h").longOpt("help").desc("print help message").build()
      )
      .addOption(
        Option
          .builder("r")
          .longOpt("library-root")
          .desc("root directory of the library")
          .hasArg()
          .required()
          .build()
      )
      .addOption(
        Option
          .builder("m")
          .longOpt("model")
          .desc("directory for the model file[s] (.smithy or json format).")
          .hasArg()
          .required()
          .build()
      )
      .addOption(
        Option
          .builder("d")
          .longOpt("dependent-model")
          .desc("directory for dependent model file[s] (.smithy format)")
          .hasArg()
          .required()
          .build()
      )
      .addOption(
        Option
<<<<<<< HEAD
          .builder("dmn")
          .longOpt("dependency-module-name")
          .desc("directory for dependent model file[s] (.smithy format)")
=======
          .builder("dln")
          .longOpt("dependency-library-name")
          .desc(
            "namespace-to-library-name map entry for a dependency namespace"
          )
>>>>>>> 317bfcb6
          .hasArg()
          .build()
      )
      .addOption(
        Option
          .builder("n")
          .longOpt("namespace")
          .desc("smithy namespace to generate code for, such as 'com.foo'")
          .hasArg()
          .required()
          .build()
      )
      .addOption(
        Option
<<<<<<< HEAD
          .builder("mn")
          .longOpt("module-name")
          .desc("if generating for a language that uses modules (go, python), the name of the module")
=======
          .builder("ln")
          .longOpt("library-name")
          .desc(
            "if generating for a language that uses library names (go, python), the name of the library in that language"
          )
>>>>>>> 317bfcb6
          .hasArg()
          .build()
      )
      .addOption(
        Option
          .builder()
          .longOpt("output-dotnet")
          .desc("<optional> output directory for generated .NET files")
          .hasArg()
          .build()
      )
      .addOption(
        Option
          .builder()
          .longOpt("output-java")
          .desc("<optional> output directory for generated Java files")
          .hasArg()
          .build()
      )
      .addOption(
         Option
           .builder()
           .longOpt("output-go")
           .desc("<optional> output directory for generated Go files")
           .hasArg()
           .build()
      )
      .addOption(
        Option
          .builder()
          .longOpt("output-java-test")
          .desc("<optional> output directory for generated Java test files")
          .hasArg()
          .build()
      )
      .addOption(
        Option
          .builder()
          .longOpt("output-rust")
          .desc("<optional> output directory for generated Rust files")
          .hasArg()
          .build()
      )
      .addOption(
        Option
          .builder()
          .longOpt("output-python")
          .desc("<optional> output directory for generated Python files")
          .hasArg()
          .build()
      )
      .addOption(
        Option
          .builder()
          .longOpt("java-aws-sdk-version")
          .desc(
            "<optional> AWS SDK for Java version to use: v1, or v2 (default)"
          )
          .hasArg()
          .build()
      )
      .addOption(
        Option
          .builder()
          .longOpt("dafny-version")
          .desc("Dafny version to generate code for")
          .hasArg()
          .build()
      )
      .addOption(
        Option
          .builder()
          .longOpt("properties-file")
          .desc("Path to generate the project.properties file at")
          .hasArg()
          .build()
      )
      .addOption(
        Option
          .builder()
          .longOpt("aws-sdk")
          .desc("<optional> generate AWS SDK-style API and shims")
          .build()
      )
      .addOption(
        Option
          .builder()
          .longOpt("local-service-test")
          .desc("<optional> generate Dafny that tests a local service")
          .build()
      )
      .addOption(
        Option
          .builder()
          .longOpt("output-dafny")
          .desc("<optional> output directory for generated Dafny code")
          .hasArg()
          .optionalArg(true)
          .build()
      )
      .addOption(
        Option
          .builder()
          .longOpt("include-dafny")
          .desc("<optional> files to be include in the generated Dafny")
          .hasArg()
          .build()
      )
      .addOption(
        Option
          .builder()
          .longOpt("patch-files-dir")
          .desc(
            "<optional> location of patch files. Defaults to <library-root>/codegen-patches"
          )
          .hasArg()
          .build()
      )
      .addOption(
        Option
          .builder()
          .longOpt("update-patch-files")
          .desc(
            "<optional> update patch files in <patch-files-dir> instead of applying them"
          )
          .build()
      )
      .addOption(
        Option
          .builder()
          .longOpt("generate")
          .desc(
            "<optional> optional aspects to generate. Available aspects:\n" +
            CodegenEngine.GenerationAspect.helpText()
          )
          .hasArgs()
          .valueSeparator(',')
          .build()
      );
    }


  private static Options getCliOptionsForPatchAfterTranspile() {
    return new Options()
      .addOption(
        Option.builder("h").longOpt("help").desc("print help message").build()
      )
      .addOption(
        Option
          .builder("r")
          .longOpt("library-root")
          .desc("root directory of the library")
          .hasArg()
          .required()
          .build()
      )
      .addOption(
        Option
          .builder("m")
          .longOpt("model")
          .desc("directory for the model file[s] (.smithy or json format).")
          .hasArg()
          .required()
          .build()
      )
      .addOption(
        Option
          .builder("d")
          .longOpt("dependent-model")
          .desc("directory for dependent model file[s] (.smithy format)")
          .hasArg()
          .required()
          .build()
      )
      .addOption(
        Option
          .builder("n")
          .longOpt("namespace")
          .desc("smithy namespace to generate code for, such as 'com.foo'")
          .hasArg()
          .required()
          .build()
      )
      .addOption(
        Option
          .builder()
          .longOpt("output-rust")
          .desc("<optional> output directory for generated Rust files")
          .hasArg()
          .build()
      )
      .addOption(
        Option
          .builder()
          .longOpt("dafny-version")
          .desc("Dafny version that generated the code to patch")
          .hasArg()
          .build()
      )
      .addOption(
        Option
          .builder()
          .longOpt("aws-sdk")
          .desc(
            "<optional> patch Dafny generated code for AWS SDK-style API and shims"
          )
          .build()
      )
      .addOption(
        Option
          .builder()
          .longOpt("generate")
          .desc(
            "<optional> optional aspects to generate. Available aspects:\n" +
            CodegenEngine.GenerationAspect.helpText()
          )
          .hasArgs()
          .valueSeparator(',')
          .build()
      );
  }

  private static void printHelpMessage() {
    new HelpFormatter()
      .printHelp(
        "smithy-dafny-codegen-cli [generate]",
        getCliOptionsForBuild()
      );
    new HelpFormatter()
      .printHelp(
        "smithy-dafny-codegen-cli patch-after-transpile",
        getCliOptionsForPatchAfterTranspile()
      );
  }

  private record CliArguments(
    Command command,
    Path libraryRoot,
    Path modelPath,
    Path[] dependentModelPaths,
<<<<<<< HEAD
    Map<String, String> dependencyModuleNames,
    String namespace,
    Optional<String> moduleName,
=======
    Map<String, String> dependencyLibraryNames,
    String namespace,
    Optional<String> libraryName,
>>>>>>> 317bfcb6
    Optional<Path> outputDotnetDir,
    Optional<Path> outputJavaDir,
    Optional<Path> outputGoDir,
    Optional<Path> testOutputJavaDir,
    Optional<Path> outputRustDir,
    Optional<Path> outputPythonDir,
    Optional<Path> outputDafnyDir,
    Optional<AwsSdkVersion> javaAwsSdkVersion,
    DafnyVersion dafnyVersion,
    Optional<Path> propertiesFile,
    Optional<Path> includeDafnyFile,
    boolean awsSdkStyle,
    boolean localServiceTest,
    Optional<Path> patchFilesDir,
    boolean updatePatchFiles,
    Set<CodegenEngine.GenerationAspect> generationAspects
  ) {
    /**
     * @param args arguments to parse
     * @return parsed arguments, or {@code Optional.empty()} if help should be printed
     * @throws ParseException if command line arguments are invalid
     */
    static Optional<CliArguments> parse(String[] args) throws ParseException {
      final DefaultParser parser = new DefaultParser();
      final String commandString = args.length > 0 && !args[0].startsWith("-")
        ? args[0]
        : "generate";
      Command command = null;
      try {
        command =
          Command.valueOf(commandString.toUpperCase().replace("-", "_"));
      } catch (IllegalArgumentException e) {
        LOGGER.error("Unrecognized command: {}", commandString);
        printHelpMessage();
        System.exit(-1);
      }

      final Options options = optionsForCommand.get(command);
      if (options == null) {
        LOGGER.error("Unrecognized command: {}", command);
        printHelpMessage();
        System.exit(-1);
      }

      final CommandLine commandLine = parser.parse(options, args);
      if (commandLine.hasOption("h")) {
        printHelpMessage();
        return Optional.empty();
      }

      Path libraryRoot = Paths.get(commandLine.getOptionValue("library-root"));

      final Path modelPath = Path.of(commandLine.getOptionValue('m'));

      final Path[] dependentModelPaths = Arrays
        .stream(commandLine.getOptionValues('d'))
        .map(Path::of)
        .toArray(Path[]::new);

      // Maps a Smithy namespace to its module name
<<<<<<< HEAD
      // ex. `aws.cryptography.materialproviders` -> `aws_cryptographic_materialproviders`
      // These values are provided via the command line right now,
      //   but should eventually be sourced from doo files
      final Map<String, String> dependencyNamespacesToModuleNamesMap =
              commandLine.hasOption("dependency-module-name")
              ? Arrays.stream(commandLine.getOptionValues("dmn"))
                      .map(s -> s.split("="))
                      .collect(Collectors.toMap(i -> i[0], i -> i[1]))
              : new HashMap<>();

      final String namespace = commandLine.getOptionValue('n');

      final Optional<String> moduleName = Optional.ofNullable(commandLine.getOptionValue("module-name"));
=======
      // ex. `dependency-library-name=aws.cryptography.materialproviders=aws_cryptographic_materialproviders`
      // maps the Smithy namespace `aws.cryptography.materialproviders` to a module name `aws_cryptographic_materialproviders`
      // via a map key of "aws.cryptography.materialproviders" and a value of "aws_cryptographic_materialproviders"
      final Map<String, String> dependencyNamespacesToLibraryNamesMap =
        commandLine.hasOption("dependency-library-name")
          ? Arrays
            .stream(commandLine.getOptionValues("dln"))
            .map(s -> s.split("="))
            .collect(Collectors.toMap(i -> i[0], i -> i[1]))
          : new HashMap<>();

      final String namespace = commandLine.getOptionValue('n');

      final Optional<String> libraryName = Optional.ofNullable(
        commandLine.getOptionValue("library-name")
      );
>>>>>>> 317bfcb6

      Optional<Path> outputDafnyDir = Optional
        .ofNullable(commandLine.getOptionValue("output-dafny"))
        .map(Paths::get);
      if (commandLine.hasOption("output-dafny") && outputDafnyDir.isEmpty()) {
        LOGGER.warn(
          "Using `output-dafny` without providing a Path argument is deprecated and will be removed."
        );
        LOGGER.warn("Assuming Dafny should be written to Model path.");
        outputDafnyDir =
          Optional.of(Paths.get(commandLine.getOptionValue("m")));
      }

      final Optional<Path> outputJavaDir = Optional
        .ofNullable(commandLine.getOptionValue("output-java"))
        .map(Paths::get);
      final Optional<Path> testOutputJavaDir = Optional
        .ofNullable(commandLine.getOptionValue("output-java-test"))
        .map(Paths::get);
      final Optional<Path> outputDotnetDir = Optional
        .ofNullable(commandLine.getOptionValue("output-dotnet"))
        .map(Paths::get);
      final Optional<Path> outputGoDir = Optional
         .ofNullable(commandLine.getOptionValue("output-go"))
         .map(Paths::get);
      final Optional<Path> outputRustDir = Optional
        .ofNullable(commandLine.getOptionValue("output-rust"))
        .map(Paths::get);
      final Optional<Path> outputPythonDir = Optional
        .ofNullable(commandLine.getOptionValue("output-python"))
        .map(Paths::get);

      boolean localServiceTest = commandLine.hasOption("local-service-test");
      final boolean awsSdkStyle = commandLine.hasOption("aws-sdk");

      Optional<AwsSdkVersion> javaAwsSdkVersion = Optional.empty();
      if (commandLine.hasOption("java-aws-sdk-version")) {
        final String versionStr = commandLine
          .getOptionValue("java-aws-sdk-version")
          .trim()
          .toUpperCase();
        try {
          javaAwsSdkVersion = Optional.of(AwsSdkVersion.valueOf(versionStr));
        } catch (IllegalArgumentException ex) {
          LOGGER.error("Unknown Java AWS SDK version {}", versionStr);
          throw ex;
        }
      }

      DafnyVersion dafnyVersion;
      String versionStr = commandLine.getOptionValue("dafny-version");
      if (versionStr == null) {
        LOGGER.error("--dafny-version option is required");
        System.exit(-1);
      }
      try {
        dafnyVersion = DafnyVersion.parse(versionStr.trim());
      } catch (IllegalArgumentException ex) {
        LOGGER.error("Could not parse --dafny-version: {}", versionStr);
        throw ex;
      }

      Optional<Path> propertiesFile = Optional
        .ofNullable(commandLine.getOptionValue("properties-file"))
        .map(Paths::get);

      Optional<Path> includeDafnyFile = Optional
        .ofNullable(commandLine.getOptionValue("include-dafny"))
        .map(Paths::get);

      Optional<Path> patchFilesDir = Optional
        .ofNullable(commandLine.getOptionValue("patch-files-dir"))
        .map(Paths::get);
      final boolean updatePatchFiles = commandLine.hasOption(
        "update-patch-files"
      );

      final String[] generationAspectOptions = Optional
        .ofNullable(commandLine.getOptionValues("generate"))
        .orElse(new String[0]);
      final Set<CodegenEngine.GenerationAspect> generationAspects = Arrays
        .stream(generationAspectOptions)
        .map(CodegenEngine.GenerationAspect::fromOption)
        .collect(Collectors.toSet());

      return Optional.of(
        new CliArguments(
          command,
          libraryRoot,
          modelPath,
          dependentModelPaths,
<<<<<<< HEAD
          dependencyNamespacesToModuleNamesMap,
          namespace,
          moduleName,
=======
          dependencyNamespacesToLibraryNamesMap,
          namespace,
          libraryName,
>>>>>>> 317bfcb6
          outputDotnetDir,
          outputJavaDir,
          outputGoDir,
          testOutputJavaDir,
          outputRustDir,
          outputPythonDir,
          outputDafnyDir,
          javaAwsSdkVersion,
          dafnyVersion,
          propertiesFile,
          includeDafnyFile,
          awsSdkStyle,
          localServiceTest,
          patchFilesDir,
          updatePatchFiles,
          generationAspects
        )
      );
    }
  }
}<|MERGE_RESOLUTION|>--- conflicted
+++ resolved
@@ -130,11 +130,7 @@
       .withLibraryRoot(cliArguments.libraryRoot)
       .withServiceModel(serviceModel)
       .withDependentModelPaths(cliArguments.dependentModelPaths)
-<<<<<<< HEAD
-      .withDependencyModuleNames(cliArguments.dependencyModuleNames)
-=======
       .withDependencyLibraryNames(cliArguments.dependencyLibraryNames)
->>>>>>> 317bfcb6
       .withNamespace(cliArguments.namespace)
       .withTargetLangOutputDirs(outputDirs)
       .withTargetLangTestOutputDirs(testOutputDirs)
@@ -150,11 +146,7 @@
     cliArguments.includeDafnyFile.ifPresent(
       engineBuilder::withIncludeDafnyFile
     );
-<<<<<<< HEAD
-    cliArguments.moduleName.ifPresent(engineBuilder::withModuleName);
-=======
     cliArguments.libraryName.ifPresent(engineBuilder::withLibraryName);
->>>>>>> 317bfcb6
     cliArguments.patchFilesDir.ifPresent(engineBuilder::withPatchFilesDir);
     final CodegenEngine engine = engineBuilder.build();
     switch (cliArguments.command) {
@@ -199,17 +191,11 @@
       )
       .addOption(
         Option
-<<<<<<< HEAD
-          .builder("dmn")
-          .longOpt("dependency-module-name")
-          .desc("directory for dependent model file[s] (.smithy format)")
-=======
           .builder("dln")
           .longOpt("dependency-library-name")
           .desc(
             "namespace-to-library-name map entry for a dependency namespace"
           )
->>>>>>> 317bfcb6
           .hasArg()
           .build()
       )
@@ -224,17 +210,11 @@
       )
       .addOption(
         Option
-<<<<<<< HEAD
-          .builder("mn")
-          .longOpt("module-name")
-          .desc("if generating for a language that uses modules (go, python), the name of the module")
-=======
           .builder("ln")
           .longOpt("library-name")
           .desc(
             "if generating for a language that uses library names (go, python), the name of the library in that language"
           )
->>>>>>> 317bfcb6
           .hasArg()
           .build()
       )
@@ -475,15 +455,9 @@
     Path libraryRoot,
     Path modelPath,
     Path[] dependentModelPaths,
-<<<<<<< HEAD
-    Map<String, String> dependencyModuleNames,
-    String namespace,
-    Optional<String> moduleName,
-=======
     Map<String, String> dependencyLibraryNames,
     String namespace,
     Optional<String> libraryName,
->>>>>>> 317bfcb6
     Optional<Path> outputDotnetDir,
     Optional<Path> outputJavaDir,
     Optional<Path> outputGoDir,
@@ -544,21 +518,6 @@
         .toArray(Path[]::new);
 
       // Maps a Smithy namespace to its module name
-<<<<<<< HEAD
-      // ex. `aws.cryptography.materialproviders` -> `aws_cryptographic_materialproviders`
-      // These values are provided via the command line right now,
-      //   but should eventually be sourced from doo files
-      final Map<String, String> dependencyNamespacesToModuleNamesMap =
-              commandLine.hasOption("dependency-module-name")
-              ? Arrays.stream(commandLine.getOptionValues("dmn"))
-                      .map(s -> s.split("="))
-                      .collect(Collectors.toMap(i -> i[0], i -> i[1]))
-              : new HashMap<>();
-
-      final String namespace = commandLine.getOptionValue('n');
-
-      final Optional<String> moduleName = Optional.ofNullable(commandLine.getOptionValue("module-name"));
-=======
       // ex. `dependency-library-name=aws.cryptography.materialproviders=aws_cryptographic_materialproviders`
       // maps the Smithy namespace `aws.cryptography.materialproviders` to a module name `aws_cryptographic_materialproviders`
       // via a map key of "aws.cryptography.materialproviders" and a value of "aws_cryptographic_materialproviders"
@@ -575,7 +534,6 @@
       final Optional<String> libraryName = Optional.ofNullable(
         commandLine.getOptionValue("library-name")
       );
->>>>>>> 317bfcb6
 
       Optional<Path> outputDafnyDir = Optional
         .ofNullable(commandLine.getOptionValue("output-dafny"))
@@ -667,15 +625,9 @@
           libraryRoot,
           modelPath,
           dependentModelPaths,
-<<<<<<< HEAD
-          dependencyNamespacesToModuleNamesMap,
-          namespace,
-          moduleName,
-=======
           dependencyNamespacesToLibraryNamesMap,
           namespace,
           libraryName,
->>>>>>> 317bfcb6
           outputDotnetDir,
           outputJavaDir,
           outputGoDir,
