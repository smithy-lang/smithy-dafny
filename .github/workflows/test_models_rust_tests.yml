# This workflow performs tests in Rust.
name: Library Rust tests

on:
  workflow_call:
    inputs:
      dafny:
        description: "The Dafny version to run"
        required: true
        type: string

jobs:
  testRust:
    strategy:
      fail-fast: false
      matrix:
        library: [
            TestModels/dafny-dependencies/StandardLibrary, # This stores current Polymorph dependencies that all TestModels depend on
            # TestModels/Aggregate,
            # TestModels/AggregateReferences,
            # TestModels/CodegenPatches,
            # TestModels/Constraints,
            # TestModels/Constructor,
            # TestModels/Dependencies,
            # TestModels/Errors,
            # TestModels/Extendable,
            # TestModels/Extern,
            # TestModels/LanguageSpecificLogic,
            # TestModels/LocalService,
            # TestModels/MultipleModels,
<<<<<<< HEAD
            # TestModels/Refinement,
            TestModels/Resource,
=======
            TestModels/Refinement,
            # TestModels/Resource,
>>>>>>> 125e1bd9
            # TestModels/SimpleTypes/BigDecimal,
            # TestModels/SimpleTypes/BigInteger,
            TestModels/SimpleTypes/SimpleBlob,
            TestModels/SimpleTypes/SimpleBoolean,
            # TestModels/SimpleTypes/SimpleByte,
            TestModels/SimpleTypes/SimpleDouble,
            TestModels/SimpleTypes/SimpleEnum,
            TestModels/SimpleTypes/SimpleEnumV2,
            # TestModels/SimpleTypes/SimpleFloat,
            TestModels/SimpleTypes/SimpleInteger,
            TestModels/SimpleTypes/SimpleLong,
            # TestModels/SimpleTypes/SimpleShort,
            TestModels/SimpleTypes/SimpleString,
            # TestModels/SimpleTypes/SimpleTimestamp,
            TestModels/Union,
            # TestModels/aws-sdks/ddb,
            # TestModels/aws-sdks/kms,
          ]
    runs-on: "ubuntu-latest"
    permissions:
      id-token: write
      contents: read
    env:
      DOTNET_CLI_TELEMETRY_OPTOUT: 1
      DOTNET_NOLOGO: 1
    steps:
      - name: Support longpaths on Git checkout
        run: |
          git config --global core.longpaths true

      - name: Configure AWS Credentials
        uses: aws-actions/configure-aws-credentials@v1
        with:
          aws-region: us-west-2
          role-to-assume: arn:aws:iam::370957321024:role/GitHub-CI-PolymorphTestModels-Role-us-west-2
          role-session-name: JavaTests

      - uses: actions/checkout@v3

      - name: Setup Dafny (build from source)
        uses: ./.github/actions/build_dafny_from_source
        with:
          dafny: ${{ inputs.dafny }}

      - name: Set up Rust
        uses: actions-rust-lang/setup-rust-toolchain@v1
        with:
          toolchain: "1.74.1"
          rustflags: ""
          components: rustfmt

      - name: Generate Polymorph Dafny
        working-directory: ./${{ matrix.library }}
        # Use $DAFNY_VERSION from setup-dafny-action to handle nightlies correctly
        run: |
          make polymorph_dafny DAFNY_VERSION_OPTION="--dafny-version $DAFNY_VERSION"

      - name: Transpile ${{ matrix.library }} implementation
        shell: bash
        working-directory: ./${{ matrix.library }}
        run: |
          # This works because `node` is installed by default on GHA runners
          CORES=$(node -e 'console.log(os.cpus().length)')
          make transpile_rust CORES=$CORES

      # Doing polymorph_rust after transpile_rust
      # so that the former can patch the output of the latter as well.
      - name: Generate Polymorph Rust code
        shell: bash
        working-directory: ./${{ matrix.library }}
        run: |
          make polymorph_rust DAFNY_VERSION_OPTION="--dafny-version $DAFNY_VERSION"

      # Since we're checking in and patching code,
      # make sure the patch files are up to date.
      - name: Check regenerated code against commited code
        working-directory: ./${{ matrix.library }}
        shell: bash
        run: |
          make check_polymorph_diff

      - name: Test ${{ matrix.library }}
        working-directory: ./${{ matrix.library }}
        shell: bash
        run: |
          make test_rust<|MERGE_RESOLUTION|>--- conflicted
+++ resolved
@@ -28,13 +28,8 @@
             # TestModels/LanguageSpecificLogic,
             # TestModels/LocalService,
             # TestModels/MultipleModels,
-<<<<<<< HEAD
-            # TestModels/Refinement,
+            TestModels/Refinement,
             TestModels/Resource,
-=======
-            TestModels/Refinement,
-            # TestModels/Resource,
->>>>>>> 125e1bd9
             # TestModels/SimpleTypes/BigDecimal,
             # TestModels/SimpleTypes/BigInteger,
             TestModels/SimpleTypes/SimpleBlob,
