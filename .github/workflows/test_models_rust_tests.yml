# This workflow performs tests in Rust.
name: Library Rust tests

on:
  workflow_call:
    inputs:
      dafny:
        description: "The Dafny version to run"
        required: true
        type: string
      num_shards:
        required: false
        type: number
        default: 5

jobs:
  populate-matrix-dimensions:
    runs-on: ubuntu-latest
    steps:
      - name: Populate shard list
        id: populate-shard-list
        run: echo "shard-list=[`seq -s , 1 ${{ inputs.num_shards }}`]" >> $GITHUB_OUTPUT
    outputs:
      shard-list: ${{ steps.populate-shard-list.outputs.shard-list }}
  testRust:
    needs: populate-matrix-dimensions
    strategy:
      fail-fast: false
      matrix:
<<<<<<< HEAD
        library: [
            TestModels/dafny-dependencies/StandardLibrary, # This stores current Polymorph dependencies that all TestModels depend on
            TestModels/Aggregate,
            # TestModels/AggregateReferences,
            # TestModels/CodegenPatches,
            # TestModels/Constraints,
            # TestModels/Constructor,
            # TestModels/Dependencies,
            # TestModels/Documentation,
            # TestModels/Errors,
            # TestModels/Extendable,
            # TestModels/Extern,
            # TestModels/LanguageSpecificLogic,
            # TestModels/LocalService,
            # TestModels/MultipleModels,
            TestModels/Refinement,
            TestModels/Resource,
            # TestModels/SimpleTypes/BigDecimal,
            # TestModels/SimpleTypes/BigInteger,
            TestModels/SimpleTypes/SimpleBlob,
            TestModels/SimpleTypes/SimpleBoolean,
            # TestModels/SimpleTypes/SimpleByte,
            TestModels/SimpleTypes/SimpleDouble,
            TestModels/SimpleTypes/SimpleEnum,
            TestModels/SimpleTypes/SimpleEnumV2,
            # TestModels/SimpleTypes/SimpleFloat,
            TestModels/SimpleTypes/SimpleInteger,
            TestModels/SimpleTypes/SimpleLong,
            # TestModels/SimpleTypes/SimpleShort,
            TestModels/SimpleTypes/SimpleString,
            # TestModels/SimpleTypes/SimpleTimestamp,
            TestModels/Union,
            # TestModels/aws-sdks/ddb,
            # TestModels/aws-sdks/kms,
          ]
=======
        shard: ${{ fromJson(needs.populate-matrix-dimensions.outputs.shard-list) }}
>>>>>>> c7b562cd
    runs-on: "ubuntu-latest"
    permissions:
      id-token: write
      contents: read
    env:
      DOTNET_CLI_TELEMETRY_OPTOUT: 1
      DOTNET_NOLOGO: 1
    steps:
      - name: Support longpaths on Git checkout
        run: |
          git config --global core.longpaths true

      - name: Configure AWS Credentials
        uses: aws-actions/configure-aws-credentials@v1
        with:
          aws-region: us-west-2
          role-to-assume: arn:aws:iam::370957321024:role/GitHub-CI-PolymorphTestModels-Role-us-west-2
          role-session-name: JavaTests

      - uses: actions/checkout@v3

      - name: Setup Dafny (build from source)
        uses: ./.github/actions/build_dafny_from_source
        with:
          dafny: ${{ inputs.dafny }}

      - name: Set up Rust
        uses: actions-rust-lang/setup-rust-toolchain@v1
        with:
          toolchain: "1.74.1"
          rustflags: ""
          components: rustfmt

      - name: Setup Java 17 for codegen
        uses: actions/setup-java@v3
        with:
          distribution: "corretto"
          java-version: "17"

      - name: Execute smithy-dafny-codegen-test tests
        uses: gradle/gradle-build-action@v2
        env:
          JUNIT_SHARD: ${{ matrix.shard }}
          JUNIT_SHARD_COUNT: ${{ inputs.num_shards }}
        with:
          arguments: :smithy-dafny-codegen-test:test --tests '*smithyrust*' --info
          build-root-directory: codegen<|MERGE_RESOLUTION|>--- conflicted
+++ resolved
@@ -27,45 +27,7 @@
     strategy:
       fail-fast: false
       matrix:
-<<<<<<< HEAD
-        library: [
-            TestModels/dafny-dependencies/StandardLibrary, # This stores current Polymorph dependencies that all TestModels depend on
-            TestModels/Aggregate,
-            # TestModels/AggregateReferences,
-            # TestModels/CodegenPatches,
-            # TestModels/Constraints,
-            # TestModels/Constructor,
-            # TestModels/Dependencies,
-            # TestModels/Documentation,
-            # TestModels/Errors,
-            # TestModels/Extendable,
-            # TestModels/Extern,
-            # TestModels/LanguageSpecificLogic,
-            # TestModels/LocalService,
-            # TestModels/MultipleModels,
-            TestModels/Refinement,
-            TestModels/Resource,
-            # TestModels/SimpleTypes/BigDecimal,
-            # TestModels/SimpleTypes/BigInteger,
-            TestModels/SimpleTypes/SimpleBlob,
-            TestModels/SimpleTypes/SimpleBoolean,
-            # TestModels/SimpleTypes/SimpleByte,
-            TestModels/SimpleTypes/SimpleDouble,
-            TestModels/SimpleTypes/SimpleEnum,
-            TestModels/SimpleTypes/SimpleEnumV2,
-            # TestModels/SimpleTypes/SimpleFloat,
-            TestModels/SimpleTypes/SimpleInteger,
-            TestModels/SimpleTypes/SimpleLong,
-            # TestModels/SimpleTypes/SimpleShort,
-            TestModels/SimpleTypes/SimpleString,
-            # TestModels/SimpleTypes/SimpleTimestamp,
-            TestModels/Union,
-            # TestModels/aws-sdks/ddb,
-            # TestModels/aws-sdks/kms,
-          ]
-=======
         shard: ${{ fromJson(needs.populate-matrix-dimensions.outputs.shard-list) }}
->>>>>>> c7b562cd
     runs-on: "ubuntu-latest"
     permissions:
       id-token: write
