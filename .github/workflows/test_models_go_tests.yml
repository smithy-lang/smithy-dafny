name: Library Go tests

on:
  workflow_call:
    inputs:
      dafny:
        description: "The Dafny version to run"
        required: true
        type: string
      num_shards:
        required: false
        type: number
        default: 5

jobs:
  populate-matrix-dimensions:
    runs-on: ubuntu-latest
    steps:
      - name: Populate shard list
        id: populate-shard-list
        run: echo "shard-list=[`seq -s , 1 ${{ inputs.num_shards }}`]" >> $GITHUB_OUTPUT
    outputs:
      shard-list: ${{ steps.populate-shard-list.outputs.shard-list }}
  testGo:
    needs: populate-matrix-dimensions
    strategy:
      fail-fast: false # at least for development; see all errors
      matrix:
<<<<<<< HEAD
        library: [
          # TestModels/dafny-dependencies/StandardLibrary, # This stores current Polymorph dependencies that all TestModels depend on
          TestModels/RecursiveShape,
          # TestModels/AggregateReferences,
          TestModels/CodegenPatches,
          TestModels/Constraints,
          TestModels/Constructor,
          TestModels/Dependencies,
          TestModels/Errors,
          TestModels/Extendable,
          TestModels/Extern,
          # TestModels/LanguageSpecificLogic,
          # TestModels/LocalService,
          # TestModels/MultipleModels,
          TestModels/Refinement,
          TestModels/Resource,
          # TestModels/SimpleTypes/BigDecimal,
          # TestModels/SimpleTypes/BigInteger,
          TestModels/SimpleTypes/SimpleBlob,
          TestModels/SimpleTypes/SimpleBoolean,
          # TestModels/SimpleTypes/SimpleByte,
          TestModels/SimpleTypes/SimpleDouble,
          TestModels/SimpleTypes/SimpleEnum,
          # TestModels/SimpleTypes/SimpleEnumV2,
          # TestModels/SimpleTypes/SimpleFloat,
          TestModels/SimpleTypes/SimpleInteger,
          TestModels/SimpleTypes/SimpleLong,
          # TestModels/SimpleTypes/SimpleShort,
          TestModels/SimpleTypes/SimpleString,
          # TestModels/SimpleTypes/SimpleTimestamp,
          TestModels/Union,
          # TestModels/aws-sdks/ddb,
          # TestModels/aws-sdks/kms
        ]
    runs-on: "macos-12"
=======
        shard: ${{ fromJson(needs.populate-matrix-dimensions.outputs.shard-list) }}
    runs-on: "ubuntu-latest"
    permissions:
      id-token: write
      contents: read
    env:
      DOTNET_CLI_TELEMETRY_OPTOUT: 1
      DOTNET_NOLOGO: 1
>>>>>>> 992a33e8
    steps:
      - name: Support longpaths on Git checkout
        run: |
          git config --global core.longpaths true

      - name: Configure AWS Credentials
        uses: aws-actions/configure-aws-credentials@v1
        with:
          aws-region: us-west-2
          role-to-assume: arn:aws:iam::370957321024:role/GitHub-CI-PolymorphTestModels-Role-us-west-2
          role-session-name: PythonTests

      - uses: actions/checkout@v3
        with:
          submodules: recursive

      - name: Setup Dafny
        uses: dafny-lang/setup-dafny-action@v1.7.0
        with:
          dafny-version: ${{ inputs.dafny }}

      - name: Install Go
        uses: actions/setup-go@v2
        with:
          go-version: "1.21"

      - name: Install Go imports
        run: |
          go install golang.org/x/tools/cmd/goimports@latest

<<<<<<< HEAD
      - name: Generate Polymorph Dafny and Go code
        shell: bash
        working-directory: ./${{ matrix.library }}
        run: |
          export DAFNY_VERSION=4.6
          make polymorph_dafny
          sh ./removeDotFromExtern.sh
          make transpile_go
          make polymorph_go
=======
      - name: Setup Java 17 for codegen
        uses: actions/setup-java@v3
        with:
          distribution: "corretto"
          java-version: 17

      - name: Setup smithy-dafny-conversion
        uses: gradle/gradle-build-action@v2
        with:
          arguments: publishToMavenLocal
          build-root-directory: smithy-dafny-conversion

      - name: Install Smithy-Dafny codegen dependencies
        uses: ./.github/actions/install_smithy_dafny_codegen_dependencies
>>>>>>> 992a33e8

      - name: Install smithy-dafny-codegen locally
        uses: gradle/gradle-build-action@v2
        with:
          arguments: :smithy-dafny-codegen:pTML
          build-root-directory: codegen

      - name: Execute smithy-dafny-codegen-test tests
        uses: gradle/gradle-build-action@v2
        env:
          JUNIT_SHARD: ${{ matrix.shard }}
          JUNIT_SHARD_COUNT: ${{ inputs.num_shards }}
        with:
          arguments: :smithy-dafny-codegen-test:test --tests '*smithygo*' --info
          build-root-directory: codegen<|MERGE_RESOLUTION|>--- conflicted
+++ resolved
@@ -26,43 +26,6 @@
     strategy:
       fail-fast: false # at least for development; see all errors
       matrix:
-<<<<<<< HEAD
-        library: [
-          # TestModels/dafny-dependencies/StandardLibrary, # This stores current Polymorph dependencies that all TestModels depend on
-          TestModels/RecursiveShape,
-          # TestModels/AggregateReferences,
-          TestModels/CodegenPatches,
-          TestModels/Constraints,
-          TestModels/Constructor,
-          TestModels/Dependencies,
-          TestModels/Errors,
-          TestModels/Extendable,
-          TestModels/Extern,
-          # TestModels/LanguageSpecificLogic,
-          # TestModels/LocalService,
-          # TestModels/MultipleModels,
-          TestModels/Refinement,
-          TestModels/Resource,
-          # TestModels/SimpleTypes/BigDecimal,
-          # TestModels/SimpleTypes/BigInteger,
-          TestModels/SimpleTypes/SimpleBlob,
-          TestModels/SimpleTypes/SimpleBoolean,
-          # TestModels/SimpleTypes/SimpleByte,
-          TestModels/SimpleTypes/SimpleDouble,
-          TestModels/SimpleTypes/SimpleEnum,
-          # TestModels/SimpleTypes/SimpleEnumV2,
-          # TestModels/SimpleTypes/SimpleFloat,
-          TestModels/SimpleTypes/SimpleInteger,
-          TestModels/SimpleTypes/SimpleLong,
-          # TestModels/SimpleTypes/SimpleShort,
-          TestModels/SimpleTypes/SimpleString,
-          # TestModels/SimpleTypes/SimpleTimestamp,
-          TestModels/Union,
-          # TestModels/aws-sdks/ddb,
-          # TestModels/aws-sdks/kms
-        ]
-    runs-on: "macos-12"
-=======
         shard: ${{ fromJson(needs.populate-matrix-dimensions.outputs.shard-list) }}
     runs-on: "ubuntu-latest"
     permissions:
@@ -71,7 +34,6 @@
     env:
       DOTNET_CLI_TELEMETRY_OPTOUT: 1
       DOTNET_NOLOGO: 1
->>>>>>> 992a33e8
     steps:
       - name: Support longpaths on Git checkout
         run: |
@@ -102,17 +64,6 @@
         run: |
           go install golang.org/x/tools/cmd/goimports@latest
 
-<<<<<<< HEAD
-      - name: Generate Polymorph Dafny and Go code
-        shell: bash
-        working-directory: ./${{ matrix.library }}
-        run: |
-          export DAFNY_VERSION=4.6
-          make polymorph_dafny
-          sh ./removeDotFromExtern.sh
-          make transpile_go
-          make polymorph_go
-=======
       - name: Setup Java 17 for codegen
         uses: actions/setup-java@v3
         with:
@@ -127,7 +78,6 @@
 
       - name: Install Smithy-Dafny codegen dependencies
         uses: ./.github/actions/install_smithy_dafny_codegen_dependencies
->>>>>>> 992a33e8
 
       - name: Install smithy-dafny-codegen locally
         uses: gradle/gradle-build-action@v2
