--- conflicted
+++ resolved
@@ -27,11 +27,15 @@
     uses: ./.github/workflows/test_models_net_tests.yml
     with:
       dafny: 'nightly-latest'
-<<<<<<< HEAD
+  dafny-nightly-rust:
+    if: github.event_name != 'schedule' || github.repository_owner == 'smithy-lang'
+    uses: ./.github/workflows/test_models_rust_tests.yml
+    with:
+      dafny: 'nightly-latest'
 
   cut-issue-on-failure:
     runs-on: ubuntu-latest
-    needs: [dafny-nightly-verification, dafny-nightly-java, dafny-nightly-net]
+    needs: [dafny-nightly-verification, dafny-nightly-java, dafny-nightly-net, dafny-nightly-rust]
     if: ${{ contains(needs.*.result, 'failure') }}
     env:
       GH_TOKEN: ${{ secrets.CI_TOKEN }}
@@ -42,11 +46,4 @@
             --repo "dafny-lang/dafny" \
             --title "[PRERELEASE REGRESSION] Dafny prerelease regression from ${{ github.repository }}" \
             --body "Failure in ${{ github.workflow_ref }}. \
-            See ${{ github.server_url }}/${{ github.repository }}/actions/runs/${{ github.run_id }}"
-=======
-  dafny-nightly-rust:
-    if: github.event_name != 'schedule' || github.repository_owner == 'smithy-lang'
-    uses: ./.github/workflows/test_models_rust_tests.yml
-    with:
-      dafny: 'nightly-latest'
->>>>>>> a43a6da7
+            See ${{ github.server_url }}/${{ github.repository }}/actions/runs/${{ github.run_id }}"