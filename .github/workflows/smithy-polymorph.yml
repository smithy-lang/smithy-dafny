name: smithy-dafny-codegen-cli workflows

on:
  pull_request:
  push:
    branches:
      - main-1.x

jobs:
  gradle-build-smithy-dafny:
    strategy:
      fail-fast: false
      matrix:
        os: [ubuntu-latest, windows-latest, macos-12]
    runs-on: ${{matrix.os}}
    steps:
      - uses: actions/checkout@v3
        with:
          submodules: recursive

      - uses: actions/setup-java@v3
        with:
          distribution: "corretto"
          java-version: "17"
      - uses: actions/setup-java@v3
        with:
          distribution: "corretto"
          java-version: "17"
      - name: Setup Dafny
        uses: dafny-lang/setup-dafny-action@v1.7.0
        with:
          # Matching the hard-coded version for the "2023" edition for now
          dafny-version: 4.1.0

      - name: Execute smithy-dafny-codegen-cli tests
        uses: gradle/gradle-build-action@v2
        with:
          arguments: :smithy-dafny-codegen-cli:test
          build-root-directory: codegen

      - name: Execute smithy-dafny-codegen tests
        uses: gradle/gradle-build-action@v2
        with:
          arguments: :smithy-dafny-codegen:test
          build-root-directory: codegen

<<<<<<< HEAD
      # Required for building the SQS model
      - name: Locally cache smithy-dafny-codegen
        uses: gradle/gradle-build-action@v2
        with:
          arguments: :smithy-dafny-codegen:publishToMavenLocal
          build-root-directory: codegen

      # Required for building Smithy-Dafny
      # TODO: This step can and should be removed once Smithy-Python is on Maven central
      - name: Locally cache smithy-python-codegen
        uses: gradle/gradle-build-action@v2
        with:
          arguments: :smithy-python-codegen:publishToMavenLocal
          build-root-directory: submodules/smithy-python/codegen

      - name: Sanity-check SQS test model via plugin
        uses: gradle/gradle-build-action@v2
        with:
          arguments: build --info
          build-root-directory: TestModels/aws-sdks/sqs

      - name: Execute codegen build
        uses: gradle/gradle-build-action@v2
        with:
          arguments: build
          build-root-directory: codegen

=======
>>>>>>> f9b8397b
      - name: not-grep
        if: matrix.os == 'ubuntu-latest'
        uses: mattsb42-meta/not-grep@1.0.0<|MERGE_RESOLUTION|>--- conflicted
+++ resolved
@@ -44,36 +44,6 @@
           arguments: :smithy-dafny-codegen:test
           build-root-directory: codegen
 
-<<<<<<< HEAD
-      # Required for building the SQS model
-      - name: Locally cache smithy-dafny-codegen
-        uses: gradle/gradle-build-action@v2
-        with:
-          arguments: :smithy-dafny-codegen:publishToMavenLocal
-          build-root-directory: codegen
-
-      # Required for building Smithy-Dafny
-      # TODO: This step can and should be removed once Smithy-Python is on Maven central
-      - name: Locally cache smithy-python-codegen
-        uses: gradle/gradle-build-action@v2
-        with:
-          arguments: :smithy-python-codegen:publishToMavenLocal
-          build-root-directory: submodules/smithy-python/codegen
-
-      - name: Sanity-check SQS test model via plugin
-        uses: gradle/gradle-build-action@v2
-        with:
-          arguments: build --info
-          build-root-directory: TestModels/aws-sdks/sqs
-
-      - name: Execute codegen build
-        uses: gradle/gradle-build-action@v2
-        with:
-          arguments: build
-          build-root-directory: codegen
-
-=======
->>>>>>> f9b8397b
       - name: not-grep
         if: matrix.os == 'ubuntu-latest'
         uses: mattsb42-meta/not-grep@1.0.0