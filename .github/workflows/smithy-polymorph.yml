--- conflicted
+++ resolved
@@ -49,18 +49,14 @@
           arguments: publishToMavenLocal
           build-root-directory: dafny-java-conversion
 
-      - name: Execute smithy-polymorph tests
+      - name: Execute smithy-dafny-codegen-cli tests
         uses: gradle/gradle-build-action@v2
         with:
           arguments: test
-<<<<<<< HEAD
           build-root-directory: codegen/smithy-dafny-codegen-cli
-=======
-          build-root-directory: smithy-polymorph
 
       - name: Execute smithy-dafny-codegen tests
         uses: gradle/gradle-build-action@v2
         with:
           arguments: :smithy-dafny-codegen:test
-          build-root-directory: codegen
->>>>>>> 26ee9058
+          build-root-directory: codegen