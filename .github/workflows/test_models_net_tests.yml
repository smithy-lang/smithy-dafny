--- conflicted
+++ resolved
@@ -50,11 +50,8 @@
             TestModels/aws-sdks/ddb,
             TestModels/aws-sdks/glue,
             TestModels/aws-sdks/kms,
-<<<<<<< HEAD
             TestModels/aws-sdks/sqs,
-=======
             TestModels/aws-sdks/lakeformation,
->>>>>>> d436b556
             TestModels/aws-sdks/sqs-via-cli,
           ]
         dotnet-version: ["6.0.x"]
