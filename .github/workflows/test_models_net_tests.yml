--- conflicted
+++ resolved
@@ -13,11 +13,8 @@
       matrix:
         library: [
           TestModels/dafny-dependencies/StandardLibrary, # This stores current Polymorph dependencies that all TestModels depend on
-<<<<<<< HEAD
           TestModels/SimpleTypes/SimpleString,
-=======
           TestModels/SimpleTypes/SimpleBoolean,
->>>>>>> fe03e47b
         ]
         dotnet-version: [ '6.0.x' ]
         os: [ ubuntu-latest ]
@@ -65,16 +62,6 @@
           arguments: publishToMavenLocal
           build-root-directory: dafny-java-conversion
 
-      - name: Generate Polymorph Wrapper Dafny code
-        shell: bash
-        working-directory: ./${{ matrix.library }}
-        run: |
-          if [ ${{ matrix.library }} == TestModels/dafny-dependencies/StandardLibrary ]; then
-            echo "Skipping polymorph wrapper since it is not required for dafny-dependencies"
-          else
-            make generate_polymorph
-          fi
-
       - name: Download Dependencies
         working-directory: ./${{ matrix.library }}
         run: make setup_net
