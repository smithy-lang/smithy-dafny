--- conflicted
+++ resolved
@@ -13,11 +13,8 @@
       matrix:
         library: [
           TestModels/dafny-dependencies/StandardLibrary, # This stores current Polymorph dependencies that all TestModels depend on
-<<<<<<< HEAD
           TestModels/SimpleTypes/SimpleString,
-=======
           TestModels/SimpleTypes/SimpleBoolean,
->>>>>>> fe03e47b
         ]
         os: [ ubuntu-latest ]
     runs-on: ${{ matrix.os }}
@@ -40,13 +37,8 @@
       # so manually download a nightly build for 3.10.0 and grab it from there.
       - name: Locally Cache Java DafnyRuntime
         run: |
-<<<<<<< HEAD
-          wget https://github.com/dafny-lang/dafny/releases/download/nightly/dafny-nightly-2022-12-02-edab6cc-x64-osx-10.14.2.zip
-          unzip dafny-nightly-2022-12-02-edab6cc-x64-osx-10.14.2.zip
-=======
           wget https://github.com/dafny-lang/dafny/releases/download/nightly/dafny-nightly-2022-12-02-edab6cc-x64-osx-10.14.2.zip 
           unzip dafny-nightly-2022-12-02-edab6cc-x64-osx-10.14.2.zip 
->>>>>>> fe03e47b
           mvn -B -ntp install:install-file \
           -Dfile=dafny/DafnyRuntime.jar \
           -DgroupId=dafny.lang \
@@ -65,15 +57,7 @@
         shell: bash
         working-directory: ./${{ matrix.library }}
         run: |
-<<<<<<< HEAD
-          if [ ${{ matrix.library }} == TestModels/dafny-dependencies/StandardLibrary ]; then
-            echo "Skipping polymorph wrapper since it is not required for dafny-dependencies"
-          else
-            make generate_polymorph
-          fi
-=======
           make polymorph_dafny
->>>>>>> fe03e47b
 
       - name: Verify ${{ matrix.library }} Dafny code
         shell: bash
