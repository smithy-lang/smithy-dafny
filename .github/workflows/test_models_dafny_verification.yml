# This workflow formally verifies the generated Dafny.
name: Library Dafny verification

on:
  workflow_call:
    inputs:
      dafny:
        description: "The Dafny version to run"
        required: true
        type: string
      num_shards:
        required: false
        type: number
        default: 10

jobs:
  populate-matrix-dimensions:
    runs-on: ubuntu-latest
    steps:
      - name: Populate shard list
        id: populate-shard-list
        run: echo "shard-list=[`seq -s , 1 ${{ inputs.num_shards }}`]" >> $GITHUB_OUTPUT
    outputs:
      shard-list: ${{ steps.populate-shard-list.outputs.shard-list }}
  verification:
    needs: populate-matrix-dimensions
    strategy:
      fail-fast: false
      matrix:
        dafny-version:
          - ${{ inputs.dafny }}
<<<<<<< HEAD
        library: [
            TestModels/dafny-dependencies/StandardLibrary, # This stores current Polymorph dependencies that all TestModels depend on
            TestModels/Aggregate,
            TestModels/AggregateReferences,
            TestModels/CodegenPatches,
            TestModels/Constraints,
            TestModels/Constructor,
            TestModels/Dependencies,
            TestModels/Documentation,
            TestModels/Errors,
            TestModels/Extendable,
            TestModels/Extern,
            # TestModels/LanguageSpecificLogic, # requires >4.4.0
            TestModels/LocalService,
            TestModels/MultipleModels,
            TestModels/Refinement,
            TestModels/Resource,
            # TestModels/SimpleTypes/BigDecimal,
            # TestModels/SimpleTypes/BigInteger,
            TestModels/SimpleTypes/SimpleBlob,
            TestModels/SimpleTypes/SimpleBoolean,
            # TestModels/SimpleTypes/SimpleByte,
            TestModels/SimpleTypes/SimpleDouble,
            TestModels/SimpleTypes/SimpleEnum,
            TestModels/SimpleTypes/SimpleEnumV2,
            # TestModels/SimpleTypes/SimpleFloat,
            TestModels/SimpleTypes/SimpleInteger,
            TestModels/SimpleTypes/SimpleLong,
            # TestModels/SimpleTypes/SimpleShort,
            TestModels/SimpleTypes/SimpleString,
            # TestModels/SimpleTypes/SimpleTimestamp,
            TestModels/Union,
            TestModels/aws-sdks/ddb,
            TestModels/aws-sdks/glue,
            TestModels/aws-sdks/kms,
            TestModels/aws-sdks/sqs,
            TestModels/aws-sdks/lakeformation,
            TestModels/aws-sdks/sqs-via-cli,
          ]
=======
        shard: ${{ fromJson(needs.populate-matrix-dimensions.outputs.shard-list) }}
>>>>>>> c7b562cd
        os: [ubuntu-latest]
    runs-on: ${{ matrix.os }}
    defaults:
      run:
        shell: bash
    env:
      DOTNET_CLI_TELEMETRY_OPTOUT: 1
      DOTNET_NOLOGO: 1
    steps:
      - name: Support longpaths
        run: |
          git config --global core.longpaths true

      - uses: actions/checkout@v2

      - name: Setup Dafny
        uses: dafny-lang/setup-dafny-action@v1.7.0
        with:
          dafny-version: ${{ matrix.dafny-version }}

      - name: Setup Java 17 for codegen
        uses: actions/setup-java@v3
        with:
          distribution: "corretto"
          java-version: "17"

      - name: Execute smithy-dafny-codegen-test tests
        uses: gradle/gradle-build-action@v2
        env:
          JUNIT_SHARD: ${{ matrix.shard }}
          JUNIT_SHARD_COUNT: ${{ inputs.num_shards }}
        with:
          arguments: :smithy-dafny-codegen-test:test --tests '*smithydafny*' --info
          build-root-directory: codegen<|MERGE_RESOLUTION|>--- conflicted
+++ resolved
@@ -29,49 +29,7 @@
       matrix:
         dafny-version:
           - ${{ inputs.dafny }}
-<<<<<<< HEAD
-        library: [
-            TestModels/dafny-dependencies/StandardLibrary, # This stores current Polymorph dependencies that all TestModels depend on
-            TestModels/Aggregate,
-            TestModels/AggregateReferences,
-            TestModels/CodegenPatches,
-            TestModels/Constraints,
-            TestModels/Constructor,
-            TestModels/Dependencies,
-            TestModels/Documentation,
-            TestModels/Errors,
-            TestModels/Extendable,
-            TestModels/Extern,
-            # TestModels/LanguageSpecificLogic, # requires >4.4.0
-            TestModels/LocalService,
-            TestModels/MultipleModels,
-            TestModels/Refinement,
-            TestModels/Resource,
-            # TestModels/SimpleTypes/BigDecimal,
-            # TestModels/SimpleTypes/BigInteger,
-            TestModels/SimpleTypes/SimpleBlob,
-            TestModels/SimpleTypes/SimpleBoolean,
-            # TestModels/SimpleTypes/SimpleByte,
-            TestModels/SimpleTypes/SimpleDouble,
-            TestModels/SimpleTypes/SimpleEnum,
-            TestModels/SimpleTypes/SimpleEnumV2,
-            # TestModels/SimpleTypes/SimpleFloat,
-            TestModels/SimpleTypes/SimpleInteger,
-            TestModels/SimpleTypes/SimpleLong,
-            # TestModels/SimpleTypes/SimpleShort,
-            TestModels/SimpleTypes/SimpleString,
-            # TestModels/SimpleTypes/SimpleTimestamp,
-            TestModels/Union,
-            TestModels/aws-sdks/ddb,
-            TestModels/aws-sdks/glue,
-            TestModels/aws-sdks/kms,
-            TestModels/aws-sdks/sqs,
-            TestModels/aws-sdks/lakeformation,
-            TestModels/aws-sdks/sqs-via-cli,
-          ]
-=======
         shard: ${{ fromJson(needs.populate-matrix-dimensions.outputs.shard-list) }}
->>>>>>> c7b562cd
         os: [ubuntu-latest]
     runs-on: ${{ matrix.os }}
     defaults:
