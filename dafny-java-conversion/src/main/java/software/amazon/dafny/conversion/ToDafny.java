--- conflicted
+++ resolved
@@ -52,14 +52,13 @@
             return ByteSequence(byteBuffer, 0, byteBuffer.limit());
         }
 
-<<<<<<< HEAD
         public static DafnySequence<Byte> ByteSequence(byte[] byteArray) {
             return DafnySequence.fromArray(TypeDescriptor.BYTE, Array.wrap(byteArray));
-=======
+        }
+
         // DOUBLE("double", DoubleShape.class, Category.SIMPLE),
         public static DafnySequence<Byte> Double(Double aDouble) {
             return ByteSequence(ByteBuffer.allocate(8).putDouble(aDouble));
->>>>>>> f694f6f1
         }
 
         // STRING("string", StringShape.class, Category.SIMPLE),
