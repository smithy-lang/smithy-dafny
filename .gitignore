.DS_Store
/.idea
/.history
/.smithy.lsp.log
*.pyc

*/**/.idea
/codegen/smithy-dafny-codegen/bin
/codegen/smithy-dafny-codegen-cli/bin
/smithy-dafny-conversion/bin

.project
.classpath
.settings
<<<<<<< HEAD
.class
=======

# Added by formatting tooling
node_modules
>>>>>>> 96460193
<|MERGE_RESOLUTION|>--- conflicted
+++ resolved
@@ -12,10 +12,7 @@
 .project
 .classpath
 .settings
-<<<<<<< HEAD
 .class
-=======
 
 # Added by formatting tooling
-node_modules
->>>>>>> 96460193
+node_modules