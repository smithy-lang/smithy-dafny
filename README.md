--- conflicted
+++ resolved
@@ -26,13 +26,8 @@
 
 ## Generating multi-language libraries (a.k.a. "polymorphing")
 
-<<<<<<< HEAD
-This is a more novel use of the Smithy IDL: modeling a "service" that is implemented locally instead of in a remote microservice.
+This is a more novel use of the Smithy IDL: modeling a "service" that is implemented locally (i.e. runs client-side) instead of in a remote service.
 The workflow is similar to generating a [Smithy-based server implementation](https://smithy.io/2.0/ts-ssdk/index.html):
-=======
-This is a more novel use of the Smithy IDL: modeling a "service" that is implemented locally (i.e. runs client-side) instead of in a remote service.
-The workflow is similar to generating a Smithy-based server implementation:
->>>>>>> ae72ccad
 
 1. Write a Smithy model that describes the API for your library,
    which by construction will be language-agnostic just as AWS service APIs are.
