--- conflicted
+++ resolved
@@ -301,51 +301,45 @@
             }
 
             final boolean awsSdkStyle = commandLine.hasOption("aws-sdk");
-<<<<<<< HEAD
-            if (awsSdkStyle && commandLine.hasOption("output-local-service-test")) {
-                throw new ParseException("Can not have aws sdk style and test a local service.");
-            }
-
-            Optional<Path> outputLocalServiceTest = Optional.empty();
-            if (commandLine.hasOption("output-local-service-test")) {
-                outputLocalServiceTest = Optional.of(Paths.get(commandLine.getOptionValue("output-local-service-test"))
-                                                    .toAbsolutePath().normalize());
-            }
-
-=======
             Optional<String> javaAwsSdkVersion = Optional.empty();
             if (awsSdkStyle) {
                 javaAwsSdkVersion = commandLine.hasOption("java-aws-sdk-version")
                     ? Optional.of(commandLine.getOptionValue("java-aws-sdk-version"))
                     : Optional.of("v2");
             }
->>>>>>> 94963872
+            if (awsSdkStyle && commandLine.hasOption("output-local-service-test")) {
+                throw new ParseException("Can not have aws sdk style and test a local service.");
+            }
+
+            Optional<Path> outputLocalServiceTest = Optional.empty();
+            if (commandLine.hasOption("output-local-service-test")) {
+                outputLocalServiceTest = Optional.of(Paths.get(commandLine.getOptionValue("output-local-service-test"))
+                                                    .toAbsolutePath().normalize());
+            }
+
             final boolean outputDafny = commandLine.hasOption("output-dafny");
             Optional<Path> includeDafnyFile = Optional.empty();
             if (outputDafny) {
                 if (!commandLine.hasOption("include-dafny")) {
-                    // if outputing dafny, an include file is required
                     // if outputting dafny, an include file is required
                     throw new ParseException("Dafny requires an include file.");
                 }
                 includeDafnyFile = Optional.of(Paths.get(commandLine.getOptionValue("include-dafny"))
                                                        .toAbsolutePath().normalize());
             }
+
             return Optional.of(new CliArguments(
-<<<<<<< HEAD
                     modelPath,
                     dependentModelPaths,
                     namespace,
                     outputDotnetDir,
                     outputJavaDir,
+                    javaAwsSdkVersion,
                     awsSdkStyle,
                     outputLocalServiceTest,
                     outputDafny,
                     includeDafnyFile
             ));
-=======
-              modelPath, dependentModelPaths, namespace, outputDotnetDir, outputJavaDir, javaAwsSdkVersion, awsSdkStyle, outputDafny, includeDafnyFile));
->>>>>>> 94963872
         }
     }
 
